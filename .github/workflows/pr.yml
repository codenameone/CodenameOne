--- conflicted
+++ resolved
@@ -37,13 +37,9 @@
   build-test:
 
     runs-on: ubuntu-latest
-<<<<<<< HEAD
     container:
       image: ghcr.io/codenameone/codenameone/ci-container:latest
 
-    steps:
-    - uses: actions/checkout@v1
-=======
     strategy:
       fail-fast: false
       matrix:
@@ -63,7 +59,6 @@
       with:
         distribution: 'zulu'
         java-version: ${{ matrix.java-version }}
->>>>>>> f4e93926
     - name: Cache Maven dependencies
       uses: actions/cache@v4
       with:
@@ -231,16 +226,10 @@
           await publishQualityComment({ github, context, core });
     - name: Link cn1-binaries
       run: |
-<<<<<<< HEAD
         ln -sf $CN1_BINARIES ../cn1-binaries
     - name: Build with Ant
       run: xvfb-run ant test-javase
-=======
-        sudo apt-get update && sudo apt-get install xvfb
-        wget https://github.com/codenameone/cn1-binaries/archive/refs/heads/master.zip
-        unzip master.zip -d ..
-        mv ../cn1-binaries-master ../cn1-binaries
->>>>>>> f4e93926
+
     - name: Build CLDC11 JAR
       run: |
         ANT_OPTS_ARGS=""
