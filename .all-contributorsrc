--- conflicted
+++ resolved
@@ -69,17 +69,18 @@
       ]
     },
     {
-<<<<<<< HEAD
       "login": "kutoman",
       "name": "kutoman",
       "avatar_url": "https://avatars.githubusercontent.com/u/5825645?v=4",
       "profile": "https://github.com/kutoman",
-=======
+      "contributions": [
+        "code"
+      ]
+    },
       "login": "ramsestom",
       "name": "ramsestom",
       "avatar_url": "https://avatars.githubusercontent.com/u/636758?v=4",
       "profile": "https://github.com/ramsestom",
->>>>>>> 35919004
       "contributions": [
         "code"
       ]
