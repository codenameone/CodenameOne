--- conflicted
+++ resolved
@@ -447,13 +447,8 @@
         }
 
         @Override
-<<<<<<< HEAD
-        public void fillRectRadialGradient(final int startColor, final int endColor, final int x, final int y, 
-                final int width, final int height, final float relativeX, final float relativeY, final float relativeSize) {
-=======
         public void fillRectRadialGradient(final int startColor, final int endColor, final int x, final int y,
                                            final int width, final int height, final float relativeX, final float relativeY, final float relativeSize) {
->>>>>>> ec3b6a39
             if (alpha == 0) {
                 return;
             }
@@ -492,20 +487,6 @@
         }
 
         @Override
-<<<<<<< HEAD
-        public void drawLabelComponent(final int cmpX, final int cmpY, final int cmpHeight, final int cmpWidth, final Style style, final String text, 
-                final Bitmap icon, final Bitmap stateIcon, final int preserveSpaceForState, final int gap, final boolean rtl, final boolean isOppositeSide, 
-                final int textPosition, final int stringWidth, final boolean isTickerRunning, final int tickerShiftText, final boolean endsWith3Points, final int valign) {
-            pendingRenderingOperations.add(new AsyncOp(clip) {
-                @Override
-                public void execute(AndroidGraphics underlying) {
-                    underlying.drawLabelComponent(cmpX, cmpY, cmpHeight, cmpWidth, style, text, icon, stateIcon, preserveSpaceForState, 
-                            gap, rtl, isOppositeSide, textPosition, stringWidth, isTickerRunning, tickerShiftText, endsWith3Points, valign);
-                }
-            });
-        }        
-        
-=======
         public void drawLabelComponent(final int cmpX, final int cmpY, final int cmpHeight, final int cmpWidth, final Style style, final String text,
                                        final Bitmap icon, final Bitmap stateIcon, final int preserveSpaceForState, final int gap, final boolean rtl, final boolean isOppositeSide,
                                        final int textPosition, final int stringWidth, final boolean isTickerRunning, final int tickerShiftText, final boolean endsWith3Points, final int valign) {
@@ -523,7 +504,6 @@
             });
         }
 
->>>>>>> ec3b6a39
         @Override
         public void fillArc(final int x, final int y, final int width, final int height, final int startAngle, final int arcAngle) {
             final int alph = alpha;
