/*
 * Copyright (c) 2012, Codename One and/or its affiliates. All rights reserved.
 * DO NOT ALTER OR REMOVE COPYRIGHT NOTICES OR THIS FILE HEADER.
 * This code is free software; you can redistribute it and/or modify it
 * under the terms of the GNU General Public License version 2 only, as
 * published by the Free Software Foundation.  Codename One designates this
 * particular file as subject to the "Classpath" exception as provided
 * by Oracle in the LICENSE file that accompanied this code.
 *  
 * This code is distributed in the hope that it will be useful, but WITHOUT
 * ANY WARRANTY; without even the implied warranty of MERCHANTABILITY or
 * FITNESS FOR A PARTICULAR PURPOSE.  See the GNU General Public License
 * version 2 for more details (a copy is included in the LICENSE file that
 * accompanied this code).
 * 
 * You should have received a copy of the GNU General Public License version
 * 2 along with this work; if not, write to the Free Software Foundation,
 * Inc., 51 Franklin St, Fifth Floor, Boston, MA 02110-1301 USA.
 * 
 * Please contact Codename One through http://www.codenameone.com/ if you 
 * need additional information or have any questions.
 */
package com.codename1.impl.android;

import android.Manifest;
import com.codename1.location.AndroidLocationManager;
import android.app.*;
import android.content.pm.PackageManager.NameNotFoundException;
import android.view.MotionEvent;
import com.codename1.codescan.ScanResult;
import com.codename1.media.Media;
import com.codename1.ui.geom.Dimension;


import android.webkit.CookieSyncManager;
import android.content.*;
import android.content.pm.*;
import android.content.res.Configuration;
import android.graphics.Bitmap;
import android.graphics.BitmapFactory;
import android.graphics.Canvas;
import android.graphics.Paint;
import android.graphics.Rect;
import android.graphics.Typeface;
import android.graphics.Path;
import android.graphics.drawable.Drawable;
import android.media.AudioManager;
import android.net.Uri;
import android.os.Vibrator;
import android.telephony.TelephonyManager;
import android.util.DisplayMetrics;
import android.util.Log;
import android.util.TypedValue;
import android.view.KeyEvent;
import android.view.View;
import android.view.ViewGroup;
import android.view.Window;
import android.webkit.WebSettings;
import android.webkit.WebView;
import android.webkit.WebViewClient;
import android.widget.RelativeLayout;
import android.widget.TextView;
import com.codename1.ui.BrowserComponent;

import com.codename1.ui.Component;
import com.codename1.ui.Font;
import com.codename1.ui.Image;
import com.codename1.ui.PeerComponent;
import com.codename1.ui.events.ActionEvent;
import com.codename1.impl.CodenameOneImplementation;
import com.codename1.impl.VirtualKeyboardInterface;
import com.codename1.ui.plaf.UIManager;
import com.codename1.ui.util.Resources;
import java.lang.ref.SoftReference;
import java.lang.reflect.Method;
import java.net.URISyntaxException;
import java.util.Vector;
import android.database.Cursor;
import android.database.sqlite.SQLiteDatabase;
import android.graphics.Matrix;
import android.graphics.drawable.BitmapDrawable;
import android.hardware.Camera;
import android.media.ExifInterface;
import android.media.MediaPlayer;
import android.media.MediaRecorder;
import android.net.ConnectivityManager;
import android.net.NetworkInfo;
import android.os.Bundle;
import android.os.Environment;
import android.os.Handler;
import android.os.IBinder;
import android.os.Looper;
import android.provider.MediaStore;
import android.provider.Settings;
import android.renderscript.Allocation;
import android.renderscript.Element;
import android.renderscript.RenderScript;
import android.renderscript.ScriptIntrinsicBlur;
import android.telephony.SmsManager;
import android.telephony.gsm.GsmCellLocation;
import android.text.Html;
import android.view.*;
import android.view.View.MeasureSpec;
import android.webkit.*;
import android.widget.*;
import com.codename1.background.BackgroundFetch;
import com.codename1.codescan.CodeScanner;
import com.codename1.contacts.Contact;
import com.codename1.db.Database;
import com.codename1.io.BufferedInputStream;
import com.codename1.io.BufferedOutputStream;
import com.codename1.io.*;
import com.codename1.l10n.L10NManager;
import com.codename1.location.LocationManager;
import com.codename1.media.Audio;
import com.codename1.media.AudioService;
import com.codename1.media.MediaProxy;
import com.codename1.messaging.Message;
import com.codename1.notifications.LocalNotification;
import com.codename1.payment.Purchase;
import com.codename1.push.PushCallback;
import com.codename1.ui.*;
import com.codename1.ui.Dialog;
import com.codename1.ui.Display;
import com.codename1.ui.animations.Animation;
import com.codename1.ui.animations.CommonTransitions;
import com.codename1.ui.events.ActionListener;
import com.codename1.ui.geom.Rectangle;
import com.codename1.ui.geom.Shape;
import com.codename1.ui.layouts.BorderLayout;
import com.codename1.ui.plaf.Style;
import com.codename1.ui.util.EventDispatcher;
import com.codename1.util.Callback;
import java.io.File;
import java.io.FileDescriptor;
import java.io.FileInputStream;
import java.io.FileOutputStream;
import java.io.IOException;
import java.io.InputStream;
import java.io.OutputStream;
import java.io.PrintWriter;
import java.io.RandomAccessFile;
import java.io.Writer;
import java.lang.reflect.Constructor;
import java.net.HttpURLConnection;
import java.net.URI;
import java.net.URL;
import java.net.URLConnection;
import java.text.DateFormat;
import java.text.NumberFormat;
import java.text.SimpleDateFormat;
import java.util.ArrayList;
import java.util.Collections;
import java.util.Date;
import java.util.Hashtable;
import java.util.List;
import java.util.Locale;
import java.util.Set;
import java.util.logging.Level;
import java.util.logging.Logger;
import com.codename1.util.StringUtil;
import java.io.*;
import java.net.CookieHandler;
import java.net.ServerSocket;
import java.text.ParseException;
import java.util.*;
//import android.webkit.JavascriptInterface;

public class AndroidImplementation extends CodenameOneImplementation implements IntentResultListener {

    /**
     * make sure these important keys have a negative value when passed to
     * Codename One or they might be interpreted as characters.
     */
    static final int DROID_IMPL_KEY_LEFT = -23446;
    static final int DROID_IMPL_KEY_RIGHT = -23447;
    static final int DROID_IMPL_KEY_UP = -23448;
    static final int DROID_IMPL_KEY_DOWN = -23449;
    static final int DROID_IMPL_KEY_FIRE = -23450;
    static final int DROID_IMPL_KEY_MENU = -23451;
    static final int DROID_IMPL_KEY_BACK = -23452;
    static final int DROID_IMPL_KEY_BACKSPACE = -23453;
    static final int DROID_IMPL_KEY_CLEAR = -23454;
    static final int DROID_IMPL_KEY_SEARCH = -23455;
    static final int DROID_IMPL_KEY_CALL = -23456;
    static final int DROID_IMPL_KEY_VOLUME_UP = -23457;
    static final int DROID_IMPL_KEY_VOLUME_DOWN = -23458;
    static final int DROID_IMPL_KEY_MUTE = -23459;
    static int[] leftSK = new int[]{DROID_IMPL_KEY_MENU};

    /**
     * @return the activity
     */
    public static CodenameOneActivity getActivity() {
        return activity;
    }

    /**
     * @param aActivity the activity to set
     */
    public static void setActivity(CodenameOneActivity aActivity) {
        activity = aActivity;
    }
    CodenameOneSurface myView = null;
    CodenameOneTextPaint defaultFont;
    private final char[] tmpchar = new char[1];
    private final Rect tmprect = new Rect();
    protected int defaultFontHeight;
    private Vibrator v = null;
    private boolean vibrateInitialized = false;
    private int displayWidth;
    private int displayHeight;
    static CodenameOneActivity activity;
    private static Context context;
    RelativeLayout relativeLayout;
    final Vector nativePeers = new Vector();
    int lastDirectionalKeyEventReceivedByWrapper;
    private EventDispatcher callback;
    private int timeout = -1;
    private CodeScannerImpl scannerInstance;
    private HashMap apIds;
    private static View viewBelow;
    private static View viewAbove;
    private static int aboveSpacing;
    private static int belowSpacing;
    public static boolean asyncView = false;
    public static boolean textureView = false;
    private Media background;
    private boolean asyncEditMode = false;
    private boolean compatPaintMode;
    private MediaRecorder recorder = null;

<<<<<<< HEAD
    private boolean superPeerMode = true;
=======
    /**
     * Keeps track of running contexts.
     * @see #startContext(Context)
     * @see #stopContext(Context)
     */
    private static HashSet<Context> activeContexts = new HashSet<Context>();

    /**
     * A method to be called when a Context begins its execution.  This adds the
     * context to the context set.  When the contenxt's execution completes, it should
     * call {@link #stopContext} to clear up resources.
     * @param ctx The context that is starting.
     * @see #stopContext(Context)
     */
    public static void startContext(Context ctx) {

        while (deinitializingEdt) {
            // It is possible that deinitialize was called just before the
            // last context was destroyed so there is a pending deinitialize
            // working its way through the system.  Give it some time
            // before forcing the deinitialize
            System.out.println("Waiting for deinitializing to complete before starting a new initialization");
            try {
                Thread.sleep(30);

            } catch (Exception ex){}
        }
        if (deinitializing && instance != null) {
            instance.deinitialize();
        }
        synchronized(activeContexts) {
            activeContexts.add(ctx);
            if (instance == null) {
                // If this is our first rodeo, just call Display.init() as that should
                // be sufficient to set everything up.
                Display.init(ctx);
            } else {
                // If we've initialized before, we should "re-initialize" the implementation
                // Reinitializing will force views to be created even if the EDT was already
                // running in background mode.
                reinit(ctx);
            }
        }
    }

    /**
     * Cleans up resources in the given context.  This method should be called by
     * any Activity or Service that called startContext() when it started.
     * @param ctx The context to stop.
     *
     * @see #startContext(Context)
     */
    public static void stopContext(Context ctx) {
        synchronized(activeContexts) {
            activeContexts.remove(ctx);
            if (activeContexts.isEmpty()) {
                // If we are the last context, we should deinitialize
                syncDeinitialize();
            } else {
                if (instance != null && getActivity() != null) {
                    // if this is an activity, then we should clean up
                    // our UI resources anyways because the last context
                    // to be cleaned up might not have access to the UI thread.
                    instance.deinitialize();
                }
            }
        }
    }
>>>>>>> 566cbeac

    @Override
    public void setPlatformHint(String key, String value) {
        if(key.equals("platformHint.compatPaintMode")) {
            compatPaintMode = value.equalsIgnoreCase("true");
            return;
        }
        if(key.equals("platformHint.legacyPaint")) {
            AndroidAsyncView.legacyPaintLogic = value.equalsIgnoreCase("true");;
        }
    }

    
    /**
     * This method in used internally for ads
     * @param above shown above the view
     * @param below shown below the view
     */
    public static void setViewAboveBelow(View above, View below, int spacingAbove, int spacingBelow) {
        viewBelow = below;
        viewAbove = above;
        aboveSpacing = spacingAbove;
        belowSpacing = spacingBelow;
    }
    
    static boolean hasViewAboveBelow(){
        return viewBelow != null || viewAbove != null;
    }
    
    /**
     * Copy the input stream into the output stream, closes both streams when finishing or in
     * a case of an exception
     * 
     * @param i source
     * @param o destination
     */
    private static void copy(InputStream i, OutputStream o) throws IOException {
        copy(i, o, 8192);
    }

    /**
     * Copy the input stream into the output stream, closes both streams when finishing or in
     * a case of an exception
     *
     * @param i source
     * @param o destination
     * @param bufferSize the size of the buffer, which should be a power of 2 large enoguh
     */
    private static void copy(InputStream i, OutputStream o, int bufferSize) throws IOException {
        try {
            byte[] buffer = new byte[bufferSize];
            int size = i.read(buffer);
            while(size > -1) {
                o.write(buffer, 0, size);
                size = i.read(buffer);
            }
        } finally {
            sCleanup(o);
            sCleanup(i);
        }
    }

    private static void sCleanup(Object o) {
        try {
            if(o != null) {
                if(o instanceof InputStream) {
                    ((InputStream)o).close();
                    return;
                }
                if(o instanceof OutputStream) {
                    ((OutputStream)o).close();
                    return;
                }
            }
        } catch(Throwable t) {}
    }
    
    /**
     * Copied here since the cleanup method in util would crash append notification that runs when the app isn't in the foreground
     */
    private static byte[] readInputStream(InputStream i) throws IOException {
        ByteArrayOutputStream b = new ByteArrayOutputStream();
        copy(i, b);
        return b.toByteArray();
    }
    
    
    public static void appendNotification(String type, String body, Context a) {
        try {
            String[] fileList = a.fileList();
            byte[] data = null;
            for (int iter = 0; iter < fileList.length; iter++) {
                if (fileList[iter].equals("CN1$AndroidPendingNotifications")) {
                    InputStream is = a.openFileInput("CN1$AndroidPendingNotifications");
                    if(is != null) {
                        data = readInputStream(is);
                        sCleanup(a);
                        break;
                    }
                }
            }
            DataOutputStream os = new DataOutputStream(a.openFileOutput("CN1$AndroidPendingNotifications", 0));
            if(data != null) {
                data[0]++;
                os.write(data);
            } else {
                os.writeByte(1);
            }
            if(type != null) {
                os.writeBoolean(true);
                os.writeUTF(type);
            } else {
                os.writeBoolean(false);
            }
            os.writeUTF(body);
            os.writeLong(System.currentTimeMillis());
        } catch(IOException err) {
            err.printStackTrace();
        }
    }

    public static void firePendingPushes(final PushCallback c, Context a) {
        try {
            if(c != null) {
                InputStream i = a.openFileInput("CN1$AndroidPendingNotifications");
                if(i == null) {
                    return;
                }
                DataInputStream is = new DataInputStream(i);
                int count = is.readByte();
                for(int iter = 0 ; iter < count ; iter++) {
                    boolean hasType = is.readBoolean();
                    String actualType = null;
                    if(hasType) {
                        actualType = is.readUTF();
                    }
                    final String t = actualType;
                    final String b = is.readUTF();
                    long s = is.readLong();
                    Display.getInstance().callSerially(new Runnable() {
                        @Override
                        public void run() {
                            Display.getInstance().setProperty("pendingPush", "true");                            
                            Display.getInstance().setProperty("pushType", t);
                            if(t != null && ("3".equals(t) || "6".equals(t))) {                                
                                String[] a = b.split(";");
                                c.push(a[0]);
                                c.push(a[1]);
                            } else {
                                c.push(b);
                            }
                            Display.getInstance().setProperty("pendingPush", null);                            
                        }
                    });
                }
                a.deleteFile("CN1$AndroidPendingNotifications");
            }
        } catch(IOException err) {
        }
    }
    
    public static String[] getPendingPush(String type, Context a) {
        InputStream i = null;
        try {
            i = a.openFileInput("CN1$AndroidPendingNotifications");
            if (i == null) {
                return null;
            }
            DataInputStream is = new DataInputStream(i);
            int count = is.readByte();
            Vector v = new Vector<String>();
            for (int iter = 0; iter < count; iter++) {
                boolean hasType = is.readBoolean();
                String actualType = null;
                if (hasType) {
                    actualType = is.readUTF();
                }
                final String t = actualType;
                final String b = is.readUTF();
                long s = is.readLong();
                if(t != null && ("3".equals(t) || "6".equals(t))) {                               
                    String[] m = b.split(";");
                    v.add(m[0]);
                } else if(t != null && "2".equals(t)){
                    continue;
                }else{
                    v.add(b);
                }
            }
            String [] retVal = new String[v.size()];
            for (int j = 0; j < retVal.length; j++) {
                retVal[j] = (String)v.get(j);
            }
            return retVal;
            
        } catch (Exception ex) {
            ex.printStackTrace();
        } finally {
            try {
                if(i != null){
                    i.close();
                }
            } catch (IOException ex) {
            }
        }
        return null;
    }
    
    private static AndroidImplementation instance;
    
    public static AndroidImplementation getInstance() {
        return instance;
    }
    
    public static void clearAppArg() {
        if (instance != null) {
            instance.setAppArg(null);
        }
    }
    
    public static Context getContext() {
        Context out = getActivity();
        if (out != null) {
            return out;
        }
        return context;
    }
    
    public void setContext(Context c) {
        context = c;
    }
    
    @Override
    public void init(Object m) {
        if (m instanceof CodenameOneActivity) {
            setContext(null);
            setActivity((CodenameOneActivity) m);
        } else {
            setActivity(null);
            setContext((Context)m);
        }
        
        instance = this;
        if(getActivity() != null && getActivity().hasUI()){
            if (!hasActionBar()) {
                try {
                    getActivity().requestWindowFeature(Window.FEATURE_NO_TITLE);
                } catch (Exception e) {
                    //Log.d("Codename One", "No idea why this throws a Runtime Error", e);
                }
            } else {
                getActivity().invalidateOptionsMenu();
                try {
                    getActivity().requestWindowFeature(Window.FEATURE_ACTION_BAR);
                    getActivity().requestWindowFeature(Window.FEATURE_PROGRESS);                

                    if(android.os.Build.VERSION.SDK_INT >= 21){
                        //WindowManager.LayoutParams.FLAG_DRAWS_SYSTEM_BAR_BACKGROUNDS
                        getActivity().getWindow().addFlags(-2147483648);
                    }
                } catch (Exception e) {
                    //Log.d("Codename One", "No idea why this throws a Runtime Error", e);
                }
                NotifyActionBar notify = new NotifyActionBar(getActivity(), false);
                notify.run();
            }

            if(Display.getInstance().getProperty("StatusbarHidden", "").equals("true")){
                getActivity().getWindow().setFlags(WindowManager.LayoutParams.FLAG_FULLSCREEN, WindowManager.LayoutParams.FLAG_FULLSCREEN);
            }

            if(Display.getInstance().getProperty("KeepScreenOn", "").equals("true")){
                getActivity().getWindow().addFlags(WindowManager.LayoutParams.FLAG_KEEP_SCREEN_ON);
            }

            if (m instanceof CodenameOneActivity) {
                ((CodenameOneActivity) m).setDefaultIntentResultListener(this);
                ((CodenameOneActivity) m).setIntentResultListener(this);
            }

            /**
             * translate our default font height depending on the screen density.
             * this is required for new high resolution devices. otherwise
             * everything looks awfully small.
             *
             * we use our default font height value of 16 and go from there. i
             * thought about using new Paint().getTextSize() for this value but if
             * some new version of android suddenly returns values already tranlated
             * to the screen then we might end up with too large fonts. the
             * documentation is not very precise on that.
             */
            final int defaultFontPixelHeight = 16;
            this.defaultFontHeight = this.translatePixelForDPI(defaultFontPixelHeight);


            this.defaultFont = (CodenameOneTextPaint) ((NativeFont) this.createFont(Font.FACE_SYSTEM, Font.STYLE_PLAIN, Font.SIZE_MEDIUM)).font;
            Display.getInstance().setTransitionYield(-1);

            initSurface();
            /**
             * devices are extremely sensitive so dragging should start a little
             * later than suggested by default implementation.
             */
            this.setDragStartPercentage(1);
            VirtualKeyboardInterface vkb = new AndroidKeyboard(this);
            Display.getInstance().registerVirtualKeyboard(vkb);
            Display.getInstance().setDefaultVirtualKeyboard(vkb);

            InPlaceEditView.endEdit();

            getActivity().getWindow().setSoftInputMode(WindowManager.LayoutParams.SOFT_INPUT_STATE_ALWAYS_HIDDEN);

            if (nativePeers.size() > 0) {
                for (int i = 0; i < nativePeers.size(); i++) {
                    ((AndroidImplementation.AndroidPeer) nativePeers.elementAt(i)).init();
                }
            }
        } else {
            /**
             * translate our default font height depending on the screen density.
             * this is required for new high resolution devices. otherwise
             * everything looks awfully small.
             *
             * we use our default font height value of 16 and go from there. i
             * thought about using new Paint().getTextSize() for this value but if
             * some new version of android suddenly returns values already tranlated
             * to the screen then we might end up with too large fonts. the
             * documentation is not very precise on that.
             */
            final int defaultFontPixelHeight = 16;
            this.defaultFontHeight = this.translatePixelForDPI(defaultFontPixelHeight);


            this.defaultFont = (CodenameOneTextPaint) ((NativeFont) this.createFont(Font.FACE_SYSTEM, Font.STYLE_PLAIN, Font.SIZE_MEDIUM)).font;
        }
        HttpURLConnection.setFollowRedirects(false);
        CookieHandler.setDefault(null);
    }



    @Override
    public boolean isInitialized(){
// Removing the check for null view to prevent strange things from happening when
// calling from a Service context.  
//        if(getActivity() != null && myView == null){
//            //if the view is null deinitialize the Display
//            if(super.isInitialized()){
//                syncDeinitialize();
//            }    
//            return false;
//        }
        return super.isInitialized();
    }

    /**
     * Reinitializes CN1.
     * @param i Context to initialize it with.
     *
     * @see #startContext(Context)
     */
    private static void reinit(Object i) {
        if (instance != null && ((i instanceof CodenameOneActivity) || instance.myView == null)) {
            instance.init(i);
        }
        System.out.println("Calling Display.init(i) in reinit()");
        Display.init(i);

        // This is a hack to fix an issue that caused the screen to appear blank when
        // the app is loaded from memory after being unloaded.

        // This issue only seems to occur when the Activity had been unloaded
        // so to test this you'll need to check the "Don't keep activities" checkbox under/
        // Developer options.
        // Developer options.
        Display.getInstance().callSerially(new Runnable() {
            public void run() {
                Display.getInstance().invokeAndBlock(new Runnable(){ public void run(){
                    try {
                        Thread.sleep(50);

                    } catch (Exception ex){}
                }});
                if (!Display.isInitialized() || Display.getInstance().isMinimized()) {
                    return;
                }
                Form cur = Display.getInstance().getCurrent();
                if (cur != null) {
                    cur.forceRevalidate();
                }
            }

        });
    }
    
    private static class InvalidateOptionsMenuImpl implements Runnable {
        private Activity activity;

        public InvalidateOptionsMenuImpl(Activity activity) {
            this.activity = activity;
        }
        
        @Override
        public void run() {
            activity.invalidateOptionsMenu();
        }
    }

    private boolean hasActionBar() {
        return android.os.Build.VERSION.SDK_INT >= 11;
    }

    public int translatePixelForDPI(int pixel) {
        return (int) TypedValue.applyDimension(TypedValue.COMPLEX_UNIT_SP, pixel,
                getContext().getResources().getDisplayMetrics());
    }

    /**
     * Returns the platform EDT thread priority
     */
    public int getEDTThreadPriority(){
        return Thread.NORM_PRIORITY;
    }
    
    @Override
    public int getDeviceDensity() {
        DisplayMetrics metrics = new DisplayMetrics();
        if (getActivity() != null) {
            getActivity().getWindowManager().getDefaultDisplay().getMetrics(metrics);
        } else {
            metrics = getContext().getResources().getDisplayMetrics();
        }
        switch (metrics.densityDpi) {
            case DisplayMetrics.DENSITY_LOW:
                return Display.DENSITY_LOW;
            case DisplayMetrics.DENSITY_HIGH:
            case 213: // DENSITY_TV 
                return Display.DENSITY_HIGH;
            case DisplayMetrics.DENSITY_XHIGH:
                return Display.DENSITY_VERY_HIGH;
            case 400: // DisplayMetrics.DENSITY_400
            case 420: // DisplayMetrics.DENSITY_420
            case 480: // DisplayMetrics.DENSITY_XXHIGH
                return Display.DENSITY_HD;
            case 560: // DisplayMetrics.DENSITY_560
                return Display.DENSITY_560;
            case 640: // DisplayMetrics.DENSITY_XXXHIGH 
                return Display.DENSITY_2HD;
                 
            default:
                if(metrics.densityDpi > 640) {
                    return Display.DENSITY_4K;
                }
                return Display.DENSITY_MEDIUM;
        }
    }

    /**
     * A status flag to indicate that CN1 is in the process of deinitializing.
     */
    private static boolean deinitializing;
    private static boolean deinitializingEdt;

    public static void syncDeinitialize() {
        if (deinitializingEdt){
            return;
        }
        deinitializingEdt = true; // This will get unset in {@link #deinitialize()}
        deinitializing = true;
        Display.getInstance().callSerially(new Runnable() {
            @Override
            public void run() {
                Display.deinitialize();
                deinitializingEdt = false;
            }
        });
    }
    
    public void deinitialize() {
        //activity.getWindowManager().removeView(relativeLayout);

        if (getActivity() != null) {

            Runnable r = new Runnable() {
                public void run() {
                    if (nativePeers.size() > 0) {
                        for (int i = 0; i < nativePeers.size(); i++) {
                            ((AndroidImplementation.AndroidPeer) nativePeers.elementAt(i)).deinit();
                        }
                    }
                    if (relativeLayout != null) {
                        relativeLayout.removeAllViews();
                    }
                    relativeLayout = null;
                    myView = null;
                    deinitializing = false;
                }
            };

            if (Looper.getMainLooper().getThread() == Thread.currentThread()) {
                r.run();
            } else {
                getActivity().runOnUiThread(r);
            }
        } else {
            deinitializing = false;
        }
    }
    
    /**
     * init view. a lot of back and forth between this thread and the UI thread.
     */
    private void initSurface() {
        if (getActivity() != null && myView == null) {
            relativeLayout=  new RelativeLayout(getActivity());
            relativeLayout.setLayoutParams(new RelativeLayout.LayoutParams(
                    RelativeLayout.LayoutParams.FILL_PARENT,
                    RelativeLayout.LayoutParams.FILL_PARENT));
            relativeLayout.setFocusable(false);

            getActivity().getWindow().setBackgroundDrawable(null);
            if(asyncView) {
                if(android.os.Build.VERSION.SDK_INT < 14){
                    myView = new AndroidSurfaceView(getActivity(), AndroidImplementation.this);        
                } else {
                    int hardwareAcceleration = 16777216;
                    getActivity().getWindow().setFlags(hardwareAcceleration, hardwareAcceleration);
                    myView = new AndroidAsyncView(getActivity(), AndroidImplementation.this);                
                }
            } else {
                int hardwareAcceleration = 16777216;
                getActivity().getWindow().setFlags(hardwareAcceleration, hardwareAcceleration);
                superPeerMode = true;
                myView = new AndroidAsyncView(getActivity(), AndroidImplementation.this);                
            }
            myView.getAndroidView().setVisibility(View.VISIBLE);

            relativeLayout.addView(myView.getAndroidView());
            myView.getAndroidView().setVisibility(View.VISIBLE);

            int id = getActivity().getResources().getIdentifier("main", "layout", getActivity().getApplicationInfo().packageName);
            RelativeLayout root = (RelativeLayout) LayoutInflater.from(getActivity()).inflate(id, null);
            if(viewAbove != null) {
                RelativeLayout.LayoutParams lp = new RelativeLayout.LayoutParams(RelativeLayout.LayoutParams.WRAP_CONTENT, RelativeLayout.LayoutParams.WRAP_CONTENT);
                lp.addRule(RelativeLayout.ALIGN_PARENT_TOP);
                lp.addRule(RelativeLayout.CENTER_HORIZONTAL);

                RelativeLayout.LayoutParams lp2 = new RelativeLayout.LayoutParams(RelativeLayout.LayoutParams.MATCH_PARENT, RelativeLayout.LayoutParams.MATCH_PARENT);
                lp2.setMargins(0, 0, aboveSpacing, 0);
                relativeLayout.setLayoutParams(lp2);
                root.addView(viewAbove, lp);
            }
            root.addView(relativeLayout);
            if(viewBelow != null) {
                RelativeLayout.LayoutParams lp = new RelativeLayout.LayoutParams(RelativeLayout.LayoutParams.WRAP_CONTENT, RelativeLayout.LayoutParams.WRAP_CONTENT);
                lp.addRule(RelativeLayout.ALIGN_PARENT_BOTTOM);
                lp.addRule(RelativeLayout.CENTER_HORIZONTAL);

                RelativeLayout.LayoutParams lp2 = new RelativeLayout.LayoutParams(RelativeLayout.LayoutParams.MATCH_PARENT, RelativeLayout.LayoutParams.MATCH_PARENT);
                lp2.setMargins(0, 0, 0, belowSpacing);
                relativeLayout.setLayoutParams(lp2);
                root.addView(viewBelow, lp);
            }
            getActivity().setContentView(root);
            myView.getAndroidView().requestFocus();
        }
    }

    @Override
    public void confirmControlView() {
        if(myView == null){
            return;
        }
        myView.getAndroidView().setVisibility(View.VISIBLE);
        //ugly workaround for a bug where on some android versions the async view
        //came back black from the background.
        if(myView instanceof AndroidAsyncView){
            new Thread(new Runnable() {

                @Override
                public void run() {
                    try {
                        Thread.sleep(1000);                        
                        ((AndroidAsyncView)myView).setPaintViewOnBuffer(false);
                    } catch (Exception e) {
                    }
                }
            }).start();
        }
    }

    public void hideNotifyPublic() {
        super.hideNotify();
        saveTextEditingState();
    }

    public void showNotifyPublic() {
        super.showNotify();
    }

    @Override
    public boolean isMinimized() {
        return getActivity() == null || ((CodenameOneActivity)getActivity()).isBackground();
    }

    @Override
    public boolean minimizeApplication() {
        Intent startMain = new Intent(Intent.ACTION_MAIN);
        startMain.addCategory(Intent.CATEGORY_HOME);
        startMain.setFlags(Intent.FLAG_ACTIVITY_NEW_TASK);
        startMain.putExtra("WaitForResult", Boolean.FALSE);
        getContext().startActivity(startMain);
        return true;
    }

    @Override
    public void restoreMinimizedApplication() {
        if (getActivity() != null) {
            Intent i = new Intent(getActivity(), getActivity().getClass());
            i.setAction(Intent.ACTION_MAIN);
            i.addCategory(Intent.CATEGORY_LAUNCHER);
            getContext().startActivity(i);
        }
    }

    @Override
    public boolean isNativeInputImmediate() {
        return true;
    }
    
    public void editString(final Component cmp, int maxSize, final int constraint, String text, int keyCode) {
        if (keyCode > 0 && getKeyboardType() == Display.KEYBOARD_TYPE_QWERTY) {
            text += (char) keyCode;
        }
        InPlaceEditView.edit(this, cmp, constraint);
    }

    protected boolean editInProgress() {
        return InPlaceEditView.isEditing();
    }

    @Override
    public boolean isAsyncEditMode() {
        return asyncEditMode;
    }

    void setAsyncEditMode(boolean async) {
        asyncEditMode = async;
    }
    
    void callHideTextEditor() {
        super.hideTextEditor();
    }

    @Override
    public void hideTextEditor() {
        InPlaceEditView.hideActiveTextEditor();
    }

    @Override
    public boolean isNativeEditorVisible(Component c) {
        return super.isNativeEditorVisible(c) && !InPlaceEditView.isActiveTextEditorHidden();
    }
    
    public static void stopEditing() {
        stopEditing(false);
    }
    
    public static void stopEditing(final boolean forceVKBClose){
        if (getActivity() == null) {
            return;
        }
        final boolean[] flag = new boolean[]{false};

        // InPlaceEditView.endEdit must be called from the UI thread.
        // We must wait for this call to be over, otherwise Codename One's painting
        // of the next form will be garbled.
        getActivity().runOnUiThread(new Runnable() {
            @Override
            public void run() {
                // Must be called from the UI thread
                InPlaceEditView.stopEdit(forceVKBClose);

                synchronized (flag) {
                    flag[0] = true;
                    flag.notify();
                }
            }
        });

        if (!flag[0]) {
            // Wait (if necessary) for the asynchronous runOnUiThread to do its work
            synchronized (flag) {

                try {
                    flag.wait();
                } catch (InterruptedException e) {
                }
            }
        }        
    }
    
    @Override
    public void saveTextEditingState() {
        stopEditing(true);
    }
    
    @Override
    public void stopTextEditing() {    
        saveTextEditingState();
    }

    protected void setLastSizeChangedWH(int w, int h) {
        // not used?
        //this.lastSizeChangeW = w;
        //this.lastSizeChangeH = h;
    }

    /*@Override
    public boolean handleEDTException(final Throwable err) {

        final boolean[] messageComplete = new boolean[]{false};

        Log.e("Codename One", "Err on EDT", err);

        activity.runOnUiThread(new Runnable() {
            @Override
            public void run() {
                UIManager m = UIManager.getInstance();
                final FrameLayout frameLayout = new FrameLayout(
                        activity);
                final TextView textView = new TextView(
                        activity);
                textView.setGravity(Gravity.CENTER);
                frameLayout.addView(textView, new FrameLayout.LayoutParams(
                        FrameLayout.LayoutParams.FILL_PARENT,
                        FrameLayout.LayoutParams.WRAP_CONTENT));
                textView.setText("An internal application error occurred: " + err.toString());
                AlertDialog.Builder bob = new AlertDialog.Builder(
                        activity);
                bob.setView(frameLayout);
                bob.setTitle("");
                bob.setPositiveButton(m.localize("ok", "OK"),
                        new DialogInterface.OnClickListener() {
                            @Override
                            public void onClick(DialogInterface d, int which) {
                                d.dismiss();
                                synchronized (messageComplete) {
                                    messageComplete[0] = true;
                                    messageComplete.notify();
                                }
                            }
                        });
                AlertDialog editDialog = bob.create();
                editDialog.show();
            }
        });

        synchronized (messageComplete) {
            if (messageComplete[0]) {
                return true;
            }
            try {
                messageComplete.wait();
            } catch (Exception ignored) {
                ;
            }
        }
        return true;
    }*/

    @Override
    public InputStream getResourceAsStream(Class cls, String resource) {
        try {
            if (resource.startsWith("/")) {
                resource = resource.substring(1);
            }
            return getContext().getAssets().open(resource);
        } catch (IOException ex) {
            Log.i("Codename One", "Resource not found: " + resource);
            return null;
        }
    }

    @Override
    protected void pointerPressed(final int x, final int y) {
        super.pointerPressed(x, y);
    }

    @Override
    protected void pointerPressed(final int[] x, final int[] y) {
        super.pointerPressed(x, y);
    }

    @Override
    protected void pointerReleased(final int x, final int y) {
        super.pointerReleased(x, y);
    }

    @Override
    protected void pointerReleased(final int[] x, final int[] y) {
        super.pointerReleased(x, y);
    }

    @Override
    protected void pointerDragged(int x, int y) {
        super.pointerDragged(x, y);
    }

    @Override
    protected void pointerDragged(int[] x, int[] y) {
        super.pointerDragged(x, y);
    }

    @Override
    protected int getDragAutoActivationThreshold() {
        return 1000000;
    }

    @Override
    public void flushGraphics() {
        if (myView != null) {
            myView.flushGraphics();
        }

    }

    @Override
    public void flushGraphics(int x, int y, int width, int height) {
        this.tmprect.set(x, y, x + width, y + height);
        if (myView != null) {
            myView.flushGraphics(this.tmprect);
        }
    }

    @Override
    public int charWidth(Object nativeFont, char ch) {
        this.tmpchar[0] = ch;
        float w = (nativeFont == null ? this.defaultFont
                : (Paint) ((NativeFont) nativeFont).font).measureText(this.tmpchar, 0, 1);
        if (w - (int) w > 0) {
            return (int) (w + 1);
        }
        return (int) w;
    }

    @Override
    public int charsWidth(Object nativeFont, char[] ch, int offset, int length) {
        float w = (nativeFont == null ? this.defaultFont
                : (Paint) ((NativeFont) nativeFont).font).measureText(ch, offset, length);
        if (w - (int) w > 0) {
            return (int) (w + 1);
        }
        return (int) w;
    }

    @Override
    public int stringWidth(Object nativeFont, String str) {
        float w = (nativeFont == null ? this.defaultFont
                : (Paint) ((NativeFont) nativeFont).font).measureText(str);
        if (w - (int) w > 0) {
            return (int) (w + 1);
        }
        return (int) w;
    }

    @Override
    public void setNativeFont(Object graphics, Object font) {
        if (font == null) {
            font = this.defaultFont;
        }
        if (font instanceof NativeFont) {
            ((AndroidGraphics) graphics).setFont((CodenameOneTextPaint) ((NativeFont) font).font);
        } else {
            ((AndroidGraphics) graphics).setFont((CodenameOneTextPaint) font);
        }
    }

    @Override
    public int getHeight(Object nativeFont) {
        CodenameOneTextPaint font = (nativeFont == null ? this.defaultFont
                : (CodenameOneTextPaint) ((NativeFont) nativeFont).font);
        if(font.fontHeight < 0) {
            font.fontHeight = font.getFontMetricsInt(font.getFontMetricsInt());
        }
        return font.fontHeight;
    }

    @Override
    public int getFontAscent(Object nativeFont) {
        Paint font = (nativeFont == null ? this.defaultFont
                : (Paint) ((NativeFont) nativeFont).font);
        return -Math.round(font.getFontMetrics().ascent);
    }

    @Override
    public int getFontDescent(Object nativeFont) {
        Paint font = (nativeFont == null ? this.defaultFont
                : (Paint) ((NativeFont) nativeFont).font);
        return Math.abs(Math.round(font.getFontMetrics().descent));
    }

    @Override
    public boolean isBaselineTextSupported() {
        return true;
    }
    
    
    

    
    
    public int getFace(Object nativeFont) {
        if (nativeFont == null) {
            return Font.FACE_SYSTEM;
        }
        return ((NativeFont) nativeFont).face;
    }

    public int getStyle(Object nativeFont) {
        if (nativeFont == null) {
            return Font.STYLE_PLAIN;
        }
        return ((NativeFont) nativeFont).style;
    }

    @Override
    public int getSize(Object nativeFont) {
        if (nativeFont == null) {
            return Font.SIZE_MEDIUM;
        }
        return ((NativeFont) nativeFont).size;
    }
    
    @Override
    public boolean isTrueTypeSupported() {
        return true;
    }

    @Override
    public boolean isNativeFontSchemeSupported() {
        return true;
    }
    
    private Typeface fontToRoboto(String fontName) {
            if("native:MainThin".equals(fontName)) {
                return Typeface.create("sans-serif-thin", Typeface.NORMAL);
            }
            if("native:MainLight".equals(fontName)) {
                return Typeface.create("sans-serif-light", Typeface.NORMAL);
            }
            if("native:MainRegular".equals(fontName)) {
                return Typeface.create("sans-serif", Typeface.NORMAL);
            }
            
            if("native:MainBold".equals(fontName)) {
                return Typeface.create("sans-serif-condensed", Typeface.BOLD);
            }
            
            if("native:MainBlack".equals(fontName)) {
                return Typeface.create("sans-serif-black", Typeface.BOLD);
            }
            
            if("native:ItalicThin".equals(fontName)) {
                return Typeface.create("sans-serif-thin", Typeface.ITALIC);
            }
            
            if("native:ItalicLight".equals(fontName)) {
                return Typeface.create("sans-serif-thin", Typeface.ITALIC);
            }
            
            if("native:ItalicRegular".equals(fontName)) {
                return Typeface.create("sans-serif", Typeface.ITALIC);
            }
            
            if("native:ItalicBold".equals(fontName)) {
                return Typeface.create("sans-serif-condensed", Typeface.BOLD_ITALIC);
            }
            
            if("native:ItalicBlack".equals(fontName)) {
                return Typeface.create("sans-serif-black", Typeface.BOLD_ITALIC);
            }
            
            throw new IllegalArgumentException("Unsupported native font type: " + fontName);
    }

    @Override
    public Object loadTrueTypeFont(String fontName, String fileName) {
        if(fontName.startsWith("native:")) {
            Typeface t = fontToRoboto(fontName);
            int fontStyle = com.codename1.ui.Font.STYLE_PLAIN;
            if(t.isBold()) {
                fontStyle |= com.codename1.ui.Font.STYLE_BOLD;
            }
            if(t.isItalic()) {
                fontStyle |= com.codename1.ui.Font.STYLE_ITALIC;
            }
            CodenameOneTextPaint newPaint = new CodenameOneTextPaint(t);
            newPaint.setAntiAlias(true);
            newPaint.setSubpixelText(true);
            return new NativeFont(com.codename1.ui.Font.FACE_SYSTEM, fontStyle,
                    com.codename1.ui.Font.SIZE_MEDIUM, newPaint, fileName, 0, 0);
        }
        Typeface t = Typeface.createFromAsset(getContext().getAssets(), fileName);
        if(t == null) {
            throw new RuntimeException("Font not found: " + fileName);
        }
        CodenameOneTextPaint newPaint = new CodenameOneTextPaint(t);
        newPaint.setAntiAlias(true);
        newPaint.setSubpixelText(true);
        return new NativeFont(com.codename1.ui.Font.FACE_SYSTEM,
                com.codename1.ui.Font.STYLE_PLAIN, com.codename1.ui.Font.SIZE_MEDIUM, newPaint, fileName, 0, 0);
    }
    
    static class NativeFont {
        int face;
        int style;
        int size;
        Object font;
        String fileName;
        float height;
        int weight;
        
        public NativeFont(int face, int style, int size, Object font, String fileName, float height, int weight) {
            this(face, style, size, font);
            this.fileName = fileName;
            this.height = height;
            this.weight = weight;
        }
        
        public NativeFont(int face, int style, int size, Object font) {
            this.face = face;
            this.style = style;
            this.size = size;
            this.font = font;
        }
        
        public boolean equals(Object o) {
            if(o == null) {
                return false;
            }
            NativeFont n = ((NativeFont)o);
            if(fileName != null) {
                return n.fileName != null && fileName.equals(n.fileName) && n.height == height && n.weight == weight;
            }
            return n.face == face && n.style == style && n.size == size && font.equals(n.font);
        }
        
        public int hashCode() {
            return face | style | size;
        }
    }

    @Override
    public Object deriveTrueTypeFont(Object font, float size, int weight) {
        NativeFont fnt = (NativeFont)font;
        CodenameOneTextPaint paint = (CodenameOneTextPaint)fnt.font;
        paint.setAntiAlias(true);
        Typeface type = paint.getTypeface();
        int fontstyle = Typeface.NORMAL;
        if ((weight & Font.STYLE_BOLD) != 0 || type.isBold()) {
            fontstyle |= Typeface.BOLD;
        }
        if ((weight & Font.STYLE_ITALIC) != 0 || type.isItalic()) {
            fontstyle |= Typeface.ITALIC;
        }
        type = Typeface.create(type, fontstyle);
        CodenameOneTextPaint newPaint = new CodenameOneTextPaint(type);
        newPaint.setTextSize(size);
        newPaint.setAntiAlias(true);
        NativeFont n = new NativeFont(com.codename1.ui.Font.FACE_SYSTEM, weight, com.codename1.ui.Font.SIZE_MEDIUM, newPaint, fnt.fileName, size, weight);
        return n;
    }

    @Override
    public Object createFont(int face, int style, int size) {
        Typeface typeface = null;
        switch (face) {
            case Font.FACE_MONOSPACE:
                typeface = Typeface.MONOSPACE;
                break;
            default:
                typeface = Typeface.DEFAULT;
                break;
        }

        int fontstyle = Typeface.NORMAL;
        if ((style & Font.STYLE_BOLD) != 0) {
            fontstyle |= Typeface.BOLD;
        }
        if ((style & Font.STYLE_ITALIC) != 0) {
            fontstyle |= Typeface.ITALIC;
        }


        int height = this.defaultFontHeight;
        int diff = height / 3;

        switch (size) {
            case Font.SIZE_SMALL:
                height -= diff;
                break;
            case Font.SIZE_LARGE:
                height += diff;
                break;
        }

        Paint font = new CodenameOneTextPaint(Typeface.create(typeface, fontstyle));
        font.setAntiAlias(true);
        font.setUnderlineText((style & Font.STYLE_UNDERLINED) != 0);
        font.setTextSize(height);
        return new NativeFont(face, style, size, font);

    }

    /**
     * Loads a native font based on a lookup for a font name and attributes.
     * Font lookup values can be separated by commas and thus allow fallback if
     * the primary font isn't supported by the platform.
     *
     * @param lookup string describing the font
     * @return the native font object
     */
    public Object loadNativeFont(String lookup) {
        try {
            lookup = lookup.split(";")[0];
            int typeface = Typeface.NORMAL;
            String familyName = lookup.substring(0, lookup.indexOf("-"));
            String style = lookup.substring(lookup.indexOf("-") + 1, lookup.lastIndexOf("-"));
            String size = lookup.substring(lookup.lastIndexOf("-") + 1, lookup.length());

            if (style.equals("bolditalic")) {
                typeface = Typeface.BOLD_ITALIC;
            } else if (style.equals("italic")) {
                typeface = Typeface.ITALIC;
            } else if (style.equals("bold")) {
                typeface = Typeface.BOLD;
            }
            Paint font = new CodenameOneTextPaint(Typeface.create(familyName, typeface));
            font.setAntiAlias(true);
            font.setTextSize(Integer.parseInt(size));
            return new NativeFont(0, 0, 0, font);
        } catch (Exception err) {
            return null;
        }
    }

    /**
     * Indicates whether loading a font by a string is supported by the platform
     *
     * @return true if the platform supports font lookup
     */
    @Override
    public boolean isLookupFontSupported() {
        return true;
    }

    @Override
    public boolean isAntiAliasedTextSupported() {
        return true;
    }

    @Override
    public void setAntiAliasedText(Object graphics, boolean a) {
        ((AndroidGraphics) graphics).getFont().setAntiAlias(a);
    }

    @Override
    public Object getDefaultFont() {
        CodenameOneTextPaint paint = new CodenameOneTextPaint(this.defaultFont);
        return new NativeFont(Font.FACE_SYSTEM, Font.STYLE_PLAIN, Font.SIZE_MEDIUM, paint);
    }


    private AndroidGraphics nullGraphics;

    private AndroidGraphics getNullGraphics() {
        if (nullGraphics == null) {
            Bitmap bitmap = Bitmap.createBitmap(getDisplayWidth()==0?100:getDisplayWidth(), getDisplayHeight()==0?100:getDisplayHeight(),
                    Bitmap.Config.ARGB_8888);
            nullGraphics = (AndroidGraphics) this.getNativeGraphics(bitmap);
        }
        return nullGraphics;
    }


    @Override
    public Object getNativeGraphics() {
        if(myView != null){
            nullGraphics = null;
            return myView.getGraphics();
        }else{
            return getNullGraphics();
        }
    }

    @Override
    public Object getNativeGraphics(Object image) {
        return new AndroidGraphics(this, new Canvas((Bitmap) image), true);
    }

    @Override
    public void getRGB(Object nativeImage, int[] arr, int offset, int x, int y,
            int width, int height) {
        ((Bitmap) nativeImage).getPixels(arr, offset, width, x, y, width,
                height);
    }
    
    private int sampleSizeOverride = -1;

    @Override
    public Object createImage(String path) throws IOException {
        int IMAGE_MAX_SIZE = getDisplayHeight();
        if (exists(path)) {
            Bitmap b = null;
            try {
                //Decode image size
                BitmapFactory.Options o = new BitmapFactory.Options();
                o.inJustDecodeBounds = true;
                o.inPreferredConfig = Bitmap.Config.ARGB_8888;

                InputStream fis = createFileInputStream(path);
                BitmapFactory.decodeStream(fis, null, o);
                fis.close();

                int scale = 1;
                if (o.outHeight > IMAGE_MAX_SIZE || o.outWidth > IMAGE_MAX_SIZE) {
                    scale = (int) Math.pow(2, (int) Math.round(Math.log(IMAGE_MAX_SIZE / (double) Math.max(o.outHeight, o.outWidth)) / Math.log(0.5)));
                }

                //Decode with inSampleSize
                BitmapFactory.Options o2 = new BitmapFactory.Options();
                o2.inPreferredConfig = Bitmap.Config.ARGB_8888;

                if(sampleSizeOverride != -1) {
                    o2.inSampleSize = sampleSizeOverride;
                } else {
                    String sampleSize = Display.getInstance().getProperty("android.sampleSize", null);
                    if(sampleSize != null) {
                        o2.inSampleSize = Integer.parseInt(sampleSize);
                    } else {
                        o2.inSampleSize = scale;
                    }
                }
                o2.inPurgeable = true;
                o2.inInputShareable = true;
                fis = createFileInputStream(path);
                b = BitmapFactory.decodeStream(fis, null, o2);
                fis.close();
                
                //fix rotation 
                ExifInterface exif = new ExifInterface(path);               
                int orientation = exif.getAttributeInt(ExifInterface.TAG_ORIENTATION, ExifInterface.ORIENTATION_NORMAL);

                int angle = 0;
                switch (orientation) {
                    case ExifInterface.ORIENTATION_ROTATE_90:
                        angle = 90;
                        break;
                    case ExifInterface.ORIENTATION_ROTATE_180:
                        angle = 180;
                        break;
                    case ExifInterface.ORIENTATION_ROTATE_270:
                        angle = 270;
                        break;
                }

                if (sampleSizeOverride < 0 && angle != 0) {
                    Matrix mat = new Matrix();
                    mat.postRotate(angle);
                    Bitmap correctBmp = Bitmap.createBitmap(b, 0, 0, b.getWidth(), b.getHeight(), mat, true);
                    b.recycle();
                    b = correctBmp;
                }
            } catch (IOException e) {
            }
            return b;
        } else {
            InputStream in = this.getResourceAsStream(getClass(), path);
            if (in == null) {
                throw new IOException("Resource not found. " + path);
            }
            try {
                return this.createImage(in);
            } finally {
                if (in != null) {
                    try {
                        in.close();
                    } catch (Exception ignored) {
                        ;
                    }
                }
            }
        }
    }
    
    @Override
    public boolean areMutableImagesFast() {
        if (myView == null) return false;
        return !myView.alwaysRepaintAll();
    }
    
    @Override
    public void repaint(Animation cmp) {
        System.out.println("In repaint "+cmp+" "+myView);
        if(myView != null && myView.alwaysRepaintAll()) {
            if(cmp instanceof Component) {
                Component c = (Component)cmp;
                c.setDirtyRegion(null);
                if(c.getParent() != null) {
                    cmp = c.getComponentForm();
                } else {
                    Form f = getCurrentForm();
                    if(f != null) {
                        cmp = f;
                    }
                }
            } else {
                // make sure the form is repainted for standalone anims e.g. in the case
                // of replace animation
                Form f = getCurrentForm();
                if(f != null) {
                    super.repaint(f);
                }
            }
        }
        System.out.println("Repainting "+cmp);
        super.repaint(cmp);
    }
    
    @Override
    public Object createImage(InputStream i) throws IOException {
        BitmapFactory.Options opts = new BitmapFactory.Options();
        opts.inPreferredConfig = Bitmap.Config.ARGB_8888;
        return BitmapFactory.decodeStream(i, null, opts);
    }

    @Override
    public void releaseImage(Object image) {
        Bitmap i = (Bitmap) image;
        i.recycle();
    }

    @Override
    public Object createImage(byte[] bytes, int offset, int len) {
        BitmapFactory.Options opts = new BitmapFactory.Options();
        opts.inPreferredConfig = Bitmap.Config.ARGB_8888;
        try {
            BitmapFactory.Options.class.getField("inPurgeable").set(opts, true);
        } catch (Exception e) {
            // inPurgeable not supported
            // http://www.droidnova.com/2d-sprite-animation-in-android-addendum,505.html
        }
        return BitmapFactory.decodeByteArray(bytes, offset, len, opts);
    }

    @Override
    public Object createImage(int[] rgb, int width, int height) {
        return Bitmap.createBitmap(rgb, width, height, Bitmap.Config.ARGB_8888);
    }

    @Override
    public boolean isAlphaMutableImageSupported() {
        return true;
    }

    @Override
    public Object scale(Object nativeImage, int width, int height) {
        return Bitmap.createScaledBitmap((Bitmap) nativeImage, width, height,
                false);
    }

//    @Override
//    public Object rotate(Object image, int degrees) {
//        Matrix matrix = new Matrix();
//        matrix.postRotate(degrees);
//        return Bitmap.createBitmap((Bitmap) image, 0, 0, ((Bitmap) image).getWidth(), ((Bitmap) image).getHeight(), matrix, true);
//    }
    @Override
    public boolean isRotationDrawingSupported() {
        return false;
    }

    @Override
    protected boolean cacheLinearGradients() {
        return false;
    }

    @Override
    public boolean isNativeInputSupported() {
        return true;
    }

    /**
     * Returns true if the underlying OS supports opening the native navigation
     * application
     * @return true if the underlying OS supports launch of native navigation app
     */
    public boolean isOpenNativeNavigationAppSupported(){
        return true;
    }
    
    /**
     * Opens the native navigation app in the given coordinate.
     * @param latitude 
     * @param longitude 
     */ 
    public void openNativeNavigationApp(double latitude, double longitude){    
        execute("google.navigation:ll=" + latitude+ "," + longitude);
    }
    
    @Override
    public Object createMutableImage(int width, int height, int fillColor) {
        Bitmap bitmap = Bitmap.createBitmap(width, height,
                Bitmap.Config.ARGB_8888);
        AndroidGraphics graphics = (AndroidGraphics) this.getNativeGraphics(bitmap);
        graphics.fillBitmap(fillColor);
        return bitmap;
    }

    @Override
    public int getImageHeight(Object i) {
        return ((Bitmap) i).getHeight();
    }

    @Override
    public int getImageWidth(Object i) {
        return ((Bitmap) i).getWidth();
    }

    @Override
    public void drawImage(Object graphics, Object img, int x, int y) {
        ((AndroidGraphics) graphics).drawImage(img, x, y);
    }
    
    @Override
    public void tileImage(Object graphics, Object img, int x, int y, int w, int h) {
        ((AndroidGraphics) graphics).tileImage(img, x, y, w, h);
    }

    public boolean isScaledImageDrawingSupported() {
        return true;
    }

    public void drawImage(Object graphics, Object img, int x, int y, int w, int h) {
        ((AndroidGraphics) graphics).drawImage(img, x, y, w, h);
    }

    @Override
    public void drawLine(Object graphics, int x1, int y1, int x2, int y2) {
        ((AndroidGraphics) graphics).drawLine(x1, y1, x2, y2);
    }

    @Override
    public boolean isAntiAliasingSupported() {
        return true;
    }

    @Override
    public void setAntiAliased(Object graphics, boolean a) {
        ((AndroidGraphics) graphics).getPaint().setAntiAlias(a);
    }

    @Override
    public void drawPolygon(Object graphics, int[] xPoints, int[] yPoints, int nPoints) {
        ((AndroidGraphics) graphics).drawPolygon(xPoints, yPoints, nPoints);
    }

    @Override
    public void fillPolygon(Object graphics, int[] xPoints, int[] yPoints, int nPoints) {
        ((AndroidGraphics) graphics).fillPolygon(xPoints, yPoints, nPoints);
    }

    @Override
    public void drawRGB(Object graphics, int[] rgbData, int offset, int x,
            int y, int w, int h, boolean processAlpha) {
        ((AndroidGraphics) graphics).drawRGB(rgbData, offset, x, y, w, h, processAlpha);
    }

    @Override
    public void drawRect(Object graphics, int x, int y, int width, int height) {
        ((AndroidGraphics) graphics).drawRect(x, y, width, height);
    }

    @Override
    public void drawRoundRect(Object graphics, int x, int y, int width,
            int height, int arcWidth, int arcHeight) {
        ((AndroidGraphics) graphics).drawRoundRect(x, y, width, height, arcWidth, arcHeight);
    }

    @Override
    public void drawString(Object graphics, String str, int x, int y) {
        ((AndroidGraphics) graphics).drawString(str, x, y);
    }

    @Override
    public void drawArc(Object graphics, int x, int y, int width, int height,
            int startAngle, int arcAngle) {
        ((AndroidGraphics) graphics).drawArc(x, y, width, height, startAngle, arcAngle);
    }

    @Override
    public void fillArc(Object graphics, int x, int y, int width, int height,
            int startAngle, int arcAngle) {
        ((AndroidGraphics) graphics).fillArc(x, y, width, height, startAngle, arcAngle);
    }
    
    @Override
    public void fillRect(Object graphics, int x, int y, int width, int height) {
        ((AndroidGraphics) graphics).fillRect(x, y, width, height);
    }

    @Override
    public void fillRect(Object graphics, int x, int y, int w, int h, byte alpha) {
        ((AndroidGraphics) graphics).fillRect(x, y, w, h, alpha);
    }

    @Override
    public void paintComponentBackground(Object graphics, int x, int y, int width, int height, Style s) {
        if((!asyncView) || compatPaintMode ) {
            super.paintComponentBackground(graphics, x, y, width, height, s);
            return;
        }
        ((AndroidGraphics) graphics).paintComponentBackground(x, y, width, height, s);
    }

    @Override
    public void fillLinearGradient(Object graphics, int startColor, int endColor, int x, int y, int width, int height, boolean horizontal) {
        if(!asyncView) {
            super.fillLinearGradient(graphics, startColor, endColor, x, y, width, height, horizontal);
            return;
        }
        ((AndroidGraphics)graphics).fillLinearGradient(startColor, endColor, x, y, width, height, horizontal);
    }

    @Override
    public void fillRectRadialGradient(Object graphics, int startColor, int endColor, int x, int y, int width, int height, float relativeX, float relativeY, float relativeSize) {
        if(!asyncView) {
            super.fillRectRadialGradient(graphics, startColor, endColor, x, y, width, height, relativeX, relativeY, relativeSize);
            return;
        }
        ((AndroidGraphics)graphics).fillRectRadialGradient(startColor, endColor, x, y, width, height, relativeX, relativeY, relativeSize);
    }

    @Override
    public void fillRadialGradient(Object graphics, int startColor, int endColor, int x, int y, int width, int height) {
        ((AndroidGraphics)graphics).fillRadialGradient(startColor, endColor, x, y, width, height);
    }
        

    @Override
    public void drawLabelComponent(Object nativeGraphics, int cmpX, int cmpY, int cmpHeight, int cmpWidth, Style style, String text, Object icon, Object stateIcon, int preserveSpaceForState, int gap, boolean rtl, boolean isOppositeSide, int textPosition, int stringWidth, boolean isTickerRunning, int tickerShiftText, boolean endsWith3Points, int valign) {
        if(AndroidAsyncView.legacyPaintLogic) {
            super.drawLabelComponent(nativeGraphics, cmpX, cmpY, cmpHeight, cmpWidth, style, text, icon, stateIcon, preserveSpaceForState, gap, rtl, isOppositeSide, textPosition, stringWidth, isTickerRunning, tickerShiftText, endsWith3Points, valign);
            return;
        }
        ((AndroidGraphics)nativeGraphics).drawLabelComponent(cmpX, cmpY, cmpHeight, cmpWidth, style, text, 
                (Bitmap)icon, (Bitmap)stateIcon, preserveSpaceForState, gap, rtl, isOppositeSide, textPosition, stringWidth, 
                isTickerRunning, tickerShiftText, endsWith3Points, valign);
    }

   
    @Override
    public void fillRoundRect(Object graphics, int x, int y, int width,
            int height, int arcWidth, int arcHeight) {
        ((AndroidGraphics) graphics).fillRoundRect(x, y, width, height, arcWidth, arcHeight);
    }

    @Override
    public int getAlpha(Object graphics) {
        return ((AndroidGraphics) graphics).getAlpha();
    }

    @Override
    public void setAlpha(Object graphics, int alpha) {
        ((AndroidGraphics) graphics).setAlpha(alpha);
    }

    @Override
    public boolean isAlphaGlobal() {
        return true;
    }

    @Override
    public void setColor(Object graphics, int RGB) {
        ((AndroidGraphics) graphics).setColor((getColor(graphics) & 0xff000000) | RGB);
    }

    @Override
    public int getBackKeyCode() {
        return DROID_IMPL_KEY_BACK;
    }

    @Override
    public int getBackspaceKeyCode() {
        return DROID_IMPL_KEY_BACKSPACE;
    }

    @Override
    public int getClearKeyCode() {
        return DROID_IMPL_KEY_CLEAR;
    }

    @Override
    public int getClipHeight(Object graphics) {
        return ((AndroidGraphics) graphics).getClipHeight();
    }

    @Override
    public int getClipWidth(Object graphics) {
        return ((AndroidGraphics) graphics).getClipWidth();
    }

    @Override
    public int getClipX(Object graphics) {
        return ((AndroidGraphics) graphics).getClipX();
    }

    @Override
    public int getClipY(Object graphics) {
        return ((AndroidGraphics) graphics).getClipY();
    }

    @Override
    public void setClip(Object graphics, int x, int y, int width, int height) {
        ((AndroidGraphics) graphics).setClip(x, y, width, height);
    }
    
    @Override
    public boolean isShapeClipSupported(Object graphics){
        return true;
    }
    
    @Override
    public void setClip(Object graphics, Shape shape) {
        //Path p = cn1ShapeToAndroidPath(shape);
        ((AndroidGraphics) graphics).setClip(shape);
    }
    

    @Override
    public void clipRect(Object graphics, int x, int y, int width, int height) {
        ((AndroidGraphics) graphics).clipRect(x, y, width, height);
    }

    @Override
    public int getColor(Object graphics) {
        return ((AndroidGraphics) graphics).getColor();
    }

    @Override
    public int getDisplayHeight() {
        if (this.myView != null) {
            int h = this.myView.getViewHeight();
            displayHeight = h;
            return h;
        }
        return displayHeight;
    }

    @Override
    public int getDisplayWidth() {
        if (this.myView != null) {
            int w = this.myView.getViewWidth();
            displayWidth = w;
            return w;
        }
        return displayWidth;
    }

    @Override
    public int getActualDisplayHeight() {
        DisplayMetrics dm = getContext().getResources().getDisplayMetrics();
        return dm.heightPixels;
    }

    @Override
    public int getGameAction(int keyCode) {
        switch (keyCode) {
            case DROID_IMPL_KEY_DOWN:
                return Display.GAME_DOWN;
            case DROID_IMPL_KEY_UP:
                return Display.GAME_UP;
            case DROID_IMPL_KEY_LEFT:
                return Display.GAME_LEFT;
            case DROID_IMPL_KEY_RIGHT:
                return Display.GAME_RIGHT;
            case DROID_IMPL_KEY_FIRE:
                return Display.GAME_FIRE;
            default:
                return 0;
        }
    }

    @Override
    public int getKeyCode(int gameAction) {
        switch (gameAction) {
            case Display.GAME_DOWN:
                return DROID_IMPL_KEY_DOWN;
            case Display.GAME_UP:
                return DROID_IMPL_KEY_UP;
            case Display.GAME_LEFT:
                return DROID_IMPL_KEY_LEFT;
            case Display.GAME_RIGHT:
                return DROID_IMPL_KEY_RIGHT;
            case Display.GAME_FIRE:
                return DROID_IMPL_KEY_FIRE;
            default:
                return 0;
        }
    }

    @Override
    public int[] getSoftkeyCode(int index) {
        if (index == 0) {
            return leftSK;
        }
        return null;
    }

    @Override
    public int getSoftkeyCount() {
        /**
         * one menu button only. we may have to stuff some code here as soon as
         * there are devices that no longer have only a single menu button.
         */
        return 1;
    }

    @Override
    public void vibrate(int duration) {
        if (!this.vibrateInitialized) {
            try {
                v = (Vibrator) getContext().getSystemService(Context.VIBRATOR_SERVICE);
            } catch (Throwable e) {
                Log.e("Codename One", "problem with virbrator(0)", e);
            } finally {
                this.vibrateInitialized = true;
            }
        }
        if (v != null) {
            try {
                v.vibrate(duration);
            } catch (Throwable e) {
                Log.e("Codename One", "problem with virbrator(1)", e);
            }
        }
    }

    @Override
    public boolean isTouchDevice() {
        return getContext().getPackageManager().hasSystemFeature(PackageManager.FEATURE_TOUCHSCREEN);
    }

    @Override
    public boolean hasPendingPaints() {
        //if the view is not visible make sure the edt won't wait.
        if (myView != null && myView.getAndroidView().getVisibility() != View.VISIBLE) {
            return true;
        } else {
            return super.hasPendingPaints();
        }
    }

    public void revalidate() {
        if (myView != null) {
            myView.getAndroidView().setVisibility(View.VISIBLE);
            getCurrentForm().revalidate();
            flushGraphics();
        }

    }

    @Override
    public int getKeyboardType() {
        if (Display.getInstance().getDefaultVirtualKeyboard().isVirtualKeyboardShowing()) {
            return Display.KEYBOARD_TYPE_VIRTUAL;
        }
        /**
         * can we detect this? but even if we could i think it is best to have
         * this fixed to qwerty. we pass unicode values to Codename One in any
         * case. check AndroidView.onKeyUpDown() method. and read comment below.
         */
        return Display.KEYBOARD_TYPE_QWERTY;
        /**
         * some info from the MIDP docs about keycodes:
         *
         * "Applications receive keystroke events in which the individual keys
         * are named within a space of key codes. Every key for which events are
         * reported to MIDP applications is assigned a key code. The key code
         * values are unique for each hardware key unless two keys are obvious
         * synonyms for each other. MIDP defines the following key codes:
         * KEY_NUM0, KEY_NUM1, KEY_NUM2, KEY_NUM3, KEY_NUM4, KEY_NUM5, KEY_NUM6,
         * KEY_NUM7, KEY_NUM8, KEY_NUM9, KEY_STAR, and KEY_POUND. (These key
         * codes correspond to keys on a ITU-T standard telephone keypad.) Other
         * keys may be present on the keyboard, and they will generally have key
         * codes distinct from those list above. In order to guarantee
         * portability, applications should use only the standard key codes.
         *
         * The standard key codes values are equal to the Unicode encoding for
         * the character that represents the key. If the device includes any
         * other keys that have an obvious correspondence to a Unicode
         * character, their key code values should equal the Unicode encoding
         * for that character. For keys that have no corresponding Unicode
         * character, the implementation must use negative values. Zero is
         * defined to be an invalid key code."
         *
         * Because the MIDP implementation is our reference and that
         * implementation does not interpret the given keycodes we behave alike
         * and pass on the unicode values.
         */
    }

    /**
     * Exits the application...
     */
    public void exitApplication() {
        android.os.Process.killProcess(android.os.Process.myPid()); 
    }

    @Override
    public void notifyCommandBehavior(int commandBehavior) {
        if (commandBehavior == Display.COMMAND_BEHAVIOR_NATIVE) {
            if (getActivity() instanceof CodenameOneActivity) {
                ((CodenameOneActivity) getActivity()).enableNativeMenu(true);
            }
        }
    }
    
    private static class NotifyActionBar implements Runnable {
        private Activity activity;
        private boolean show;
        
        public NotifyActionBar(Activity activity, int commandBehavior) {
            this.activity = activity;
            show = commandBehavior == Display.COMMAND_BEHAVIOR_NATIVE;
        }
        
        public NotifyActionBar(Activity activity, boolean show) {
            this.activity = activity;
            this.show = show;
        }
        
        @Override
        public void run() {
            activity.invalidateOptionsMenu();
            if (show) {
                activity.getActionBar().show();
            } else {
                activity.getActionBar().hide();
            }
        }
    }

    @Override
    public String getAppArg() {
        if (super.getAppArg() != null) {
            // This just maintains backward compatibility in case people are manually
            // setting the AppArg in their properties.  It reproduces the general
            // behaviour the existed when AppArg was just another Display property.
            return super.getAppArg();
        }
        if (getActivity() == null) {
            return null;
        }
        
        android.content.Intent intent = getActivity().getIntent();
        if (intent != null) {
            Uri u = intent.getData();
            if (u != null) {
                String scheme = intent.getScheme();
                intent.setData(null);
                if ("content".equals(scheme)) {
                    try {
                        InputStream attachment = getActivity().getContentResolver().openInputStream(u);
                        if (attachment != null) {
                            String name = getContentName(getActivity().getContentResolver(), u);
                            if (name != null) {
                                String filePath = getAppHomePath()
                                        + getFileSystemSeparator() + name;
                                File f = new File(filePath);
                                OutputStream tmp = createFileOuputStream(f);
                                byte[] buffer = new byte[1024];
                                while (attachment.read(buffer) > 0) {
                                    tmp.write(buffer);
                                }
                                tmp.close();
                                attachment.close(); 
                                setAppArg(filePath);
                                return filePath;
                            }
                        }
                    } catch (FileNotFoundException e) {
                        e.printStackTrace();
                        return null;
                    } catch (IOException e) {
                        e.printStackTrace();
                        return null;
                    } catch (Exception e) {
                        e.printStackTrace();
                        return null;
                    }
                } else {
                    
                    /*
                    // Why do we need this special case?  u.toString()
                    // will include the full URL including query string.
                    // This special case causes urls like myscheme://part1/part2
                    // to only return "/part2" which is obviously problematic and
                    // is inconsistent with iOS.  Is this special case necessary
                    // in some versions of Android?
                    String encodedPath = u.getEncodedPath();
                    if (encodedPath != null && encodedPath.length() > 0) {
                        String query = u.getQuery();
                        if(query != null && query.length() > 0){
                            encodedPath += "?" + query;
                        }
                        setAppArg(encodedPath);
                        return encodedPath;
                    }
                    */
                    setAppArg(u.toString());
                    return u.toString();
                }
            }
        }
        return null;
    }
    
    

    /**
     * @inheritDoc
     */
    public String getProperty(String key, String defaultValue) {
        if(key.equalsIgnoreCase("cn1_push_prefix")) {
            if(!checkForPermission(Manifest.permission.READ_PHONE_STATE, "This is required to get notifications")){
                return "";
            }
            boolean has = hasAndroidMarket();
            if(has) {
                return "gcm";
            }
            return defaultValue;
        }
        if ("OS".equals(key)) {
            return "Android";
        }
        if ("androidId".equals(key)) {
            return Settings.Secure.getString(getContext().getContentResolver(), Settings.Secure.ANDROID_ID);
        }
        
        if ("cellId".equals(key)) {
            try {
                if(!checkForPermission(Manifest.permission.READ_PHONE_STATE, "This is required to get the cellId")){
                    return defaultValue;
                }
                String serviceName = Context.TELEPHONY_SERVICE;
                TelephonyManager telephonyManager = (TelephonyManager) getContext().getSystemService(serviceName);
                int cellId = ((GsmCellLocation) telephonyManager.getCellLocation()).getCid();
                return "" + cellId;
            } catch (Throwable t) {
                return defaultValue;
            }
        }
        if ("AppName".equals(key)) {
            
            final PackageManager pm = getContext().getPackageManager();
            ApplicationInfo ai;
            try {
                ai = pm.getApplicationInfo(getContext().getPackageName(), 0);
            } catch (NameNotFoundException e) {
                ai = null;
            }
            String applicationName = (String) (ai != null ? pm.getApplicationLabel(ai) : null);
            if(applicationName == null){
                return defaultValue;
            }
            return applicationName;
        }
        if ("AppVersion".equals(key)) {
            try {
                PackageInfo i = getContext().getPackageManager().getPackageInfo(getContext().getApplicationInfo().packageName, 0);
                return i.versionName;
            } catch (NameNotFoundException ex) {
                ex.printStackTrace();
            }
            return defaultValue;
        }
        if ("Platform".equals(key)) {
            String p = System.getProperty("platform");
            if(p == null) {
                return defaultValue;
            }
            return p;
        }
        if ("User-Agent".equals(key)) {
            String ua = getUserAgent();
            if(ua == null) {
                return defaultValue;
            }
            return ua;
        }
        if("OSVer".equals(key)) {
            return "" + android.os.Build.VERSION.RELEASE;
        }
        if("DeviceName".equals(key)) {
            return "" + android.os.Build.MODEL;
        }
        try {
            if ("IMEI".equals(key) || "UDID".equals(key)) {
                if(!checkForPermission(Manifest.permission.READ_PHONE_STATE, "This is required to get the device ID")){
                    return "";
                }
                TelephonyManager tm = (TelephonyManager) getContext().getSystemService(Context.TELEPHONY_SERVICE);
                return tm.getDeviceId();
            }
            if ("MSISDN".equals(key)) {
                if(!checkForPermission(Manifest.permission.READ_PHONE_STATE, "This is required to get the device ID")){
                    return "";
                }
                TelephonyManager tm = (TelephonyManager) getContext().getSystemService(Context.TELEPHONY_SERVICE);
                return tm.getLine1Number();
            }
        } catch(Throwable t) {
            // will be caused by no permissions.
            return defaultValue;
        }

        if (getActivity() != null) {
            android.content.Intent intent = getActivity().getIntent();
            if(intent != null){
                Bundle extras = intent.getExtras();
                if (extras != null) {
                    String value = extras.getString(key);
                    if(value != null) {
                        return value;
                    }
                }
            }
        }
        
        //these keys/values are from the Application Resources (strings values)
        try {
            int id = getContext().getResources().getIdentifier(key, "string", getContext().getApplicationInfo().packageName);
            String val = getContext().getResources().getString(id);
            return val;

        } catch (Exception e) {
        }
        return System.getProperty(key, super.getProperty(key, defaultValue));
    }

    private String getContentName(ContentResolver resolver, Uri uri) {
        Cursor cursor = resolver.query(uri, null, null, null, null);
        cursor.moveToFirst();
        int nameIndex = cursor.getColumnIndex(MediaStore.MediaColumns.DISPLAY_NAME);
        if (nameIndex >= 0) {
            String name = cursor.getString(nameIndex);
            cursor.close();
            return name;
        }
        return null;
    }
    
    private String getUserAgent() {
        try {
            String userAgent = System.getProperty("http.agent");            
            if(userAgent != null){
                return userAgent;
            }
        } catch (Exception e) {
        }
        if (getActivity() == null) {
            return "Android-CN1";
        }
        try {
            Constructor<WebSettings> constructor = WebSettings.class.getDeclaredConstructor(Context.class, WebView.class);
            constructor.setAccessible(true);
            try {
                WebSettings settings = constructor.newInstance(getActivity(), null);
                return settings.getUserAgentString();
            } finally {
                constructor.setAccessible(false);
            }
        } catch (Exception e) {
            final StringBuffer ua = new StringBuffer();
            if (Thread.currentThread().getName().equalsIgnoreCase("main")) {
                WebView m_webview = new WebView(getActivity());
                ua.append(m_webview.getSettings().getUserAgentString());
                m_webview.destroy();
            } else {
                final boolean[] flag = new boolean[1];
                Thread thread = new Thread() {
                    public void run() {
                        Looper.prepare();
                        WebView m_webview = new WebView(getActivity());
                        ua.append(m_webview.getSettings().getUserAgentString());
                        m_webview.destroy();
                        Looper.loop();
                        flag[0] = true;
                        synchronized (flag) {
                            flag.notify();
                        }
                    }
                };
                thread.start();
                while (!flag[0]) {
                    synchronized (flag) {
                        try {
                            flag.wait(100);
                        } catch (InterruptedException ex) {
                        }
                    }
                }
            }
            return ua.toString();
        }
    }

    private String getMimeType(String url){
        String type = null;
        String extension = MimeTypeMap.getFileExtensionFromUrl(url);
        if (extension != null) {
            MimeTypeMap mime = MimeTypeMap.getSingleton();
            type = mime.getMimeTypeFromExtension(extension);
        }
        return type;
    }
    
    private Intent createIntentForURL(String url) {
        Intent intent;
        Uri uri;
        try {
            if (url.startsWith("intent")) {
                intent = Intent.parseUri(url, Intent.URI_INTENT_SCHEME);
            } else {
                if(!checkForPermission(Manifest.permission.WRITE_EXTERNAL_STORAGE, "This is required to open the file")){
                    return null;
                }
                url = fixAttachmentPath(url);
                intent = new Intent();
                intent.setAction(Intent.ACTION_VIEW);
                if (url.startsWith("/")) {
                    uri = Uri.fromFile(new File(url));
                }else{
                    uri = Uri.parse(url);
                }
                String mimeType = getMimeType(url);
                if(mimeType != null){
                    intent.setDataAndType(uri, mimeType);            
                }else{
                    intent.setData(uri);
                }
            }

            return intent;
        } catch(Exception err) {
            com.codename1.io.Log.e(err);
            return null;
        }
    }

    @Override
    public Boolean canExecute(String url) {
        try {
            Intent it = createIntentForURL(url);
            if(it == null) {
                return false;
            }
            final PackageManager mgr = getContext().getPackageManager();
            List<ResolveInfo> list = mgr.queryIntentActivities(it, PackageManager.MATCH_DEFAULT_ONLY);
            return list.size() > 0;            
        } catch(Exception err) {
            com.codename1.io.Log.e(err);
            return false;
        }
    }

    
    public void execute(String url, ActionListener response) {
        if (response != null) {
            callback = new EventDispatcher();
            callback.addListener(response);
        }

        try {
            Intent intent = createIntentForURL(url);
            if(intent == null) {
                return;
            }
            if(response != null && getActivity() != null){
                getActivity().startActivityForResult(intent, IntentResultListener.URI_SCHEME);
            }else {
                getContext().startActivity(intent);
            }
            return;
        } catch (Exception ex) {           
            com.codename1.io.Log.e(ex);
        }
        
        try {
            if(editInProgress()) {
                stopEditing(true);
            }
            getContext().startActivity(new Intent(Intent.ACTION_VIEW, Uri.parse(url)));
        } catch (Exception e) {
            e.printStackTrace();
        }
    }


    /**
     * @inheritDoc
     */
    @Override
    public void execute(String url) {
        execute(url, null);
    }

    /**
     * @inheritDoc
     */
    public void playBuiltinSound(String soundIdentifier) {
        if (getActivity() != null && Display.SOUND_TYPE_BUTTON_PRESS == soundIdentifier) {
            getActivity().runOnUiThread(new Runnable() {
                public void run() {
                    if (myView != null) {
                        myView.getAndroidView().playSoundEffect(AudioManager.FX_KEY_CLICK);
                    }
                }
            });
        }
    }

    /**
     * @inheritDoc
     */
    protected void playNativeBuiltinSound(Object data) {
    }

    /**
     * @inheritDoc
     */
    public boolean isBuiltinSoundAvailable(String soundIdentifier) {
        return true;
    }

    /**
     * @inheritDoc
     */
    @Override
    public boolean isNativeVideoPlayerControlsIncluded() {
        return true;
    }
    
   
    @Override
    public Media createBackgroundMedia(String uri) throws IOException {

        if(!checkForPermission(Manifest.permission.READ_PHONE_STATE, "This is required to play media")){
            return null;
        }
        
        Intent serviceIntent = new Intent(getContext(), AudioService.class);
        serviceIntent.putExtra("mediaLink", uri);
        
        final ServiceConnection mConnection = new ServiceConnection() {

            public void onServiceDisconnected(ComponentName name) {
                background = null;
            }

            public void onServiceConnected(ComponentName name, IBinder service) {
                AudioService.LocalBinder mLocalBinder = (AudioService.LocalBinder) service;
                background = mLocalBinder.getService();
            }
        };

        getContext().bindService(serviceIntent, mConnection, getContext().BIND_AUTO_CREATE);
        getContext().startService(serviceIntent);
        Display.getInstance().invokeAndBlock(new Runnable() {
            @Override
            public void run() {
                while (background == null) {
                    try {
                        Thread.sleep(200);
                    } catch (InterruptedException ex) {
                    }
                }
            }
        });

        Media retVal = new MediaProxy(background) {

            @Override
            public void cleanup() {
                super.cleanup();
                getContext().unbindService(mConnection);
            }
        };
        return retVal;
    }

    
    /**
     * @inheritDoc
     */
    @Override
    public Media createMedia(final String uri, boolean isVideo, final Runnable onCompletion) throws IOException {
        if (getActivity() == null) {
            return null;
        }
        if(!checkForPermission(Manifest.permission.READ_PHONE_STATE, "This is required to play media")){
            return null;
        }
        if(!checkForPermission(Manifest.permission.WRITE_EXTERNAL_STORAGE, "This is required to play media")){
            return null;
        }
        if (uri.startsWith("file://")) {
            return createMedia(uri.substring(7), isVideo, onCompletion);
        }
        File file = null;
        if (uri.indexOf(':') < 0) {
            // use a file object to play to try and workaround this issue:
            // http://code.google.com/p/android/issues/detail?id=4124
            file = new File(uri);
        }

        Media retVal;

        if (isVideo) {
            final AndroidImplementation.Video[] video = new AndroidImplementation.Video[1];
            final boolean[] flag = new boolean[1];
            final File f = file;
            getActivity().runOnUiThread(new Runnable() {
                @Override
                public void run() {
                    VideoView v = new VideoView(getActivity());
                    v.setZOrderMediaOverlay(true);
                    if (f != null) {
                        v.setVideoURI(Uri.fromFile(f));
                    } else {
                        v.setVideoURI(Uri.parse(uri));
                    }
                    video[0] = new AndroidImplementation.Video(v, getActivity(), onCompletion);
                    flag[0] = true;
                    synchronized (flag) {
                        flag.notify();
                    }
                }
            });
            while (!flag[0]) {
                synchronized (flag) {
                    try {
                        flag.wait(100);
                    } catch (InterruptedException ex) {
                    }
                }
            }
            return video[0];
        } else {
            MediaPlayer player;
            if (file != null) {
                FileInputStream is = new FileInputStream(file);
                player = new MediaPlayer();
                player.setDataSource(is.getFD());
                player.prepare();
            } else {
                player = MediaPlayer.create(getActivity(), Uri.parse(uri));
            }
            retVal = new Audio(getActivity(), player, null, onCompletion);
        }
        return retVal;
    }

    /**
     * @inheritDoc
     */
    @Override
    public Media createMedia(InputStream stream, String mimeType, final Runnable onCompletion) throws IOException {
        if (getActivity() == null) {
            return null;
        }
        if(!checkForPermission(Manifest.permission.READ_PHONE_STATE, "This is required to play media")){
            return null;
        }
        if(!checkForPermission(Manifest.permission.WRITE_EXTERNAL_STORAGE, "This is required to play media")){
            return null;
        }
        boolean isVideo = mimeType.contains("video");

        if (!isVideo && stream instanceof FileInputStream) {
            MediaPlayer player = new MediaPlayer();
            player.setDataSource(((FileInputStream) stream).getFD());
            player.prepare();
            return new Audio(getActivity(), player, stream, onCompletion);
        }

        final File temp = File.createTempFile("mtmp", "dat");
        temp.deleteOnExit();
        OutputStream out = createFileOuputStream(temp);
       
        byte buf[] = new byte[256];
        int len = 0;
        while ((len = stream.read(buf, 0, buf.length)) > -1) {
            out.write(buf, 0, len);
        }
        out.close();
        stream.close();
        
        final Runnable finish = new Runnable() {

            @Override
            public void run() {
                if(onCompletion != null){
                    Display.getInstance().callSerially(onCompletion);
                    
                    // makes sure the file is only deleted after the onCompletion was invoked
                    Display.getInstance().callSerially(new Runnable() {
                        @Override
                        public void run() {
                            temp.delete();                
                        }
                    });
                    return;
                }
                temp.delete();                
            }
        };

        if (isVideo) {
            final AndroidImplementation.Video[] retVal = new AndroidImplementation.Video[1];
            final boolean[] flag = new boolean[1];

            getActivity().runOnUiThread(new Runnable() {
                @Override
                public void run() {
                    VideoView v = new VideoView(getActivity());
                    v.setZOrderMediaOverlay(true);
                    v.setVideoURI(Uri.fromFile(temp));
                    retVal[0] = new AndroidImplementation.Video(v, getActivity(), finish);
                    flag[0] = true;
                    synchronized (flag) {
                        flag.notify();
                    }
                }
            });
            while (!flag[0]) {
                synchronized (flag) {
                    try {
                        flag.wait(100);
                    } catch (InterruptedException ex) {
                    }
                }
            }

            return retVal[0];
        } else {
            return createMedia(createFileInputStream(temp), mimeType, finish);
        }

    }

    @Override
    public Media createMediaRecorder(final String path, final String mimeType) throws IOException {
        if (getActivity() == null) {
            return null;
        }
        if(!checkForPermission(Manifest.permission.READ_PHONE_STATE, "This is required to access the mic")){
            return null;
        }
        final AndroidRecorder[] record = new AndroidRecorder[1];
        final IOException[] error = new IOException[1];

        final Object lock = new Object();
        synchronized (lock) {
            getActivity().runOnUiThread(new Runnable() {
                @Override
                public void run() {
                    synchronized (lock) {
                        MediaRecorder recorder = new MediaRecorder();
                        recorder.setAudioSource(MediaRecorder.AudioSource.MIC);
                        if(mimeType.contains("amr")){
                            recorder.setOutputFormat(MediaRecorder.OutputFormat.AMR_NB);
                            recorder.setAudioEncoder(MediaRecorder.AudioEncoder.AMR_NB);
                        }else{
                            recorder.setOutputFormat(MediaRecorder.OutputFormat.MPEG_4);            
                            recorder.setAudioEncoder(MediaRecorder.AudioEncoder.AAC);
                        }
                        recorder.setOutputFile(path);
                        try {
                            recorder.prepare();
                            record[0] = new AndroidRecorder(recorder);
                        } catch (IllegalStateException ex) {
                            Logger.getLogger(AndroidImplementation.class.getName()).log(Level.SEVERE, null, ex);
                        } catch (IOException ex) {
                            error[0] = ex;
                        } finally {
                            lock.notify();
                        }


                    }
                }
            });

            try {
                lock.wait();
            } catch (InterruptedException ex) {
                ex.printStackTrace();
            }

            if (error[0] != null) {
                throw error[0];
            }

            return record[0];
        }
    }
    
    public String [] getAvailableRecordingMimeTypes(){
        return new String[]{"audio/amr", "audio/aac"};
    }
    

    /**
     * @inheritDoc
     */
    public Object createSoftWeakRef(Object o) {
        return new SoftReference(o);
    }

    /**
     * @inheritDoc
     */
    public Object extractHardRef(Object o) {
        SoftReference w = (SoftReference) o;
        if (w != null) {
            return w.get();
        }
        return null;
    }

    /**
     * @inheritDoc
     */
    public PeerComponent createNativePeer(Object nativeComponent) {
        if (!(nativeComponent instanceof View)) {
            throw new IllegalArgumentException(nativeComponent.getClass().getName());
        }
        return new AndroidImplementation.AndroidPeer((View) nativeComponent);
    }

    private void blockNativeFocusAll(boolean block) {
        synchronized (this.nativePeers) {
            final int size = this.nativePeers.size();
            for (int i = 0; i < size; i++) {
                AndroidImplementation.AndroidPeer next = (AndroidImplementation.AndroidPeer) this.nativePeers.get(i);
                next.blockNativeFocus(block);
            }
        }
    }

    public void onFocusChange(View view, boolean bln) {

        if (bln) {
            /**
             * whenever the base view receives focus we automatically block
             * possible native subviews from gaining focus.
             */
            blockNativeFocusAll(true);
            if (this.lastDirectionalKeyEventReceivedByWrapper != 0) {
                /**
                 * because we also consume any key event in the OnKeyListener of
                 * the native wrappers, we have to simulate key events to make
                 * Codename One move the focus to the next component.
                 */
                if (myView == null) {
                    return;
                }
                if (!myView.getAndroidView().isInTouchMode()) {
                    switch (lastDirectionalKeyEventReceivedByWrapper) {
                        case AndroidImplementation.DROID_IMPL_KEY_LEFT:
                        case AndroidImplementation.DROID_IMPL_KEY_RIGHT:
                        case AndroidImplementation.DROID_IMPL_KEY_UP:
                        case AndroidImplementation.DROID_IMPL_KEY_DOWN:
                            Display.getInstance().keyPressed(lastDirectionalKeyEventReceivedByWrapper);
                            Display.getInstance().keyReleased(lastDirectionalKeyEventReceivedByWrapper);
                            break;
                        default:
                            Log.d("Codename One", "unexpected keycode: " + lastDirectionalKeyEventReceivedByWrapper);
                            break;
                    }
                } else {
                    Log.d("Codename One", "base view gained focus but no key event to process.");
                }
                lastDirectionalKeyEventReceivedByWrapper = 0;
            }
        }

    }

    @Override
    public void edtIdle(boolean enter) {
        super.edtIdle(enter);
        if(enter) {
            // check if we have peers waiting for resize...
            if(myView instanceof AndroidAsyncView) {
                ((AndroidAsyncView)myView).resizeViews();
            }
        }
    }

    /**
     * wrapper component that capsules a native view object in a Codename One
     * component. this involves A LOT of back and forth between the Codename One
     * EDT and the Android UI thread.
     *
     *
     * To use it you would:
     *
     * 1) create your native Android view(s). Make sure to work on the Android
     * UI thread when constructing and modifying them. 2) create a Codename One
     * peer component by calling:
     *
     * com.codename1.ui.PeerComponent.create(myAndroidView);
     *
     * 3) currently the view's size is not automatically calculated from the
     * native view. so you should set the preferred size of the Codename One
     * component manually.
     *
     *
     */
    class AndroidPeer extends PeerComponent {

        private View v;
        private AndroidImplementation.AndroidRelativeLayout layoutWrapper = null;
        private int currentVisible = View.INVISIBLE;
        private boolean lightweightMode;

        public AndroidPeer(View vv) {
            super(vv);
            this.v = vv;
            if(!superPeerMode) {
                v.measure(MeasureSpec.makeMeasureSpec(0, MeasureSpec.UNSPECIFIED),
                        MeasureSpec.makeMeasureSpec(0, MeasureSpec.UNSPECIFIED));
            }
        }

        @Override
        protected Image generatePeerImage() {
            try {
                Bitmap bmp = AndroidNativeUtil.renderViewOnBitmap(v, getWidth(), getHeight());
                if(bmp == null) {
                    return Image.createImage(5, 5);
                }
                Image image = new AndroidImplementation.NativeImage(bmp);
                return image;
            } catch(Throwable t) {
                t.printStackTrace();
                return Image.createImage(5, 5);
            }
        }
        
        protected boolean shouldRenderPeerImage() {
            return !superPeerMode && (lightweightMode || !isInitialized());
        }

        protected void setLightweightMode(boolean l) {
            if(superPeerMode) {
                return;
            }
            doSetVisibility(!l);
            if (lightweightMode == l) {
                return;
            }
            lightweightMode = l;
        }

        @Override
        public void setVisible(boolean visible) {
            super.setVisible(visible);
            this.doSetVisibility(visible);
        }

        void doSetVisibility(final boolean visible) {
            if (getActivity() == null) {
                return;
            }
            getActivity().runOnUiThread(new Runnable() {
                public void run() {
                    currentVisible = visible ? View.VISIBLE : View.INVISIBLE;
                    v.setVisibility(currentVisible);
                    if (visible) {
                        v.bringToFront();
                    }
                }
            });
            if(visible){
                layoutPeer();
            }
        }

        private void doSetVisibilityInternal(final boolean visible) {
            if (getActivity() == null) {
                return;
            }
            getActivity().runOnUiThread(new Runnable() {
                public void run() {
                    currentVisible = visible ? View.VISIBLE : View.INVISIBLE;
                    v.setVisibility(currentVisible);
                    if (visible) {
                        v.bringToFront();
                    }
                }
            });
        }
        
        protected void deinitialize() {
            if(!superPeerMode) {
                Image i = generatePeerImage();
                setPeerImage(i);
                super.deinitialize();
                synchronized (nativePeers) {
                    nativePeers.remove(this);
                }
                deinit();
            }
        }

        public void deinit(){
            if (getActivity() == null) {
                return;
            }
            final boolean [] removed = new boolean[1];
            getActivity().runOnUiThread(new Runnable() {
                public void run() {
                    if (layoutWrapper != null && AndroidImplementation.this.relativeLayout != null) {
                        AndroidImplementation.this.relativeLayout.removeView(layoutWrapper);
                        AndroidImplementation.this.relativeLayout.requestLayout();
                        layoutWrapper = null;
                    }
                    removed[0] = true;
                }
            });
            Display.getInstance().invokeAndBlock(new Runnable() {
                public void run() {
                    while (!removed[0]) {
                        try {
                            Thread.sleep(5);
                        } catch(InterruptedException er) {}
                    }
                }
            });
        }
        
        protected void initComponent() {
            super.initComponent();
            if(!superPeerMode) {
                synchronized (nativePeers) {
                    nativePeers.add(this);
                }
                init();
                setPeerImage(null);
            }
        }

        public void init(){
            if(superPeerMode || getActivity() == null) {
                return;
            }
            runOnUiThreadAndBlock(new Runnable() {
                public void run() {
                    if (layoutWrapper == null) {
                        /**
                         * wrap the native item in a layout that we can move
                         * around on the surface view as we like.
                         */
                        layoutWrapper = new AndroidImplementation.AndroidRelativeLayout(activity, AndroidImplementation.AndroidPeer.this, v);
                        layoutWrapper.setBackgroundDrawable(null);
                        v.setVisibility(currentVisible);
                        v.setFocusable(AndroidImplementation.AndroidPeer.this.isFocusable());
                        v.setFocusableInTouchMode(true);
                        ArrayList<View> viewList = new ArrayList<View>();
                        viewList.add(layoutWrapper);
                        v.addFocusables(viewList, View.FOCUS_DOWN);
                        v.addFocusables(viewList, View.FOCUS_UP);
                        v.addFocusables(viewList, View.FOCUS_LEFT);
                        v.addFocusables(viewList, View.FOCUS_RIGHT);
                        if (v.isFocusable() || v.isFocusableInTouchMode()) {
                            if (AndroidImplementation.AndroidPeer.super.hasFocus()) {
                                AndroidImplementation.this.blockNativeFocusAll(true);
                                blockNativeFocus(false);
                                v.requestFocus();

                            } else {
                                blockNativeFocus(true);
                            }
                            layoutWrapper.setOnKeyListener(new View.OnKeyListener() {
                                public boolean onKey(View view, int i, KeyEvent ke) {
                                    lastDirectionalKeyEventReceivedByWrapper = CodenameOneView.internalKeyCodeTranslate(ke.getKeyCode());

                                    // move focus back to base view.
                                    if (AndroidImplementation.this.myView == null) return false;
                                    AndroidImplementation.this.myView.getAndroidView().requestFocus();

                                    /**
                                     * if the wrapper has focus, then only because
                                     * the wrapped native component just lost focus.
                                     * we consume whatever key events we receive,
                                     * just to make sure no half press/release
                                     * sequence reaches the base view (and therefore
                                     * Codename One).
                                     */
                                    return true;
                                }
                            });
                            layoutWrapper.setOnFocusChangeListener(new View.OnFocusChangeListener() {
                                public void onFocusChange(View view, boolean bln) {
                                    Log.d("Codename One", "on focus change. " + view.toString() + " focus:" + bln + " touchmode: " + v.isInTouchMode());
                                }
                            });
                            layoutWrapper.setOnTouchListener(new View.OnTouchListener() {
                                public boolean onTouch(View v, MotionEvent me) {
                                    if (myView == null) return false;
                                    return myView.getAndroidView().onTouchEvent(me);
                                }
                            });
                        }
                        if(AndroidImplementation.this.relativeLayout != null){
                            // not sure why this happens but we got an exception where add view was called with
                            // a layout that was already added...
                            if(layoutWrapper.getParent() != null) {
                                ((ViewGroup)layoutWrapper.getParent()).removeView(layoutWrapper);
                            }
                            AndroidImplementation.this.relativeLayout.addView(layoutWrapper);
                        }
                    }
                }
            });
        }
        private Image peerImage;
        public void paint(final Graphics g) {
            if(superPeerMode) {
                Object nativeGraphics = com.codename1.ui.Accessor.getNativeGraphics(g);

                Object o = v.getLayoutParams();
                AndroidAsyncView.LayoutParams lp;
                if(o instanceof AndroidAsyncView.LayoutParams) {
                    lp = (AndroidAsyncView.LayoutParams) o;
                    if (lp == null) {
                        lp = new AndroidAsyncView.LayoutParams(
                                getX() + g.getTranslateX(),
                                getY() + g.getTranslateY(),
                                getWidth(),
                                getHeight(), AndroidPeer.this);
                        final AndroidAsyncView.LayoutParams finalLp = lp;
                        v.post(new Runnable() {
                            @Override
                            public void run() {
                                v.setLayoutParams(finalLp);
                            }
                        });
                        lp.dirty = true;
                    } else {
                        int x = getX() + g.getTranslateX();
                        int y = getY() + g.getTranslateY();
                        int w = getWidth();
                        int h = getHeight();
                        if (x != lp.x || y != lp.y || w != lp.w || h != lp.h) {
                            lp.dirty = true;
                            lp.x = x;
                            lp.y = y;
                            lp.w = w;
                            lp.h = h;
                        }
                    }
                } else {
                    final AndroidAsyncView.LayoutParams finalLp = new AndroidAsyncView.LayoutParams(
                            getX() + g.getTranslateX(),
                            getY() + g.getTranslateY(),
                            getWidth(),
                            getHeight(), AndroidPeer.this);
                    v.post(new Runnable() {
                        @Override
                        public void run() {
                            v.setLayoutParams(finalLp);
                        }
                    });
                    finalLp.dirty = true;
                    lp = finalLp;
                }

                // this is a mutable image or side menu etc. where the peer is drawn on a different form...
                // Special case...
                if(nativeGraphics.getClass() == AndroidGraphics.class) {
                    if(peerImage == null) {
                        peerImage = generatePeerImage();
                    }
                    //systemOut("Drawing native image");
                    g.drawImage(peerImage, getX(), getY());
                    return;
                }
                peerImage = null;

                ((AndroidGraphics)nativeGraphics).drawView(v, lp);
            }
        }

        @Override
        protected void onPositionSizeChange() {
            if(!superPeerMode) {
                Form f = getComponentForm();
                if (v.getVisibility() == View.INVISIBLE
                        && f != null
                        && Display.getInstance().getCurrent() == f) {
                    doSetVisibilityInternal(true);
                    return;
                }
                layoutPeer();
            }
        }

        protected void layoutPeer(){
            if (getActivity() == null) {
                return;
            }
<<<<<<< HEAD
            if(!superPeerMode) {
                // called by Codename One EDT to position the native component.
                activity.runOnUiThread(new Runnable() {
                    public void run() {
                        if (layoutWrapper != null) {
                            if (v.getVisibility() == View.VISIBLE) {

                                RelativeLayout.LayoutParams layoutParams = layoutWrapper.createMyLayoutParams(
                                        AndroidImplementation.AndroidPeer.this.getAbsoluteX(),
                                        AndroidImplementation.AndroidPeer.this.getAbsoluteY(),
                                        AndroidImplementation.AndroidPeer.this.getWidth(),
                                        AndroidImplementation.AndroidPeer.this.getHeight());
                                layoutWrapper.setLayoutParams(layoutParams);
                                if (AndroidImplementation.this.relativeLayout != null) {
                                    AndroidImplementation.this.relativeLayout.requestLayout();
                                }

=======

            // called by Codename One EDT to position the native component.
            getActivity().runOnUiThread(new Runnable() {
                public void run() {
                    if (layoutWrapper != null) {
                        if (v.getVisibility() == View.VISIBLE) {

                            RelativeLayout.LayoutParams layoutParams = layoutWrapper.createMyLayoutParams(
                                    AndroidImplementation.AndroidPeer.this.getAbsoluteX(),
                                    AndroidImplementation.AndroidPeer.this.getAbsoluteY(),
                                    AndroidImplementation.AndroidPeer.this.getWidth(),
                                    AndroidImplementation.AndroidPeer.this.getHeight());
                            layoutWrapper.setLayoutParams(layoutParams);
                            if(AndroidImplementation.this.relativeLayout != null){
                                AndroidImplementation.this.relativeLayout.requestLayout();
>>>>>>> 566cbeac
                            }
                        }
                    }
                });
            }
        }
        
        void blockNativeFocus(boolean block) {
            if (layoutWrapper != null) {
                layoutWrapper.setDescendantFocusability(block
                        ? ViewGroup.FOCUS_BLOCK_DESCENDANTS : ViewGroup.FOCUS_AFTER_DESCENDANTS);
            }
        }

        @Override
        public boolean isFocusable() {
            // EDT
            if (v != null) {
                return v.isFocusableInTouchMode() || v.isFocusable();
            } else {
                return super.isFocusable();
            }
        }

        @Override
        public void setFocusable(final boolean focusable) {
            // EDT
            super.setFocusable(focusable);
            if (getActivity() == null) {
                return;
            }
            getActivity().runOnUiThread(new Runnable() {
                public void run() {
                    v.setFocusable(focusable);
                }
            });
        }

        @Override
        protected void focusGained() {
            Log.d("Codename One", "native focus gain");
            // EDT
            super.focusGained();
            if (getActivity() == null) {
                return;
            }
            getActivity().runOnUiThread(new Runnable() {
                public void run() {
                    // allow this one to gain focus
                    blockNativeFocus(false);
                    if (v.isInTouchMode()) {
                        v.requestFocusFromTouch();
                    } else {
                        v.requestFocus();
                    }
                }
            });
        }

        @Override
        protected void focusLost() {
            Log.d("Codename One", "native focus loss");
            // EDT
            super.focusLost();
            if (layoutWrapper != null && getActivity() != null) {
                getActivity().runOnUiThread(new Runnable() {
                    public void run() {
                        if(isInitialized()) {
                            // request focus of the wrapper. that will trigger the
                            // android focus listener and move focus back to the
                            // base view.
                            layoutWrapper.requestFocus();
                        }
                    }
                });
            }
        }

        public void release() {
            deinitialize();
        }

        @Override
        protected Dimension calcPreferredSize() {
            int w = 1;
            int h = 1;
            Drawable d = v.getBackground();
            if (d != null) {
                w = d.getMinimumWidth();
                h = d.getMinimumHeight();
            }
            w = Math.max(v.getMeasuredWidth(), w);
            h = Math.max(v.getMeasuredHeight(), h);
            if (v instanceof TextView) {
                w = (int) android.text.Layout.getDesiredWidth(((TextView) v).getText(), ((TextView) v).getPaint());
            }
            return new Dimension(w, h);
        }
    }

    /**
     * inner class that wraps the native components. this is a useful thingy to
     * handle focus stuff and buffering.
     */
    class AndroidRelativeLayout extends RelativeLayout {

        private AndroidImplementation.AndroidPeer peer;

        public AndroidRelativeLayout(Context activity, AndroidImplementation.AndroidPeer peer, View v) {
            super(activity);

            this.peer = peer;
            this.setLayoutParams(createMyLayoutParams(peer.getAbsoluteX(), peer.getAbsoluteY(),
                    peer.getWidth(), peer.getHeight()));
            if (v.getParent() != null) {
                ((ViewGroup)v.getParent()).removeView(v);
            }
            this.addView(v, new RelativeLayout.LayoutParams(
                    RelativeLayout.LayoutParams.FILL_PARENT,
                    RelativeLayout.LayoutParams.FILL_PARENT));
            this.setDrawingCacheEnabled(false);
            this.setAlwaysDrawnWithCacheEnabled(false);
            this.setFocusable(true);
            this.setFocusableInTouchMode(false);
            this.setDescendantFocusability(ViewGroup.FOCUS_AFTER_DESCENDANTS);

        }

        /**
         * create a layout parameter object that holds the native component's
         * position.
         *
         * @return
         */
        private RelativeLayout.LayoutParams createMyLayoutParams(int x, int y, int width, int height) {
            RelativeLayout.LayoutParams layoutParams = new RelativeLayout.LayoutParams(
                    RelativeLayout.LayoutParams.WRAP_CONTENT,
                    RelativeLayout.LayoutParams.WRAP_CONTENT);
            layoutParams.addRule(RelativeLayout.ALIGN_PARENT_LEFT);
            layoutParams.addRule(RelativeLayout.ALIGN_PARENT_TOP);
            layoutParams.width = width;
            layoutParams.height = height;
            layoutParams.leftMargin = x;
            layoutParams.topMargin = y;
            return layoutParams;
        }
        
        @Override
        public boolean dispatchKeyEvent(KeyEvent event) {
            
            int keycode = event.getKeyCode();
            keycode = CodenameOneView.internalKeyCodeTranslate(keycode);
            if (keycode == AndroidImplementation.DROID_IMPL_KEY_BACK) {
                switch (event.getAction()) {
                    case KeyEvent.ACTION_DOWN:
                        Display.getInstance().keyPressed(keycode);
                        break;
                    case KeyEvent.ACTION_UP:
                        Display.getInstance().keyReleased(keycode);
                        break;
                }
                return true;
            } else {
                return super.dispatchKeyEvent(event);
            }
        }
        

    }
    
    private boolean testedNativeTheme;
    private boolean nativeThemeAvailable;

    public boolean hasNativeTheme() {
        if (!testedNativeTheme) {
            testedNativeTheme = true;
            try {
                InputStream is;
                if (android.os.Build.VERSION.SDK_INT < 14 && !isTablet()) {
                    is = getResourceAsStream(getClass(), "/androidTheme.res");
                } else {
                    is = getResourceAsStream(getClass(), "/android_holo_light.res");
                }
                nativeThemeAvailable = is != null;
                if (is != null) {
                    is.close();
                }
            } catch (IOException ex) {
                ex.printStackTrace();
            }
        }
        return nativeThemeAvailable;
    }

    /**
     * Installs the native theme, this is only applicable if hasNativeTheme()
     * returned true. Notice that this method might replace the
     * DefaultLookAndFeel instance and the default transitions.
     */
    public void installNativeTheme() {
        hasNativeTheme();
        if (nativeThemeAvailable) {
            try {
                InputStream is;
                if (android.os.Build.VERSION.SDK_INT < 14 && !isTablet() || Display.getInstance().getProperty("and.hololight", "false").equals("true")) {
                    is = getResourceAsStream(getClass(), "/androidTheme.res");
                } else {
                    is = getResourceAsStream(getClass(), "/android_holo_light.res");
                }
                Resources r = Resources.open(is);
                Hashtable h = r.getTheme(r.getThemeResourceNames()[0]);
                h.put("@commandBehavior", "Native");
                UIManager.getInstance().setThemeProps(h);
                is.close();
                Display.getInstance().setCommandBehavior(Display.COMMAND_BEHAVIOR_NATIVE);
            } catch (IOException ex) {
                ex.printStackTrace();
            }
        }
    }

    public boolean isNativeBrowserComponentSupported() {
        return true;
    }

    @Override
    public void setNativeBrowserScrollingEnabled(final PeerComponent browserPeer, final boolean e) {
        super.setNativeBrowserScrollingEnabled(browserPeer, e);
        if (getActivity() == null) {
            return;
        }
        getActivity().runOnUiThread(new Runnable() {
            public void run() {
                AndroidBrowserComponent bc = (AndroidBrowserComponent)browserPeer;
                bc.setScrollingEnabled(e);
            }
        });
    }

    @Override
    public void setPinchToZoomEnabled(final PeerComponent browserPeer, final boolean e) {
        super.setPinchToZoomEnabled(browserPeer, e);
        if (getActivity() == null) {
            return;
        }
        getActivity().runOnUiThread(new Runnable() {
            public void run() {
                AndroidBrowserComponent bc = (AndroidBrowserComponent)browserPeer;
                bc.setPinchZoomEnabled(e);
            }
        });
    }

    public PeerComponent createBrowserComponent(final Object parent) {
        if (getActivity() == null) {
            return null;
        }
        final AndroidImplementation.AndroidBrowserComponent[] bc = new AndroidImplementation.AndroidBrowserComponent[1];

        final Object lock = new Object();
        synchronized (lock) {
            getActivity().runOnUiThread(new Runnable() {
                @Override
                public void run() {
                    synchronized (lock) {
                        WebView wv = new WebView(getActivity()) {
                            
                            public boolean onKeyDown(int keyCode, KeyEvent event) {
                                switch (keyCode) {
                                    case KeyEvent.KEYCODE_BACK:
                                        Display.getInstance().keyPressed(AndroidImplementation.DROID_IMPL_KEY_BACK);
                                        return true;
                                    case KeyEvent.KEYCODE_MENU:
                                        //if the native commands are used don't handle the keycode
                                        if (Display.getInstance().getCommandBehavior() != Display.COMMAND_BEHAVIOR_NATIVE) {
                                            Display.getInstance().keyPressed(AndroidImplementation.DROID_IMPL_KEY_MENU);
                                            return true;
                                        }
                                }
                                return super.onKeyDown(keyCode, event);
                            }

                            public boolean onKeyUp(int keyCode, KeyEvent event) {
                                switch (keyCode) {
                                    case KeyEvent.KEYCODE_BACK:
                                        Display.getInstance().keyReleased(AndroidImplementation.DROID_IMPL_KEY_BACK);
                                        return true;
                                    case KeyEvent.KEYCODE_MENU:
                                        //if the native commands are used don't handle the keycode
                                        if (Display.getInstance().getCommandBehavior() != Display.COMMAND_BEHAVIOR_NATIVE) {
                                            Display.getInstance().keyPressed(AndroidImplementation.DROID_IMPL_KEY_MENU);
                                            return true;
                                        }
                                }
                                return super.onKeyUp(keyCode, event);
                            }
                        };
                        wv.setOnTouchListener(new View.OnTouchListener() {

                            @Override
                            public boolean onTouch(View v, MotionEvent event) {
                                switch (event.getAction()) {
                                    case MotionEvent.ACTION_DOWN:
                                    case MotionEvent.ACTION_UP:
                                        if (!v.hasFocus()) {
                                            v.requestFocus();
                                        }
                                        break;
                                }
                                return false;
                            }
                        });
                        wv.getSettings().setDomStorageEnabled(true);
                        wv.requestFocus(View.FOCUS_DOWN);
                        wv.setFocusableInTouchMode(true);
                        bc[0] = new AndroidImplementation.AndroidBrowserComponent(wv, getActivity(), parent);
                        lock.notify();
                    }
                }
            });
            try {
                lock.wait();
            } catch (InterruptedException ex) {
                ex.printStackTrace();
            }
        }
        return bc[0];
    }

    public void setBrowserProperty(PeerComponent browserPeer, String key, Object value) {
        ((AndroidImplementation.AndroidBrowserComponent) browserPeer).setProperty(key, value);
    }

    public String getBrowserTitle(PeerComponent browserPeer) {
        return ((AndroidImplementation.AndroidBrowserComponent) browserPeer).getTitle();
    }

    public String getBrowserURL(PeerComponent browserPeer) {
        return ((AndroidImplementation.AndroidBrowserComponent) browserPeer).getURL();
    }

    public void setBrowserURL(PeerComponent browserPeer, String url) {
        if (url.startsWith("jar:")) {
            url = url.substring(6);
            if(url.indexOf("/") != 0) {
                url = "/"+url;
            }

            url = "file:///android_asset"+url;
        }
        AndroidImplementation.AndroidBrowserComponent bc = (AndroidImplementation.AndroidBrowserComponent) browserPeer;
        if(bc.parent.getBrowserNavigationCallback().shouldNavigate(url)) {
            bc.setURL(url);
        }
    }

    public void browserStop(PeerComponent browserPeer) {
        ((AndroidImplementation.AndroidBrowserComponent) browserPeer).stop();
    }

    public void browserDestroy(PeerComponent browserPeer) {
        ((AndroidImplementation.AndroidBrowserComponent) browserPeer).destroy();
    }
    
    /**
     * Reload the current page
     *
     * @param browserPeer browser instance
     */
    public void browserReload(PeerComponent browserPeer) {
        ((AndroidImplementation.AndroidBrowserComponent) browserPeer).reload();
    }

    /**
     * Indicates whether back is currently available
     *
     * @param browserPeer browser instance
     * @return true if back should work
     */
    public boolean browserHasBack(PeerComponent browserPeer) {
        return ((AndroidImplementation.AndroidBrowserComponent) browserPeer).hasBack();
    }

    public boolean browserHasForward(PeerComponent browserPeer) {
        return ((AndroidImplementation.AndroidBrowserComponent) browserPeer).hasForward();
    }

    public void browserBack(PeerComponent browserPeer) {
        ((AndroidImplementation.AndroidBrowserComponent) browserPeer).back();
    }

    public void browserForward(PeerComponent browserPeer) {
        ((AndroidImplementation.AndroidBrowserComponent) browserPeer).forward();
    }

    public void browserClearHistory(PeerComponent browserPeer) {
        ((AndroidImplementation.AndroidBrowserComponent) browserPeer).clearHistory();
    }

    public void setBrowserPage(PeerComponent browserPeer, String html, String baseUrl) {
        ((AndroidImplementation.AndroidBrowserComponent) browserPeer).setPage(html, baseUrl);
    }

    public void browserExposeInJavaScript(PeerComponent browserPeer, Object o, String name) {
        ((AndroidImplementation.AndroidBrowserComponent) browserPeer).exposeInJavaScript(o, name);
    }


    /**
     * Executes javascript and returns a string result where appropriate.
     * @param browserPeer
     * @param javaScript
     * @return
     */
    @Override
    public String browserExecuteAndReturnString(final PeerComponent browserPeer, final String javaScript) {
        final AndroidImplementation.AndroidBrowserComponent bc = (AndroidImplementation.AndroidBrowserComponent) browserPeer;

        // The jsCallback is a special java object exposed to javascript that we use
        // to return values from javascript to java.
        synchronized (bc.jsCallback){
            // Initialize the return value to null
            bc.jsCallback.setReturnValue(null);

            // Reset the callback so that it will fire the notify() when
            // a value is set.
            bc.jsCallback.reset();
        }

        // We are placing the javascript inside eval() so we need to escape
        // the input.
        String escaped = StringUtil.replaceAll(javaScript, "\\", "\\\\");
        escaped = StringUtil.replaceAll(escaped, "'", "\\'");

        final String js = "javascript:(function(){"
                + AndroidBrowserComponentCallback.JS_RETURNVAL_VARNAME+"=null;try{"
                + AndroidBrowserComponentCallback.JS_RETURNVAL_VARNAME
                + "=eval('"+escaped +"');} catch (e){console.log(e)};"
                + AndroidBrowserComponentCallback.JS_VAR_NAME+".setReturnValue(''+"
                + AndroidBrowserComponentCallback.JS_RETURNVAL_VARNAME
                + ");})()";

        // Send the Javascript string via SetURL.
        // NOTE!! This is sent asynchronously so we will need to wait for
        // the result to come in.
        bc.setURL(js);
        if(Display.getInstance().isEdt()) {
            // If we are on the EDT then we need to invokeAndBlock
            // so that we wait for the javascript result, but we don't
            // prevent the EDT from executing the rest of the pipeline.
            Display.getInstance().invokeAndBlock(new Runnable() {
                public void run() {
                    // Loop/wait until the callback value has been set.
                    // The callback.setReturnValue() method, which will
                    // be called from Javascript issues a notify() to
                    // let us know it is done.
                    while (!bc.jsCallback.isValueSet()) {
                        synchronized(bc.jsCallback){
                            try {
                                bc.jsCallback.wait(200);
                            } catch (InterruptedException ex) {}
                        }
                    }
                }
            });
        } else {
            // If we are not on the EDT, then it is safe to just loop and wait.
            while (!bc.jsCallback.isValueSet()) {
                synchronized(bc.jsCallback){
                    try {
                        bc.jsCallback.wait(200);
                    } catch (InterruptedException ex) {
                    }
                }
            }
        }
        return bc.jsCallback.getReturnValue();
    }

    
    public boolean canForceOrientation() {
        return true;
    }

    public void lockOrientation(boolean portrait) {
        if (getActivity() == null) {
            return;
        }
        if(portrait){
            getActivity().setRequestedOrientation(ActivityInfo.SCREEN_ORIENTATION_PORTRAIT);
        }else{
            getActivity().setRequestedOrientation(ActivityInfo.SCREEN_ORIENTATION_LANDSCAPE);        
        }
    }

    public void unlockOrientation() {
        if (getActivity() == null) {
            return;
        }
        getActivity().setRequestedOrientation(ActivityInfo.SCREEN_ORIENTATION_SENSOR);
    }
    
    
    
    public boolean isAffineSupported() {
        return true;
    }

    public void resetAffine(Object nativeGraphics) {
        ((AndroidGraphics) nativeGraphics).resetAffine();
    }

    public void scale(Object nativeGraphics, float x, float y) {
        ((AndroidGraphics) nativeGraphics).scale(x, y);
    }

    public void rotate(Object nativeGraphics, float angle) {
        ((AndroidGraphics) nativeGraphics).rotate(angle);
    }

    public void rotate(Object nativeGraphics, float angle, int x, int y) {
        ((AndroidGraphics) nativeGraphics).rotate(angle, x, y);
    }

    public void shear(Object nativeGraphics, float x, float y) {
    }

    public boolean isTablet() {
        return (getContext().getResources().getConfiguration().screenLayout
                & Configuration.SCREENLAYOUT_SIZE_MASK)
                >= Configuration.SCREENLAYOUT_SIZE_LARGE;
    }

    /**
     * Executes r on the UI thread and blocks the EDT to completion
     * @param r runnable to execute
     */
    public static void runOnUiThreadAndBlock(final Runnable r) {
        if (getActivity() == null) {
            throw new RuntimeException("Cannot run on UI thread because getActivity() is null.  This generally means we are running inside a service in the background so UI access is disabled.");
        }
                
        final boolean[] completed = new boolean[1];
        getActivity().runOnUiThread(new Runnable() {
            @Override
            public void run() {
                r.run();
                completed[0] = true;
                synchronized(completed) {
                    completed.notify();
                }
            }
        });
        Display.getInstance().invokeAndBlock(new Runnable() {
            @Override
            public void run() {
                synchronized(completed) {
                    while(!completed[0]) {
                        try {
                            completed.wait();
                        } catch(InterruptedException err) {}
                    }
                }
            }
        });
    }
    
    public int convertToPixels(int dipCount, boolean horizontal) {
        DisplayMetrics dm = getContext().getResources().getDisplayMetrics();
        float ppi = dm.density * 160f;
        return (int) (((float) dipCount) / 25.4f * ppi);
    }

    public boolean isPortrait() {
        int orientation = getContext().getResources().getConfiguration().orientation;
        if (orientation == Configuration.ORIENTATION_UNDEFINED
                || orientation == Configuration.ORIENTATION_SQUARE) {
            return super.isPortrait();
        }
        return orientation == Configuration.ORIENTATION_PORTRAIT;
    }

    
    class AndroidBrowserComponent extends AndroidImplementation.AndroidPeer {

        private Activity act;
        private WebView web;
        private BrowserComponent parent;
        private boolean scrollingEnabled = true;
        protected AndroidBrowserComponentCallback jsCallback;
        private boolean lightweightMode = false;        
        private ProgressDialog progressBar;
        private boolean hideProgress;
        
        
        public AndroidBrowserComponent(final WebView web, Activity act, Object p) {
            super(web);
            if(!superPeerMode) {
                doSetVisibility(false);
            }
            parent = (BrowserComponent) p;
            this.web = web;
            web.getSettings().setJavaScriptEnabled(true);
            web.getSettings().setSupportZoom(parent.isPinchToZoomEnabled());
            this.act = act;
            jsCallback = new AndroidBrowserComponentCallback();
            hideProgress = Display.getInstance().getProperty("WebLoadingHidden", "false").equals("true");
            
            web.addJavascriptInterface(jsCallback, AndroidBrowserComponentCallback.JS_VAR_NAME);

            web.setWebViewClient(new WebViewClient() {
                public void onLoadResource(WebView view, String url) {
                    try {
                        URI uri = new URI(url);
                        CookieManager mgr = CookieManager.getInstance();
                        String cookieStr = mgr.getCookie(url);
                        if (cookieStr!=null){
                            String[] cookies = cookieStr.split(";");
                            int len = cookies.length;
                            Vector out = new Vector();
                            String domain = uri.getHost();
                            for ( int i=0; i<len; i++){
                                Cookie c = new Cookie();
                                String[] parts = cookies[i].split("=");
                                c.setName(parts[0].trim());
                                if(parts.length > 1){
                                    c.setValue(parts[1].trim());
                                }else{
                                    c.setValue("");                                
                                }
                                c.setDomain(domain);
                                out.add(c);
                            }
                            Cookie[] cookiesArr = new Cookie[out.size()];
                            out.toArray(cookiesArr);
                            AndroidImplementation.this.addCookie(cookiesArr, false);
                        }

                    } catch (URISyntaxException ex) {

                    }
                    
                    parent.fireWebEvent("onLoadResource", new ActionEvent(url));
                    super.onLoadResource(view, url);
                    setShouldCalcPreferredSize(true);
                }

                @Override
                public void onPageStarted(WebView view, String url, Bitmap favicon) {
                    if (getActivity() == null) {
                        return;
                    }
                            
                    parent.fireWebEvent("onStart", new ActionEvent(url));
                    super.onPageStarted(view, url, favicon);
                    dismissProgress();
                    //show the progress only if there is no ActionBar
                    if(!hideProgress && !isNativeTitle()){
                        progressBar = ProgressDialog.show(getActivity(), null, "Loading...");
                        //if the page hasn't finished for more the 10 sec, dismiss 
                        //the dialog
                        Timer t= new Timer();
                        t.schedule(new TimerTask() {
                            @Override
                            public void run() {
                                dismissProgress();
                            }
                        }, 10000);
                    }
                }

                public void onPageFinished(WebView view, String url) {
                    parent.fireWebEvent("onLoad", new ActionEvent(url));
                    super.onPageFinished(view, url);
                    setShouldCalcPreferredSize(true);
                    dismissProgress();
                }
                
                private void dismissProgress() {
                    if (progressBar != null && progressBar.isShowing()) {
                        progressBar.dismiss();
                        Display.getInstance().callSerially(new Runnable() {

                            public void run() {
                                setVisible(true);
                                repaint();
                            }
                        });
                    }
                }

                public void onReceivedError(WebView view, int errorCode, String description, String failingUrl) {
                    parent.fireWebEvent("onError", new ActionEvent(description, errorCode));
                    super.onReceivedError(view, errorCode, description, failingUrl);
                    super.shouldOverrideKeyEvent(view, null);
                    dismissProgress();
                }

                public boolean shouldOverrideKeyEvent(WebView view, KeyEvent event) {
                    int keyCode = event.getKeyCode();
                    if (keyCode == KeyEvent.KEYCODE_BACK || keyCode == KeyEvent.KEYCODE_MENU) {
                        return true;
                    }

                    return super.shouldOverrideKeyEvent(view, event);
                }

                public boolean shouldOverrideUrlLoading(WebView view, String url) {
                    if (url.startsWith("jar:")) {
                        setURL(url);
                        return true;
                    }
                    
                    // this will fail if dial permission isn't declared
                    if(url.startsWith("tel:")) {
                        if(parent.getBrowserNavigationCallback().shouldNavigate(url)) {
                            try {
                                Intent dialer = new Intent(android.content.Intent.ACTION_DIAL, Uri.parse(url));
                                getContext().startActivity(dialer);
                            } catch(Throwable t) {}
                        }
                        return true;
                    }
                    // this will fail if dial permission isn't declared
                    if(url.startsWith("mailto:")) {
                        if(parent.getBrowserNavigationCallback().shouldNavigate(url)) {
                            try {
                                Intent emailIntent = new Intent(Intent.ACTION_SENDTO, Uri.parse(url));        
                                getContext().startActivity(emailIntent);
                            } catch(Throwable t) {}
                        }
                        return true;
                    }
                    return !parent.getBrowserNavigationCallback().shouldNavigate(url); 
                }
                
                
            });
            
            web.setWebChromeClient(new WebChromeClient(){
                @Override
                public boolean onConsoleMessage(ConsoleMessage consoleMessage) {
                    com.codename1.io.Log.p("["+consoleMessage.messageLevel()+"] "+consoleMessage.message()+" On line "+consoleMessage.lineNumber()+" of "+consoleMessage.sourceId());
                    return true;
                }

               @Override 
               public void onProgressChanged(WebView view, int newProgress) {
                    if(!hideProgress && isNativeTitle() && getCurrentForm() != null && getCurrentForm().getTitle() != null && getCurrentForm().getTitle().length() > 0 ){
                        if(getActivity() != null){
                            try{
                                getActivity().setProgressBarVisibility(true);
                                getActivity().setProgress(newProgress * 100);
                                if(newProgress == 100){
                                    getActivity().setProgressBarVisibility(false);
                                }                            
                            }catch(Throwable t){
                            }
                        }
                    }
                }
                 
                @Override
                public void onGeolocationPermissionsShowPrompt(String origin,
                        GeolocationPermissions.Callback callback) {
                    // Always grant permission since the app itself requires location
                    // permission and the user has therefore already granted it
                    callback.invoke(origin, true, false);
                }
            });
        }
        
        @Override
        protected void initComponent() {
            super.initComponent();
            blockNativeFocus(false);
            setPeerImage(null);
        }
        
        
        @Override
        protected Image generatePeerImage() {
            try {
                final Bitmap nativeBuffer = Bitmap.createBitmap(
                        getWidth(), getHeight(), Bitmap.Config.ARGB_8888);
                Image image = new AndroidImplementation.NativeImage(nativeBuffer);
                getActivity().runOnUiThread(new Runnable() {
                    @Override
                    public void run() {
                        try {
                            Canvas canvas = new Canvas(nativeBuffer);
                            web.draw(canvas);
                        } catch(Throwable t) {
                            t.printStackTrace();
                        }
                    }
                });
                return image;
            } catch(Throwable t) {
                t.printStackTrace();
                return Image.createImage(5, 5);
            }
        }
        
        protected boolean shouldRenderPeerImage() {
            return lightweightMode || !isInitialized();
        }

        protected void setLightweightMode(boolean l) {
            doSetVisibility(!l);
            if (lightweightMode == l) {
                return;
            }
            lightweightMode = l;
        }
        
        

        public void setScrollingEnabled(final boolean enabled){
            this.scrollingEnabled = enabled;
            act.runOnUiThread(new Runnable() {
                public void run() {
                    web.setHorizontalScrollBarEnabled(enabled);
                    web.setVerticalScrollBarEnabled(enabled);
                    if ( !enabled ){
                        web.setOnTouchListener(new View.OnTouchListener(){

                            @Override
                            public boolean onTouch(View view, MotionEvent me) {
                                return (me.getAction() == MotionEvent.ACTION_MOVE);
                            }

                        });
                    } else {
                       web.setOnTouchListener(null);
                    }
                }
            });
            
        }
        
        public boolean isScrollingEnabled(){
            return scrollingEnabled;
        }
        
        public void setProperty(final String key, final Object value) {
            act.runOnUiThread(new Runnable() {
                public void run() {
                    WebSettings s = web.getSettings();
                    if(key.equalsIgnoreCase("useragent")) {
                        s.setUserAgentString((String)value);
                        return;
                    }
                    String methodName = "set" + key;
                    for (Method m : s.getClass().getMethods()) {
                        if (m.getName().equalsIgnoreCase(methodName) && m.getParameterTypes().length == 0) {
                            try {
                                m.invoke(s, value);
                            } catch (Exception ex) {
                                ex.printStackTrace();
                            }
                            return;
                        }
                    }
                }
            });
        }

        public String getTitle() {
            final String[] retVal = new String[1];
            
            act.runOnUiThread(new Runnable() {
                public void run() {
                    retVal[0] = web.getTitle();
                }
            });
            
            Display.getInstance().invokeAndBlock(new Runnable() {
                @Override
                public void run() {
                    while (retVal[0] == null) {
                        try {
                            Thread.sleep(200);
                        } catch (InterruptedException ex) {
                        }
                    }
                }
            });
            return retVal[0];
        }

        public String getURL() {
            final String[] retVal = new String[1];
            
            act.runOnUiThread(new Runnable() {
                public void run() {
                    retVal[0] = web.getUrl();
                }
            });
            
            Display.getInstance().invokeAndBlock(new Runnable() {
                @Override
                public void run() {
                    while (retVal[0] == null) {
                        try {
                            Thread.sleep(200);
                        } catch (InterruptedException ex) {
                        }
                    }
                }
            });
            return retVal[0];
        }

        public void setURL(final String url) {
            act.runOnUiThread(new Runnable() {
                public void run() {
                    web.loadUrl(url);
                }
            });
        }

        public void reload() {
            act.runOnUiThread(new Runnable() {
                public void run() {
                    web.reload();
                }
            });
        }

        public boolean hasBack() {
            final Boolean [] retVal = new Boolean[1];
            
            act.runOnUiThread(new Runnable() {
                public void run() {
                    retVal[0] = web.canGoBack();
                }
            });
            
            Display.getInstance().invokeAndBlock(new Runnable() {
                @Override
                public void run() {
                    while (retVal[0] == null) {
                        try {
                            Thread.sleep(200);
                        } catch (InterruptedException ex) {
                        }
                    }
                }
            });
            return retVal[0].booleanValue();
        }

        public boolean hasForward() {
            final Boolean [] retVal = new Boolean[1];
            
            act.runOnUiThread(new Runnable() {
                public void run() {
                    retVal[0] = web.canGoForward();
                }
            });
            
            Display.getInstance().invokeAndBlock(new Runnable() {
                @Override
                public void run() {
                    while (retVal[0] == null) {
                        try {
                            Thread.sleep(200);
                        } catch (InterruptedException ex) {
                        }
                    }
                }
            });
            return retVal[0].booleanValue();
        }

        public void back() {
            act.runOnUiThread(new Runnable() {
                public void run() {
                    web.goBack();
                }
            });
        }

        public void forward() {
            act.runOnUiThread(new Runnable() {
                public void run() {
                    web.goForward();
                }
            });
        }

        public void clearHistory() {
            act.runOnUiThread(new Runnable() {
                public void run() {
                    web.clearHistory();
                }
            });
        }

        public void stop() {
            act.runOnUiThread(new Runnable() {
                public void run() {
                    web.stopLoading();
                }
            });
        }
        
        public void destroy() {
            act.runOnUiThread(new Runnable() {
                public void run() {
                    web.destroy();
                }
            });
        }
        
        public void setPage(final String html, final String baseUrl) {
            act.runOnUiThread(new Runnable() {
                public void run() {
                    web.loadDataWithBaseURL(baseUrl, html, "text/html", "UTF-8", null);
                }
            });
        }

        public void exposeInJavaScript(final Object o, final String name) {
            act.runOnUiThread(new Runnable() {
                public void run() {
                    web.addJavascriptInterface(o, name);
                }
            });
        }

        public  void setPinchZoomEnabled(final boolean e) {
            act.runOnUiThread(new Runnable() {
                public void run() {
                    web.getSettings().setSupportZoom(e);
                    web.getSettings().setBuiltInZoomControls(e);
                }
            });
        }
    }

    
    
    public Object connect(String url, boolean read, boolean write, int timeout) throws IOException {
        URL u = new URL(url);
        CookieHandler.setDefault(null);
        URLConnection con = u.openConnection();
        if (con instanceof HttpURLConnection) {
            HttpURLConnection c = (HttpURLConnection) con;
            c.setUseCaches(false);
            c.setDefaultUseCaches(false);
            c.setInstanceFollowRedirects(false);
            if(timeout > -1) {
                c.setConnectTimeout(timeout);
            }
            if(read){
                if(timeout > -1) {                
                    c.setReadTimeout(timeout);
                }else{
                    c.setReadTimeout(10000);                
                }
            }
            if (android.os.Build.VERSION.SDK_INT > 13) { 
                c.setRequestProperty("Connection", "close"); 
            }
        }
        con.setDoInput(read);
        con.setDoOutput(write);
        return con;
    }
    
    /**
     * @inheritDoc
     */
    public Object connect(String url, boolean read, boolean write) throws IOException {
        return connect(url, read, write, timeout);
    }

    /**
     * @inheritDoc
     */
    public void setHeader(Object connection, String key, String val) {
        ((URLConnection) connection).setRequestProperty(key, val);
    }

    @Override
    public void setChunkedStreamingMode(Object connection, int bufferLen){    
        HttpURLConnection con = ((HttpURLConnection) connection);
        con.setChunkedStreamingMode(bufferLen);
    }
    
    

    /**
     * @inheritDoc
     */
    public OutputStream openOutputStream(Object connection) throws IOException {
        if (connection instanceof String) {
            String con = (String)connection;
            if (con.startsWith("file://")) {
                con = con.substring(7);
            }

            OutputStream fc = createFileOuputStream((String) con);
            BufferedOutputStream o = new BufferedOutputStream(fc, (String) con);
            return o;
        }
        return new BufferedOutputStream(((URLConnection) connection).getOutputStream(), connection.toString());
    }

    /**
     * @inheritDoc
     */
    public OutputStream openOutputStream(Object connection, int offset) throws IOException {
        String con = (String) connection;
        if (con.startsWith("file://")) {
            con = con.substring(7);
        }
        RandomAccessFile rf = new RandomAccessFile(con, "rw");
        rf.seek(offset);
        FileOutputStream fc = new FileOutputStream(rf.getFD());
        BufferedOutputStream o = new BufferedOutputStream(fc, con);
        o.setConnection(rf);
        return o;
    }

    /**
     * @inheritDoc
     */
    public void cleanup(Object o) {
        try {
            super.cleanup(o);
            if (o != null) {
                if (o instanceof RandomAccessFile) {
                    ((RandomAccessFile) o).close();
                }
            }
        } catch (Throwable ex) {
            ex.printStackTrace();
        }
    }

    /**
     * @inheritDoc
     */
    public InputStream openInputStream(Object connection) throws IOException {
        if (connection instanceof String) {
            String con = (String) connection;
            if (con.startsWith("file://")) {
                con = con.substring(7);
            }
            InputStream fc = createFileInputStream(con);
            BufferedInputStream o = new BufferedInputStream(fc, con);
            return o;
        }
        if(connection instanceof HttpURLConnection) {
            HttpURLConnection ht = (HttpURLConnection)connection;
            if(ht.getResponseCode() < 400) {
                return new BufferedInputStream(ht.getInputStream());
            }
            return new BufferedInputStream(ht.getErrorStream());
        } else {
            return new BufferedInputStream(((URLConnection) connection).getInputStream());
        }        
    }

    /**
     * @inheritDoc
     */
    public void setHttpMethod(Object connection, String method) throws IOException {
        ((HttpURLConnection) connection).setRequestMethod(method);
    }

    /**
     * @inheritDoc
     */
    public void setPostRequest(Object connection, boolean p) {
        try {
            if (p) {
                ((HttpURLConnection) connection).setRequestMethod("POST");
            } else {
                ((HttpURLConnection) connection).setRequestMethod("GET");
            }
        } catch (IOException err) {
            // an exception here doesn't make sense
            err.printStackTrace();
        }
    }

    /**
     * @inheritDoc
     */
    public int getResponseCode(Object connection) throws IOException {
        // workaround for Android bug discussed here: http://stackoverflow.com/questions/17638398/androids-httpurlconnection-throws-eofexception-on-head-requests
        HttpURLConnection con = (HttpURLConnection) connection;
        if("head".equalsIgnoreCase(con.getRequestMethod())) {
            con.setRequestProperty( "Accept-Encoding", "" );
        }
        return ((HttpURLConnection) connection).getResponseCode();
    }

    /**
     * @inheritDoc
     */
    public String getResponseMessage(Object connection) throws IOException {
        return ((HttpURLConnection) connection).getResponseMessage();
    }

    /**
     * @inheritDoc
     */
    public int getContentLength(Object connection) {
        return ((HttpURLConnection) connection).getContentLength();
    }

    /**
     * @inheritDoc
     */
    public String getHeaderField(String name, Object connection) throws IOException {
        return ((HttpURLConnection) connection).getHeaderField(name);
    }

    /**
     * @inheritDoc
     */
    public String[] getHeaderFieldNames(Object connection) throws IOException {
        Set<String> s = ((HttpURLConnection) connection).getHeaderFields().keySet();
        String[] resp = new String[s.size()];
        s.toArray(resp);
        return resp;
    }

    /**
     * @inheritDoc
     */
    public String[] getHeaderFields(String name, Object connection) throws IOException {
        HttpURLConnection c = (HttpURLConnection) connection;
        List<String> headers = new ArrayList<String>();
        
        // we need to merge headers with differing case since this should be case insensitive
        for(String key : c.getHeaderFields().keySet()) {
            if(key != null && key.equalsIgnoreCase(name)) {
                headers.addAll(c.getHeaderFields().get(key));
            }
        }
        if (headers.size() > 0) {
            List<String> v = new ArrayList<String>();
            v.addAll(headers);
            Collections.reverse(v);
            String[] s = new String[v.size()];
            v.toArray(s);
            return s;
        }
        // workaround for a bug in some android devices
        String f = c.getHeaderField(name);
        if(f != null && f.length() > 0) {
            return new String[] {f};
        }
        return null;



    }

    /**
     * @inheritDoc
     */
    public void deleteStorageFile(String name) {
        getContext().deleteFile(name);
    }

    /**
     * @inheritDoc
     */
    public OutputStream createStorageOutputStream(String name) throws IOException {
        return getContext().openFileOutput(name, 0);
    }

    /**
     * @inheritDoc
     */
    public InputStream createStorageInputStream(String name) throws IOException {
        return getContext().openFileInput(name);
    }

    /**
     * @inheritDoc
     */
    public boolean storageFileExists(String name) {
        String[] fileList = getContext().fileList();
        for (int iter = 0; iter < fileList.length; iter++) {
            if (fileList[iter].equals(name)) {
                return true;
            }
        }
        return false;
    }

    /**
     * @inheritDoc
     */
    public String[] listStorageEntries() {
        return getContext().fileList();
    }

    /**
     * @inheritDoc
     */
    public int getStorageEntrySize(String name) {
        return (int)new File(getContext().getFilesDir(), name).length();
    }
    
    /**
     * @inheritDoc
     */
    public String[] listFilesystemRoots() {
        
        if(!checkForPermission(Manifest.permission.READ_EXTERNAL_STORAGE, "This is required to browse the file system")){
            return new String[]{};
        }
        
        String [] storageDirs = getStorageDirectories();
        if(storageDirs != null){
            String [] roots = new String[storageDirs.length + 1];
            System.arraycopy(storageDirs, 0, roots, 0, storageDirs.length);
            roots[roots.length - 1] = Environment.getRootDirectory().getAbsolutePath();
            return roots;
        }
        return new String[]{Environment.getRootDirectory().getAbsolutePath()};
    }
    
    private String[] getStorageDirectories() {
        String [] storageDirs = null;
        
        String storageDev = Environment.getExternalStorageDirectory().getPath();
        String storageRoot = storageDev.substring(0, storageDev.length() - 1);
        BufferedReader bufReader = null;
        
        try {
            bufReader = new BufferedReader(new FileReader("/proc/mounts"));
            ArrayList<String> list = new ArrayList<String>();
            String line;
            
            while ((line = bufReader.readLine()) != null) {
                if (line.contains("vfat") || line.contains("/mnt") || line.contains("/storage")) {
                    StringTokenizer tokens = new StringTokenizer(line, " ");
                    String s = tokens.nextToken();
                    s = tokens.nextToken(); // Take the second token, i.e. mount point
                    
                    if (s.indexOf("secure") != -1) {
                        continue;
                    }

                    if (s.startsWith(storageRoot) == true) {
                        list.add(s);
                        continue;
                    }

                    if (line.contains("vfat") && line.contains("/mnt")) {
                        list.add(s);
                        continue;
                    }
                }
            }

            int count = list.size();
            
            if (count < 2) {
                storageDirs = new String[] {
                    storageDev
                };
            }
            else {
                storageDirs = new String[count];

                for (int i = 0; i < count; i++) {
                    storageDirs[i] = (String) list.get(i);
                }
            }
        }
        catch (FileNotFoundException e) {}
        catch (IOException e) {}
        finally {
            if (bufReader != null) {
                try {
                    bufReader.close();
                }
                catch (IOException e) {}
            }

            return storageDirs;
        }
    }    

    /**
     * @inheritDoc
     */
    public String getAppHomePath() {
        return getContext().getFilesDir().getAbsolutePath() + "/";
    }

    /**
     * @inheritDoc
     */
    public String[] listFiles(String directory) throws IOException {
        return new File(directory).list();
    }

    /**
     * @inheritDoc
     */
    public long getRootSizeBytes(String root) {
        return -1;
    }

    /**
     * @inheritDoc
     */
    public long getRootAvailableSpace(String root) {
        return -1;
    }

    /**
     * @inheritDoc
     */
    public void mkdir(String directory) {
        new File(directory).mkdirs();
    }

    /**
     * @inheritDoc
     */
    public void deleteFile(String file) {
        File f = new File(file);
        f.delete();
    }

    /**
     * @inheritDoc
     */
    public boolean isHidden(String file) {
        return new File(file).isHidden();
    }

    /**
     * @inheritDoc
     */
    public void setHidden(String file, boolean h) {
    }

    /**
     * @inheritDoc
     */
    public long getFileLength(String file) {
        return new File(file).length();
    }

    /**
     * @inheritDoc
     */
    public long getFileLastModified(String file) {
        return new File(file).lastModified();
    }
    
    /**
     * @inheritDoc
     */
    public boolean isDirectory(String file) {
        return new File(file).isDirectory();
    }

    /**
     * @inheritDoc
     */
    public char getFileSystemSeparator() {
        return File.separatorChar;
    }

    /**
     * @inheritDoc
     */
    public OutputStream openFileOutputStream(String file) throws IOException {
        OutputStream os = null;
        try{
            os = createFileOuputStream(file);        
        }catch(FileNotFoundException fne){
            //It is impossible to know if a path is considered an external 
            //storage on the various android's versions.
            //So we try to open the path and if failed due to permission we will 
            //ask for the permission from the user
            if(fne.getMessage().contains("Permission denied")){
                
                if(!checkForPermission(Manifest.permission.WRITE_EXTERNAL_STORAGE, "This is required to access the file")){
                    //The user refused to give access.
                    return null;
                }else{
                    //The user gave permission try again to access the path
                    return createFileOuputStream(file);
                }
                
            }else{
                throw fne;
            }
        }
        
        return os;        
    }

    /**
     * @inheritDoc
     */
    public InputStream openFileInputStream(String file) throws IOException {
        InputStream is = null;
        try{
            is = createFileInputStream(file);        
        }catch(FileNotFoundException fne){
            //It is impossible to know if a path is considered an external 
            //storage on the various android's versions.
            //So we try to open the path and if failed due to permission we will 
            //ask for the permission from the user
            if(fne.getMessage().contains("Permission denied")){
                
                if(!checkForPermission(Manifest.permission.WRITE_EXTERNAL_STORAGE, "This is required to access the file")){
                    //The user refused to give access.
                    return null;
                }else{
                    //The user gave permission try again to access the path
                    return openFileInputStream(file);
                }
                
            }else{
                throw fne;
            }
        }
        
        return is;
    }

    @Override
    public boolean isMultiTouch() {
        return true;
    }

    /**
     * @inheritDoc
     */
    public boolean exists(String file) {
        if (file.startsWith("file://")) {
            file = file.substring(7);
        }
        return new File(file).exists();
    }

    /**
     * @inheritDoc
     */
    public void rename(String file, String newName) {
        if (file.startsWith("file://")) {
            file = file.substring(7);
        }
        new File(file).renameTo(new File(new File(file).getParentFile(), newName));
    }

    protected File createFileObject(String fileName) {
        return new File(fileName);
    }
    
    protected InputStream createFileInputStream(String fileName) throws FileNotFoundException {
        return new FileInputStream(fileName);
    }
    
    protected InputStream createFileInputStream(File f) throws FileNotFoundException {
        return new FileInputStream(f);
    }

    protected OutputStream createFileOuputStream(String fileName) throws FileNotFoundException {
        return new FileOutputStream(fileName);
    }
        
    protected OutputStream createFileOuputStream(java.io.File f) throws FileNotFoundException {
        return new FileOutputStream(f);
    }
    
    /**
     * @inheritDoc
     */
    public boolean shouldWriteUTFAsGetBytes() {
        return true;
    }

    /**
     * @inheritDoc
     */
    /*public void startThread(String name, Runnable r) {
     new Thread(Thread.currentThread().getThreadGroup(), r, name, 64 * 1024).start();
     }*/
    /**
     * @inheritDoc
     */
    public void closingOutput(OutputStream s) {
        // For some reasons the Android guys chose not doing this by default:
        // http://android-developers.blogspot.com/2010/12/saving-data-safely.html
        // this seems to be a mistake of sacrificing stability for minor performance
        // gains which will only be noticeable on a server.
        if (s != null) {
            if (s instanceof FileOutputStream) {
                try {
                    FileDescriptor fd = ((FileOutputStream) s).getFD();
                    if (fd != null) {
                        fd.sync();
                    }
                } catch (IOException ex) {
                    // this exception doesn't help us
                    ex.printStackTrace();
                }
            }
        }
    }

    /**
     * @inheritDoc
     */
    public void printStackTraceToStream(Throwable t, Writer o) {
        PrintWriter p = new PrintWriter(o);
        t.printStackTrace(p);
    }

    /**
     * This method returns the platform Location Control
     *
     * @return LocationControl Object
     */
    public LocationManager getLocationManager() {
        if(!checkForPermission(Manifest.permission.ACCESS_FINE_LOCATION, "This is required to get the location")){
            return null;
        }
        
        boolean includesPlayServices = Display.getInstance().getProperty("IncludeGPlayServices", "false").equals("true");
        if (includesPlayServices && hasAndroidMarket()) {
            try {
                Class clazz = Class.forName("com.codename1.location.AndroidLocationPlayServiceManager");
                return (com.codename1.location.LocationManager)clazz.getMethod("getInstance").invoke(null);
            } catch (Exception e) {
                return AndroidLocationManager.getInstance(getContext());
            }
        } else {
            return AndroidLocationManager.getInstance(getContext());
        }
    }

    private String fixAttachmentPath(String attachment) {
        if (attachment.contains(getAppHomePath())) {
            FileSystemStorage fs = FileSystemStorage.getInstance();
            final char sep = fs.getFileSystemSeparator();
            String fileName = attachment.substring(attachment.lastIndexOf(sep) + 1);
            String[] roots = FileSystemStorage.getInstance().getRoots();
            // iOS doesn't have an SD card
            String root = roots[0];
            for (int i = 0; i < roots.length; i++) {
                //media_rw is a protected system lib
                if (FileSystemStorage.getInstance().getRootType(roots[i]) == FileSystemStorage.ROOT_TYPE_SDCARD && !roots[i].contains("media_rw")) {
                    root = roots[i];
                    break;
                }
            }
            //might happen if only the media_rw is of type ROOT_TYPE_SDCARD
            if(root.contains("media_rw")){
                //try again without checking the root type
                for (int i = 0; i < roots.length; i++) {
                    //media_rw is a protected system lib
                    if (!roots[i].contains("media_rw")) {
                        root = roots[i];
                        break;
                    }
                }            
            }
            
            String fileUri = root + sep + "tmp" + sep + fileName;
            FileSystemStorage.getInstance().mkdir(root + sep + "tmp");
            try {
                InputStream is = FileSystemStorage.getInstance().openInputStream(attachment);
                OutputStream os = FileSystemStorage.getInstance().openOutputStream(fileUri);
                byte [] buf = new byte[1024];
                int len;
                while((len = is.read(buf)) > -1){
                    os.write(buf, 0, len);
                }
                is.close();
                os.close();
            } catch (IOException ex) {
                Logger.getLogger(AndroidImplementation.class.getName()).log(Level.SEVERE, null, ex);
            }

            attachment = fileUri;
        }
        if (attachment.indexOf(":") < 0) {
            attachment = "file://" + attachment;
        }
        return attachment;
    }
    
    /**
     * @inheritDoc
     */
    public void sendMessage(String[] recipients, String subject, Message msg) {
        if(editInProgress()) {
            stopEditing(true);
        }
        Intent emailIntent;
        String attachment = msg.getAttachment();
        boolean hasAttachment = (attachment != null && attachment.length() > 0) || msg.getAttachments().size() > 0;
            
        if(msg.getMimeType().equals(Message.MIME_TEXT) && !hasAttachment){
            StringBuilder to = new StringBuilder();
            for (int i = 0; i < recipients.length; i++) {
                to.append(recipients[i]);
                to.append(";");
            }
            emailIntent = new Intent(Intent.ACTION_SENDTO,
                    Uri.parse(
                    "mailto:" + to.toString()
                    + "?subject=" + Uri.encode(subject)
                    + "&body=" + Uri.encode(msg.getContent())));        
        }else{
            if (hasAttachment) {
                if(msg.getAttachments().size() > 0) {
                    emailIntent = new Intent(android.content.Intent.ACTION_SEND_MULTIPLE);
                    emailIntent.putExtra(android.content.Intent.EXTRA_EMAIL, recipients);
                    emailIntent.putExtra(android.content.Intent.EXTRA_SUBJECT, subject);
                    emailIntent.setType(msg.getMimeType());
                    ArrayList<Uri> uris = new ArrayList<Uri>();
                    
                    for(String path : msg.getAttachments().keySet()) {
                        uris.add(Uri.parse(fixAttachmentPath(path)));
                    }
                    
                    emailIntent.putParcelableArrayListExtra(Intent.EXTRA_STREAM, uris);
                } else {
                    emailIntent = new Intent(android.content.Intent.ACTION_SEND);
                    emailIntent.putExtra(android.content.Intent.EXTRA_EMAIL, recipients);
                    emailIntent.putExtra(android.content.Intent.EXTRA_SUBJECT, subject);
                    emailIntent.setType(msg.getMimeType());
                    emailIntent.setType(msg.getAttachmentMimeType());
                    //if the attachment is in the uder home dir we need to copy it 
                    //to an accessible dir
                    attachment = fixAttachmentPath(attachment);
                    emailIntent.putExtra(Intent.EXTRA_STREAM, Uri.parse(attachment));
                }
            } else {
                emailIntent = new Intent(android.content.Intent.ACTION_SEND);
                emailIntent.putExtra(android.content.Intent.EXTRA_EMAIL, recipients);
                emailIntent.putExtra(android.content.Intent.EXTRA_SUBJECT, subject);
                emailIntent.setType(msg.getMimeType());
            }
            if (msg.getMimeType().equals(Message.MIME_HTML)) {
                emailIntent.putExtra(android.content.Intent.EXTRA_TEXT, Html.fromHtml(msg.getContent()));                                
            }else{
                emailIntent.putExtra(android.content.Intent.EXTRA_TEXT, msg.getContent());                    
            }
            
        }
        final String attach = attachment;
        AndroidNativeUtil.startActivityForResult(Intent.createChooser(emailIntent, "Send mail..."), new IntentResultListener() {

            @Override
            public void onActivityResult(int requestCode, int resultCode, Intent data) {
                if(attach != null && attach.length() > 0 && attach.contains("tmp")){
                    FileSystemStorage.getInstance().delete(attach);
                }
            }
        });
    }

    /**
     * @inheritDoc
     */
    public void dial(String phoneNumber) {
        Intent dialer = new Intent(android.content.Intent.ACTION_DIAL, Uri.parse("tel:" + phoneNumber));
        getContext().startActivity(dialer);
    }

    @Override
    public int getSMSSupport() {
        return Display.SMS_BOTH;
    }
    
    /**
     * @inheritDoc
     */
    public void sendSMS(final String phoneNumber, final String message, boolean i) throws IOException {
        if(!checkForPermission(Manifest.permission.SEND_SMS, "This is required to send a SMS")){
            return;
        }
        if(!checkForPermission(Manifest.permission.READ_PHONE_STATE, "This is required to send a SMS")){
            return;
        }
        if(i) {            
            Intent smsIntent = null;
            if(android.os.Build.VERSION.SDK_INT < 19){
                smsIntent = new Intent(Intent.ACTION_VIEW);
                smsIntent.setType("vnd.android-dir/mms-sms");
                smsIntent.putExtra("address", phoneNumber);
                smsIntent.putExtra("sms_body",message);
            }else{
                smsIntent = new Intent(Intent.ACTION_SENDTO);
                smsIntent.setData(Uri.parse("smsto:" + Uri.encode(phoneNumber)));   
                smsIntent.putExtra("sms_body", message); 
            }
            getContext().startActivity(smsIntent);            
            
        } else {
            SmsManager sms = SmsManager.getDefault();
            ArrayList<String> parts = sms.divideMessage(message);
            sms.sendMultipartTextMessage(phoneNumber, null, parts, null, null);
        }
    }
    
    @Override
    public void dismissNotification(Object o) {
        NotificationManager notificationManager = (NotificationManager) getContext().getSystemService(Activity.NOTIFICATION_SERVICE);
        if(o != null){
            Integer n = (Integer)o;
            notificationManager.cancel("CN1", n.intValue());
        }else{
            notificationManager.cancelAll();
        }
    }
    
    @Override
    public boolean isNotificationSupported() {
        return true;
    }

    public Object notifyStatusBar(String tickerText, String contentTitle,
            String contentBody, boolean vibrate, boolean flashLights, Hashtable args) {
        int id = getContext().getResources().getIdentifier("icon", "drawable", getContext().getApplicationInfo().packageName);

        NotificationManager notificationManager = (NotificationManager) getContext().getSystemService(Activity.NOTIFICATION_SERVICE);
        
        Intent notificationIntent = new Intent();
        notificationIntent.setComponent(getActivity().getComponentName());
        PendingIntent contentIntent = PendingIntent.getActivity(getContext(), 0, notificationIntent, 0);

        
        Notification.Builder builder = new Notification.Builder(getContext())
                .setContentIntent(contentIntent)
                .setSmallIcon(id)
                .setContentTitle(contentTitle)
                .setTicker(tickerText);
        if(flashLights){
            builder.setLights(0, 1000, 1000);
        }
        if(vibrate){
            builder.setVibrate(new long[]{0, 100, 1000});
        }
        if(args != null) {
            Boolean b = (Boolean)args.get("persist");
            if(b != null && b.booleanValue()) {
                builder.setAutoCancel(false);
                builder.setOngoing(true);
            } else {
                builder.setAutoCancel(false);
            }
        } else {
            builder.setAutoCancel(true);
        }
        Notification notification = builder.build();
        int notifyId = 10001;
        notificationManager.notify("CN1", notifyId, notification);
        return new Integer(notifyId);
    }

    public boolean isContactsPermissionGranted() {
        if (android.os.Build.VERSION.SDK_INT < 23) {
            return true;
        }

        if (android.support.v4.content.ContextCompat.checkSelfPermission(getContext(),
                Manifest.permission.READ_CONTACTS)
                != PackageManager.PERMISSION_GRANTED) {
            return false;
        }
        return true;
    }

    
    @Override
    public String[] getAllContacts(boolean withNumbers) {
        if(!checkForPermission(Manifest.permission.READ_CONTACTS, "This is required to get the contacts")){
            return new String[]{};
        }
        return AndroidContactsManager.getInstance().getContacts(getContext(), withNumbers);
    }

    @Override
    public Contact getContactById(String id) {
        if(!checkForPermission(Manifest.permission.READ_CONTACTS, "This is required to get the contacts")){
            return null;
        }
        return AndroidContactsManager.getInstance().getContact(getContext(), id);
    }

    @Override 
    public Contact getContactById(String id, boolean includesFullName, boolean includesPicture, 
            boolean includesNumbers, boolean includesEmail, boolean includeAddress){
        if(!checkForPermission(Manifest.permission.READ_CONTACTS, "This is required to get the contacts")){
            return null;
        }
        return AndroidContactsManager.getInstance().getContact(getContext(), id, includesFullName, includesPicture, 
            includesNumbers, includesEmail, includeAddress);
    }
    
    @Override
    public Contact[] getAllContacts(boolean withNumbers, boolean includesFullName, boolean includesPicture, boolean includesNumbers, boolean includesEmail, boolean includeAddress) {
        if(!checkForPermission(Manifest.permission.READ_CONTACTS, "This is required to get the contacts")){
            return new Contact[]{};
        }
        return AndroidContactsManager.getInstance().getAllContacts(getContext(), withNumbers, includesFullName, includesPicture, includesNumbers, includesEmail, includeAddress);
    }

    @Override
    public boolean isGetAllContactsFast() {
        return true;
    }
    
    public String createContact(String firstName, String surname, String officePhone, String homePhone, String cellPhone, String email) {
        if(!checkForPermission(Manifest.permission.WRITE_CONTACTS, "This is required to create a contact")){
            return null;
        }
         return AndroidContactsManager.getInstance().createContact(getContext(), firstName, surname, officePhone, homePhone, cellPhone, email);
    }

    public boolean deleteContact(String id) {
        if(!checkForPermission(Manifest.permission.WRITE_CONTACTS, "This is required to delete a contact")){
            return false;
        }
        return AndroidContactsManager.getInstance().deleteContact(getContext(), id);
    }
    
    @Override
    public boolean isNativeShareSupported() {
        return true;
    }

    @Override
    public void share(String text, String image, String mimeType, Rectangle sourceRect){   
        if(!checkForPermission(Manifest.permission.READ_PHONE_STATE, "This is required to perform share")){
            return;
        }
        Intent shareIntent = new Intent(android.content.Intent.ACTION_SEND);
        if(image == null){
            shareIntent.setType("text/plain");
            shareIntent.putExtra(android.content.Intent.EXTRA_TEXT, text);
        }else{
            shareIntent.setType(mimeType);
            shareIntent.putExtra(Intent.EXTRA_STREAM, Uri.parse(fixAttachmentPath(image)));
            shareIntent.putExtra(Intent.EXTRA_TEXT, text);
        }
        getContext().startActivity(Intent.createChooser(shareIntent, "Share with..."));
    }

    /**
     * @inheritDoc
     */
    public String getPlatformName() {
        return "and";
    }

    /**
     * @inheritDoc
     */
    public String[] getPlatformOverrides() {
        if (isTablet()) {
            return new String[]{"tablet", "android", "android-tab"};
        } else {
            return new String[]{"phone", "android", "android-phone"};
        }
    }
    
    /**
     * @inheritDoc
     */
    public void copyToClipboard(final Object obj) {
        if (getActivity() == null) {
            return;
        }
        getActivity().runOnUiThread(new Runnable() {
            @Override
            public void run() {
                int sdk = android.os.Build.VERSION.SDK_INT;
                if (sdk < 11) {
                    android.text.ClipboardManager clipboard = (android.text.ClipboardManager) getActivity().getSystemService(Context.CLIPBOARD_SERVICE);
                    clipboard.setText(obj.toString());
                } else {
                    android.content.ClipboardManager clipboard = (android.content.ClipboardManager) getActivity().getSystemService(Context.CLIPBOARD_SERVICE);
                    android.content.ClipData clip = ClipData.newPlainText("Codename One", obj.toString());
                    clipboard.setPrimaryClip(clip);
                }        
            }
        });
    }

    /**
     * @inheritDoc
     */
    public Object getPasteDataFromClipboard() {
        if (getContext() == null) {
            return null;
        }
        final Object[] response = new Object[1];
        runOnUiThreadAndBlock(new Runnable() {
            @Override
            public void run() {
                int sdk = android.os.Build.VERSION.SDK_INT;
                if (sdk < 11) {
                    android.text.ClipboardManager clipboard = (android.text.ClipboardManager) getActivity().getSystemService(Context.CLIPBOARD_SERVICE);
                    response[0] = clipboard.getText().toString();
                } else {
                    android.content.ClipboardManager clipboard = (android.content.ClipboardManager) getActivity().getSystemService(Context.CLIPBOARD_SERVICE);
                    ClipData.Item item = clipboard.getPrimaryClip().getItemAt(0);
                    response[0] = item.getText();    
                }
            }
        });
        return response[0];
    }
    
    
    

    public class Video extends AndroidImplementation.AndroidPeer implements Media {

        private VideoView nativeVideo;
        private Activity activity;
        private boolean fullScreen = false;
        private Rectangle bounds;
        private boolean nativeController = true;
        private boolean nativePlayer;
        private Form curentForm;

        public Video(final VideoView nativeVideo, final Activity activity, final Runnable onCompletion) {
            super(nativeVideo);
            this.nativeVideo = nativeVideo;
            this.activity = activity;
            if (nativeController) {
                MediaController mc = new AndroidImplementation.CN1MediaController();
                nativeVideo.setMediaController(mc);
            }

            nativeVideo.setOnCompletionListener(new MediaPlayer.OnCompletionListener() {
                @Override
                public void onCompletion(MediaPlayer arg0) {
                    if (onCompletion != null) {
                        onCompletion.run();
                    }
                }
            });

            nativeVideo.setOnErrorListener(new MediaPlayer.OnErrorListener() {
                @Override
                public boolean onError(MediaPlayer mp, int what, int extra) {
                    if (onCompletion != null) {
                        onCompletion.run();
                    }
                    return false;
                }
            });

        }
        
        @Override
        public void init() {
            super.init();
            setVisible(true);
        }        
        
        public void prepare() { 
        }

        @Override
        public void play() {
            if (nativePlayer && curentForm == null) {
                curentForm = Display.getInstance().getCurrent();
                Form f = new Form();
                f.setLayout(new BorderLayout());
                Component cmp = getVideoComponent();
                if(cmp.getParent() != null) {
                    cmp.getParent().removeComponent(cmp);
                }
                f.addComponent(BorderLayout.CENTER, cmp);
                f.show();
            }
            nativeVideo.start();
        }

        @Override
        public void pause() {
            if(nativeVideo != null && nativeVideo.canPause()){
                nativeVideo.pause();
            }
        }

        @Override
        public void cleanup() {
            nativeVideo.stopPlayback();
            nativeVideo = null;
            if (nativePlayer && curentForm != null) {
                curentForm.showBack();
                curentForm = null;
            }
        }

        @Override
        public int getTime() {
            return nativeVideo.getCurrentPosition();
        }

        @Override
        public void setTime(int time) {
            nativeVideo.seekTo(time);
        }

        @Override
        public int getDuration() {
            return nativeVideo.getDuration();
        }

        @Override
        public void setVolume(int vol) {
            // float v = ((float) vol) / 100.0F;
            AudioManager am = (AudioManager) activity.getSystemService(Context.AUDIO_SERVICE);
            int max = am.getStreamMaxVolume(AudioManager.STREAM_MUSIC);
            am.setStreamVolume(AudioManager.STREAM_MUSIC, vol, 0);
        }

        @Override
        public int getVolume() {
            AudioManager am = (AudioManager) activity.getSystemService(Context.AUDIO_SERVICE);
            return am.getStreamVolume(AudioManager.STREAM_MUSIC);
        }

        @Override
        public boolean isVideo() {
            return true;
        }

        @Override
        public boolean isFullScreen() {
            return fullScreen || nativePlayer;
        }

        @Override
        public void setFullScreen(boolean fullScreen) {
            this.fullScreen = fullScreen;
            if (fullScreen) {
                bounds = new Rectangle(getBounds());
                setX(0);
                setY(0);
                setWidth(Display.getInstance().getDisplayWidth());
                setHeight(Display.getInstance().getDisplayHeight());
            } else {
                if (bounds != null) {
                    setX(bounds.getX());
                    setY(bounds.getY());
                    setWidth(bounds.getSize().getWidth());
                    setHeight(bounds.getSize().getHeight());
                }
            }
            repaint();
        }

        @Override
        public Component getVideoComponent() {
            return this;
        }

        @Override
        protected Dimension calcPreferredSize() {
            return new Dimension(nativeVideo.getWidth(), nativeVideo.getHeight());
        }
        
        @Override
        public void setWidth(int width) {
            super.setWidth(width);
            if(nativeVideo != null && !superPeerMode){
                activity.runOnUiThread(new Runnable() {

                    public void run() {
                        RelativeLayout.LayoutParams layout = new RelativeLayout.LayoutParams(getWidth(), getHeight());
                        layout.addRule(RelativeLayout.CENTER_HORIZONTAL);
                        layout.addRule(RelativeLayout.CENTER_VERTICAL);                        
                        nativeVideo.setLayoutParams(layout);
                        nativeVideo.getHolder().setSizeFromLayout();
                    }
                });
            }
        }

        @Override
        public void setHeight(int height) {
            super.setHeight(height);
            if(nativeVideo != null  && !superPeerMode){
                activity.runOnUiThread(new Runnable() {

                    public void run() {
                        //RelativeLayout.LayoutParams layout = new RelativeLayout.LayoutParams(RelativeLayout.LayoutParams.WRAP_CONTENT, RelativeLayout.LayoutParams.WRAP_CONTENT);
                        RelativeLayout.LayoutParams layout = new RelativeLayout.LayoutParams(getWidth(), getHeight());
                        layout.addRule(RelativeLayout.CENTER_HORIZONTAL);
                        layout.addRule(RelativeLayout.CENTER_VERTICAL);                        
                        nativeVideo.setLayoutParams(layout);
                        nativeVideo.getHolder().setSizeFromLayout();
                    }
                });
                
            }
        }

        @Override
        public void setNativePlayerMode(boolean nativePlayer) {
            this.nativePlayer = nativePlayer;
        }

        @Override
        public boolean isNativePlayerMode() {
            return nativePlayer;
        }

        @Override
        public boolean isPlaying() {
            return nativeVideo.isPlaying();
        }

        public void setVariable(String key, Object value) {
        }

        public Object getVariable(String key) {
            return null;
        }
    }

    @Override
    public void onActivityResult(int requestCode, int resultCode, Intent intent) {
        
        if (requestCode == ZOOZ_PAYMENT) {
            ((IntentResultListener) pur).onActivityResult(requestCode, resultCode, intent);
            return;
        }

        if (resultCode == Activity.RESULT_OK) {
            if (requestCode == CAPTURE_IMAGE) {
                try {
                    String imageUri = (String) Storage.getInstance().readObject("imageUri");
                    Vector pathandId = StringUtil.tokenizeString(imageUri, ";");
                    String path = (String)pathandId.get(0);
                    String lastId = (String)pathandId.get(1);                    
                    Storage.getInstance().deleteStorageFile("imageUri");                                        
                    clearMediaDB(lastId, path);
                    callback.fireActionEvent(new ActionEvent(path));
                    return;
                } catch (Exception e) {
                    e.printStackTrace();
                }
            } else if (requestCode == CAPTURE_VIDEO) {
                String path = (String) Storage.getInstance().readObject("videoUri");
                Storage.getInstance().deleteStorageFile("videoUri");                                        
                callback.fireActionEvent(new ActionEvent(path));
                return;
            } else if (requestCode == CAPTURE_AUDIO) {
                Uri data = intent.getData();
                String path = convertImageUriToFilePath(data, getContext());
                callback.fireActionEvent(new ActionEvent(path));
                return;
            } else if (requestCode == OPEN_GALLERY) {
                Uri selectedImage = intent.getData();
                String scheme = intent.getScheme();
                
                String[] filePathColumn = {MediaStore.Images.Media.DATA};
                Cursor cursor = getContext().getContentResolver().query(selectedImage, filePathColumn, null, null, null);
                
                // this happens on Android devices, not exactly sure what the use case is
                if(cursor == null) {
                    callback.fireActionEvent(null);
                    return;
                }
                
                cursor.moveToFirst();
                int columnIndex = cursor.getColumnIndex(filePathColumn[0]);
                String filePath = cursor.getString(columnIndex);
                cursor.close();
                
                if (filePath == null && "content".equals(scheme)) {
                    //if the file is not on the filesystem download it and save it 
                    //locally
                    try {
                        InputStream inputStream = getContext().getContentResolver().openInputStream(selectedImage);
                        if (inputStream != null) {
                            String name = getContentName(getContext().getContentResolver(), selectedImage);
                            if (name != null) {
                                filePath = getAppHomePath()
                                        + getFileSystemSeparator() + name;
                                File f = new File(filePath);
                                OutputStream tmp = createFileOuputStream(f);
                                byte[] buffer = new byte[1024];
                                while (inputStream.read(buffer) > 0) {
                                    tmp.write(buffer);
                                }
                                tmp.close();
                                inputStream.close();                                                           
                            }
                        }
                    } catch (Exception e) {
                        e.printStackTrace();
                    }
                }
                
                callback.fireActionEvent(new ActionEvent(filePath));
                return;
            } else {
                if(callback != null) {
                    callback.fireActionEvent(new ActionEvent("ok"));
                }
                return;
            }
        }
        //clean imageUri
        String imageUri = (String) Storage.getInstance().readObject("imageUri");
        if(imageUri != null){
            Storage.getInstance().deleteStorageFile("imageUri");                                        
        }
        
        if(callback != null) {
            callback.fireActionEvent(null);
        }
    }

    @Override
    public void capturePhoto(ActionListener response) {
        if (getActivity() == null) {
            throw new RuntimeException("Cannot capture photo in background mode");
        }
        if(!checkForPermission(Manifest.permission.WRITE_EXTERNAL_STORAGE, "This is required to take a picture")){
            return;
        }
        callback = new EventDispatcher();
        callback.addListener(response);
        Intent intent = new Intent(android.provider.MediaStore.ACTION_IMAGE_CAPTURE);

        File newFile = getOutputMediaFile(false);
        Uri imageUri = Uri.fromFile(newFile);

        intent.putExtra(android.provider.MediaStore.EXTRA_OUTPUT, imageUri);
        
        String lastImageID = getLastImageId();
        Storage.getInstance().writeObject("imageUri", newFile.getAbsolutePath() + ";" + lastImageID);

        intent.putExtra(android.provider.MediaStore.EXTRA_OUTPUT, imageUri);
        intent.setFlags(Intent.FLAG_ACTIVITY_CLEAR_TOP);
        
        this.getActivity().startActivityForResult(intent, CAPTURE_IMAGE);
    }

    @Override
    public void captureVideo(ActionListener response) {
        if (getActivity() == null) {
            throw new RuntimeException("Cannot capture video in background mode");
        }
        if(!checkForPermission(Manifest.permission.WRITE_EXTERNAL_STORAGE, "This is required to take a video")){
            return;
        }
        callback = new EventDispatcher();
        callback.addListener(response);
        Intent intent = new Intent(android.provider.MediaStore.ACTION_VIDEO_CAPTURE);
        
        File newFile = getOutputMediaFile(true);
        Uri videoUri = Uri.fromFile(newFile);

        Storage.getInstance().writeObject("videoUri", newFile.getAbsolutePath());

        intent.putExtra(android.provider.MediaStore.EXTRA_OUTPUT, videoUri);
        intent.setFlags(Intent.FLAG_ACTIVITY_CLEAR_TOP);
        
        this.getActivity().startActivityForResult(intent, CAPTURE_VIDEO);
    }

    public void captureAudio(final ActionListener response) {

        if(!checkForPermission(Manifest.permission.RECORD_AUDIO, "This is required to record the audio")){
            return;
        }
        
        try {
            final Form current = Display.getInstance().getCurrent();

            final File temp = File.createTempFile("mtmp", "dat");
            temp.deleteOnExit();

            if (recorder != null) {
                recorder.release();
            }
            recorder = new MediaRecorder();
            recorder.setAudioSource(MediaRecorder.AudioSource.MIC);
            recorder.setOutputFormat(MediaRecorder.OutputFormat.THREE_GPP);
            recorder.setAudioEncoder(MediaRecorder.AudioEncoder.AMR_WB);
            recorder.setOutputFile(temp.getAbsolutePath());

            final Form recording = new Form("Recording");
            recording.setTransitionInAnimator(CommonTransitions.createEmpty());
            recording.setTransitionOutAnimator(CommonTransitions.createEmpty());
            recording.setLayout(new BorderLayout());

            recorder.prepare();
            recorder.start();

            final Label time = new Label("00:00");
            time.getAllStyles().setAlignment(Component.CENTER);
            Font f = Font.createSystemFont(Font.FACE_SYSTEM, Font.STYLE_PLAIN, Font.SIZE_LARGE);
            f = f.derive(getDisplayHeight() / 10, Font.STYLE_PLAIN);
            time.getAllStyles().setFont(f);
            recording.addComponent(BorderLayout.CENTER, time);

            recording.registerAnimated(new Animation() {

                long current = System.currentTimeMillis();
                long zero = current;
                int sec = 0;

                public boolean animate() {
                    long now = System.currentTimeMillis();
                    if (now - current > 1000) {
                        current = now;
                        sec++;
                        return true;
                    }
                    return false;
                }

                public void paint(Graphics g) {
                    int seconds = sec % 60;
                    int minutes = sec / 60;

                    String secStr = seconds < 10 ? "0" + seconds : "" + seconds;
                    String minStr = minutes < 10 ? "0" + minutes : "" + minutes;

                    String txt = minStr + ":" + secStr;
                    time.setText(txt);
                }
            });

            Container south = new Container(new com.codename1.ui.layouts.GridLayout(1, 2));
            Command cancel = new Command("Cancel") {

                @Override
                public void actionPerformed(ActionEvent evt) {
                    if (recorder != null) {
                        recorder.stop();
                        recorder.release();
                        recorder = null;
                    }
                    current.showBack();
                    response.actionPerformed(null);
                }

            };
            recording.setBackCommand(cancel);
            south.add(new com.codename1.ui.Button(cancel));
            south.add(new com.codename1.ui.Button(new Command("Save") {

                @Override
                public void actionPerformed(ActionEvent evt) {
                    if (recorder != null) {
                        recorder.stop();
                        recorder.release();
                        recorder = null;
                    }
                    current.showBack();
                    response.actionPerformed(new ActionEvent(temp.getAbsolutePath()));
                }

            }));
            recording.addComponent(BorderLayout.SOUTH, south);
            recording.show();

        } catch (IOException ex) {
            ex.printStackTrace();
            throw new RuntimeException("failed to start audio recording");
        }

    }

    /**
     * Opens the device image gallery
     *
     * @param response callback for the resulting image
     */
    public void openImageGallery(ActionListener response) {
        if (getActivity() == null) {
            throw new RuntimeException("Cannot open image gallery in background mode");
        }
        if(!checkForPermission(Manifest.permission.WRITE_EXTERNAL_STORAGE, "This is required to browse the photos")){
            return;
        }
        
        if(editInProgress()) {
            stopEditing(true);
        }
        
        callback = new EventDispatcher();
        callback.addListener(response);
        Intent galleryIntent = new Intent(Intent.ACTION_PICK, android.provider.MediaStore.Images.Media.INTERNAL_CONTENT_URI);
        this.getActivity().startActivityForResult(galleryIntent, OPEN_GALLERY);
    }
    
    public void openGallery(final ActionListener response, int type){
        if (getActivity() == null) {
            throw new RuntimeException("Cannot open galery in background mode");
        }
        if(!checkForPermission(Manifest.permission.WRITE_EXTERNAL_STORAGE, "This is required to browse the photos")){
            return;
        }
        callback = new EventDispatcher();
        callback.addListener(response);
        Intent galleryIntent = new Intent(Intent.ACTION_PICK, android.provider.MediaStore.Images.Media.INTERNAL_CONTENT_URI);
        if(type == Display.GALLERY_VIDEO){
            galleryIntent.setType("video/*");
        }else if(type == Display.GALLERY_IMAGE){
            galleryIntent.setType("image/*");
        }else{
            galleryIntent.setType("*/*");
        }
        this.getActivity().startActivityForResult(galleryIntent, OPEN_GALLERY);        
    }

    class NativeImage extends Image {

        public NativeImage(Bitmap nativeImage) {
            super(nativeImage);
        }
    }

    /**
     * Create a File for saving an image or video
     */
    private File getOutputMediaFile(boolean isVideo) {
        // To be safe, you should check that the SDCard is mounted
        // using Environment.getExternalStorageState() before doing this.
        if (getActivity() != null) {
            return GetOutputMediaFile.getOutputMediaFile(isVideo, getActivity());
        } else {
            return GetOutputMediaFile.getOutputMediaFile(isVideo, getContext(), "Video");
        }
    }
    
    private static class GetOutputMediaFile {
        
        public static File getOutputMediaFile(boolean isVideo,Activity activity) {
            activity.getComponentName();
            return getOutputMediaFile(isVideo, activity, activity.getTitle());
        }
        
        public static File getOutputMediaFile(boolean isVideo, Context activity, CharSequence title) {
            

            File mediaStorageDir = null;
            if(android.os.Build.VERSION.SDK_INT >= 8) {
                mediaStorageDir = new File(Environment.getExternalStoragePublicDirectory(
                     Environment.DIRECTORY_PICTURES), "" + title);
            } else {
                mediaStorageDir = new File(Environment.getExternalStorageDirectory(), "" + title);
            }            
            
            // This location works best if you want the created images to be shared
            // between applications and persist after your app has been uninstalled.

            // Create the storage directory if it does not exist
            if (!mediaStorageDir.exists()) {
                if (!mediaStorageDir.mkdirs()) {
                    Log.d(Display.getInstance().getProperty("AppName", "CodenameOne"), "failed to create directory");
                    return null;
                }
            }

            // Create a media file name
            String timeStamp = new SimpleDateFormat("yyyyMMdd_HHmmss").format(new Date());
            File mediaFile = null;
            if (!isVideo) {
                mediaFile = new File(mediaStorageDir.getPath() + File.separator
                        + "IMG_" + timeStamp + ".jpg");
            } else {
                mediaFile = new File(mediaStorageDir.getPath() + File.separator
                        + "VID_" + timeStamp + ".mp4");
            }

            return mediaFile;
        }
    }
    
    @Override
    public void systemOut(String content){
        Log.d(Display.getInstance().getProperty("AppName", "CodenameOne"), content);
    }

    private boolean hasAndroidMarket() {
        return hasAndroidMarket(getContext());
    }

    private static final String GooglePlayStorePackageNameOld = "com.google.market";
    private static final String GooglePlayStorePackageNameNew = "com.android.vending";

    /**
     * Indicates whether this is a Google certified device which means that it
     * has Android market etc.
     */
    public static boolean hasAndroidMarket(Context activity) {
        final PackageManager packageManager = activity.getPackageManager();
        List<PackageInfo> packages = packageManager.getInstalledPackages(PackageManager.GET_UNINSTALLED_PACKAGES);
        for (PackageInfo packageInfo : packages) {
            if (packageInfo.packageName.equals(GooglePlayStorePackageNameOld) ||
                packageInfo.packageName.equals(GooglePlayStorePackageNameNew)) {
                return true;
            }
        }
        return false;
    }

    @Override
    public void registerPush(Hashtable metaData, boolean noFallback) {
        if (getActivity() == null) {
            return;
        }
        boolean has = hasAndroidMarket();
        if (noFallback && !has) {
            Log.d("Codename One", "Device doesn't have Android market/google play can't register for push!");
            return;
        }
        String id = (String)metaData.get(com.codename1.push.Push.GOOGLE_PUSH_KEY);
        if(has) {
            Log.d("Codename One", "Sending async push request for id: " + id);
            ((CodenameOneActivity) getActivity()).registerForPush(id);
        } else {
            PushNotificationService.forceStartService(getActivity().getPackageName() + ".PushNotificationService", getActivity());
            if(!registerServerPush(id, getApplicationKey(), (byte)10, getProperty("UDID", ""), getPackageName())) {
                sendPushRegistrationError("Server registration error", 1);
            } 
        }
    }

    public static void stopPollingLoop() {
        stopPolling();
    }

    public static void registerPolling() {
        registerPollingFallback();
    }

    @Override
    public void deregisterPush() {
        boolean has = hasAndroidMarket();
        if (has) {
            ((CodenameOneActivity) getActivity()).stopReceivingPush();
            deregisterPushFromServer();
        } else {
            super.deregisterPush();
        }
    }

    private static String convertImageUriToFilePath(Uri imageUri, Context activity) {
        Cursor cursor = null;
        String[] proj = {MediaStore.Images.Media.DATA};
        cursor = activity.getContentResolver().query(imageUri, proj, null, null, null);
        int column_index = cursor.getColumnIndexOrThrow(MediaStore.Images.Media.DATA);
        cursor.moveToFirst();
        String path = cursor.getString(column_index);
        cursor.close();
        return path;
    }

    class CN1MediaController extends MediaController {

        public CN1MediaController() {
            super(getActivity());
        }

        @Override
        public boolean dispatchKeyEvent(KeyEvent event) {
            int keycode = event.getKeyCode();
            keycode = CodenameOneView.internalKeyCodeTranslate(keycode);
            if (keycode == AndroidImplementation.DROID_IMPL_KEY_BACK) {
                Display.getInstance().keyPressed(keycode);
                Display.getInstance().keyReleased(keycode);
                return true;
            } else {
                return super.dispatchKeyEvent(event);
            }
        }
    }
    private L10NManager l10n;

    /**
     * @inheritDoc
     */
    public L10NManager getLocalizationManager() {
        if (l10n == null) {
            Locale l = Locale.getDefault();
            l10n = new L10NManager(l.getLanguage(), l.getCountry()) {
                public double parseDouble(String localeFormattedDecimal) {
                    try {
                        return NumberFormat.getNumberInstance().parse(localeFormattedDecimal).doubleValue();
                    } catch (ParseException err) {
                        return Double.parseDouble(localeFormattedDecimal);
                    }
                }
                
                public String format(int number) {
                    return NumberFormat.getNumberInstance().format(number);
                }

                public String format(double number) {
                    return NumberFormat.getNumberInstance().format(number);
                }

                public String formatCurrency(double currency) {
                    return NumberFormat.getCurrencyInstance().format(currency);
                }

                public String formatDateLongStyle(Date d) {
                    return DateFormat.getDateInstance(DateFormat.LONG).format(d);
                }

                public String formatDateShortStyle(Date d) {
                    return DateFormat.getDateInstance(DateFormat.SHORT).format(d);
                }

                public String formatDateTime(Date d) {
                    return DateFormat.getDateTimeInstance().format(d);
                }

                public String formatDateTimeMedium(Date d) {
                    DateFormat dd = DateFormat.getDateTimeInstance(DateFormat.MEDIUM, DateFormat.MEDIUM);
                    return dd.format(d);
                }

                public String formatDateTimeShort(Date d) {
                    DateFormat dd = DateFormat.getDateTimeInstance(DateFormat.SHORT, DateFormat.SHORT);
                    return dd.format(d);
                }

                public String getCurrencySymbol() {
                    return NumberFormat.getInstance().getCurrency().getSymbol();
                }

                public void setLocale(String locale, String language) {
                    super.setLocale(locale, language);
                    Locale l = new Locale(language, locale);
                    Locale.setDefault(l);
                }
            };
        }
        return l10n;
    }
    private com.codename1.ui.util.ImageIO imIO;

    @Override
    public com.codename1.ui.util.ImageIO getImageIO() {
        if (imIO == null) {
            imIO = new com.codename1.ui.util.ImageIO() {
                @Override
                public Dimension getImageSize(String imageFilePath) throws IOException {
                    BitmapFactory.Options o = new BitmapFactory.Options();
                    o.inJustDecodeBounds = true;
                    o.inPreferredConfig = Bitmap.Config.ARGB_8888;

                    InputStream fis = createFileInputStream(imageFilePath);
                    BitmapFactory.decodeStream(fis, null, o);
                    fis.close();

                    ExifInterface exif = new ExifInterface(imageFilePath);               
                    
                    // if the image is in portrait mode
                    int orientation = exif.getAttributeInt(ExifInterface.TAG_ORIENTATION, ExifInterface.ORIENTATION_NORMAL);
                    if(orientation == ExifInterface.ORIENTATION_ROTATE_90 || orientation == ExifInterface.ORIENTATION_ROTATE_270) {
                        return new Dimension(o.outHeight, o.outWidth);
                    }
                    return new Dimension(o.outWidth, o.outHeight);
                }
                
                private Dimension getImageSizeNoRotation(String imageFilePath) throws IOException {
                    BitmapFactory.Options o = new BitmapFactory.Options();
                    o.inJustDecodeBounds = true;
                    o.inPreferredConfig = Bitmap.Config.ARGB_8888;

                    InputStream fis = createFileInputStream(imageFilePath);
                    BitmapFactory.decodeStream(fis, null, o);
                    fis.close();

                    return new Dimension(o.outWidth, o.outHeight);
                }
                
                @Override
                public void save(InputStream image, OutputStream response, String format, int width, int height, float quality) throws IOException {
                    Bitmap.CompressFormat f = Bitmap.CompressFormat.PNG;
                    if (format == FORMAT_JPEG) {
                        f = Bitmap.CompressFormat.JPEG;
                    }
                    Image img = Image.createImage(image).scaled(width, height);
                    Bitmap b = (Bitmap) img.getImage();
                    b.compress(f, (int) (quality * 100), response);
                }

                @Override
                public String saveAndKeepAspect(String imageFilePath, String preferredOutputPath, String format, int width, int height, float quality, boolean onlyDownscale, boolean scaleToFill) throws IOException{
                    ExifInterface exif = new ExifInterface(imageFilePath);               
                    Dimension d = getImageSizeNoRotation(imageFilePath);
                    if(onlyDownscale) {
                        if(scaleToFill) {
                            if(d.getHeight() <= height || d.getWidth() <= width) {
                                return imageFilePath;
                            }
                        } else {
                            if(d.getHeight() <= height && d.getWidth() <= width) {
                                return imageFilePath;
                            }
                        }
                    }

                    float ratio = ((float)d.getWidth()) / ((float)d.getHeight());
                    int heightBasedOnWidth = (int)(((float)width) / ratio);
                    int widthBasedOnHeight = (int)(((float)height) * ratio);
                    if(scaleToFill) {
                        if(heightBasedOnWidth >= width) {
                            height = heightBasedOnWidth;
                        } else {
                            width = widthBasedOnHeight;
                        }
                    } else {
                        if(heightBasedOnWidth > width) {
                            width = widthBasedOnHeight;
                        } else {
                            height = heightBasedOnWidth;
                        }
                    }
                    sampleSizeOverride = Math.max(d.getWidth()/width, d.getHeight()/height);
                    OutputStream im = FileSystemStorage.getInstance().openOutputStream(preferredOutputPath);
                    Image i = Image.createImage(imageFilePath);
                    Image newImage = i.scaled(width, height);
                    int orientation = exif.getAttributeInt(ExifInterface.TAG_ORIENTATION, ExifInterface.ORIENTATION_NORMAL);

                    int angle = 0;
                    switch (orientation) {
                        case ExifInterface.ORIENTATION_ROTATE_90:
                            angle = 90;
                            break;
                        case ExifInterface.ORIENTATION_ROTATE_180:
                            angle = 180;
                            break;
                        case ExifInterface.ORIENTATION_ROTATE_270:
                            angle = 270;
                            break;
                    }
                    if (angle != 0) {
                        Matrix mat = new Matrix();
                        mat.postRotate(angle);
                        Bitmap b = (Bitmap)newImage.getImage();
                        Bitmap correctBmp = Bitmap.createBitmap(b, 0, 0, b.getWidth(), b.getHeight(), mat, true);
                        b.recycle();
                        newImage.dispose();
                        Image tmp = Image.createImage(correctBmp);
                        newImage = tmp;
                        save(tmp, im, format, quality);
                    } else {
                        save(imageFilePath, im, format, width, height, quality);
                    }
                    sampleSizeOverride =  -1;
                    return preferredOutputPath;
                }

                @Override
                public void save(String imageFilePath, OutputStream response, String format, int width, int height, float quality) throws IOException {
                    Image i = Image.createImage(imageFilePath);
                    Image newImage = i.scaled(width, height);
                    save(newImage, response, format, quality);
                    newImage.dispose();
                    i.dispose();
                } 

                @Override
                protected void saveImage(Image img, OutputStream response, String format, float quality) throws IOException {
                    Bitmap.CompressFormat f = Bitmap.CompressFormat.PNG;
                    if (format == FORMAT_JPEG) {
                        f = Bitmap.CompressFormat.JPEG;
                    }
                    Bitmap b = (Bitmap) img.getImage();
                    b.compress(f, (int) (quality * 100), response);
                }

                @Override
                public boolean isFormatSupported(String format) {
                    return format == FORMAT_JPEG || format == FORMAT_PNG;
                }
            };
        }
        return imIO;
    }

    @Override
    public Database openOrCreateDB(String databaseName) throws IOException {
        SQLiteDatabase db = getContext().openOrCreateDatabase(databaseName, getContext().MODE_PRIVATE, null);        
        return new AndroidDB(db);
    }

    @Override
    public void deleteDB(String databaseName) throws IOException {
        getContext().deleteDatabase(databaseName);
    }

    @Override
    public boolean existsDB(String databaseName) {
        File db = new File(getContext().getApplicationInfo().dataDir + "/databases/" + databaseName);
        return db.exists();
    }

    public String getDatabasePath(String databaseName) {
        File db = new File(getContext().getApplicationInfo().dataDir + "/databases/" + databaseName);
        return db.getAbsolutePath();
    }
    
    public boolean isNativeTitle() {
        Form f = getCurrentForm();
        boolean nativeCommand;
        if(f != null){
            nativeCommand = f.getMenuBar().getCommandBehavior() == Display.COMMAND_BEHAVIOR_NATIVE;
        }else{
            nativeCommand = getCommandBehavior() == Display.COMMAND_BEHAVIOR_NATIVE;
        }
        return hasActionBar() && nativeCommand;
    }

    public void refreshNativeTitle(){
        if (getActivity() == null) {
            return;
        }
        Form f = getCurrentForm();
        if (f != null && isNativeTitle() &&  !(f instanceof Dialog)) {
            getActivity().runOnUiThread(new SetCurrentFormImpl(getActivity(), f));
        }
    }
    
    public void setCurrentForm(final Form f) {
        if (getActivity() == null) {
            return;
        }
        if(getCurrentForm() == null){
            flushGraphics();
        }
        if(editInProgress()) {
            stopEditing(true);
        }
        super.setCurrentForm(f);
        if (isNativeTitle() &&  !(f instanceof Dialog)) {
            getActivity().runOnUiThread(new SetCurrentFormImpl(getActivity(), f));
        }
    }

    @Override
    public void setNativeCommands(Vector commands) {
        refreshNativeTitle();
    }
    
    @Override
    public boolean isScreenLockSupported() {
        return true;
    }
    
    @Override
    public void lockScreen(){
        ((CodenameOneActivity)getContext()).lockScreen();
    }
    
    @Override
    public void unlockScreen(){
        ((CodenameOneActivity)getContext()).unlockScreen();
    }
    
    private static class SetCurrentFormImpl implements Runnable {
        private Activity activity;
        private Form f;
        
        public SetCurrentFormImpl(Activity activity, Form f) {
            this.activity = activity;
            this.f = f;
        }

        @Override
        public void run() {
            ActionBar ab = activity.getActionBar();
            String title = f.getTitle();
            boolean hasMenuBtn = false;
            if(android.os.Build.VERSION.SDK_INT >= 14){
                try {
                    ViewConfiguration vc = ViewConfiguration.get(activity);
                    Method m = vc.getClass().getMethod("hasPermanentMenuKey", (Class[])null);
                    hasMenuBtn = ((Boolean)m.invoke(vc, (Object[])null)).booleanValue();
                } catch(Throwable t) {
                    t.printStackTrace();
                }
            }
            if((title != null && title.length() > 0) || (f.getCommandCount() > 0 && !hasMenuBtn)){
                activity.runOnUiThread(new NotifyActionBar(activity, true));
            }else{
                activity.runOnUiThread(new NotifyActionBar(activity, false));
                return;
            }

            ab.setTitle(title);
            ab.setDisplayHomeAsUpEnabled(f.getBackCommand() != null);
            if(android.os.Build.VERSION.SDK_INT >= 14){
                Image icon = f.getTitleComponent().getIcon();
                try {
                    if(icon != null){
                        ab.getClass().getMethod("setIcon", Drawable.class).invoke(ab, new BitmapDrawable(activity.getResources(), (Bitmap)icon.getImage()));
                    }else{
                        if(activity.getApplicationInfo().icon != 0){
                            ab.getClass().getMethod("setIcon", Integer.TYPE).invoke(ab, activity.getApplicationInfo().icon);
                        }
                    }
                    activity.runOnUiThread(new InvalidateOptionsMenuImpl(activity));
                } catch(Throwable t) {
                    t.printStackTrace();
                }
            }
            return;
        }
        
    }
    
    private Purchase pur;
    
    @Override
    public Purchase getInAppPurchase() {
        try {
            pur = ZoozPurchase.class.newInstance();
            return pur;
        } catch(Throwable t) {
            return super.getInAppPurchase();
        }
    }

    @Override
    public boolean isTimeoutSupported() {
        return true;
    }

    @Override
    public void setTimeout(int t) {
        timeout = t;
    }

    @Override
    public CodeScanner getCodeScanner() {
        if(scannerInstance == null) {
            scannerInstance = new CodeScannerImpl();
        }
        return scannerInstance;
    }

    public void addCookie(Cookie c, boolean addToWebViewCookieManager, boolean sync) {
        if(addToWebViewCookieManager) {
            CookieManager mgr;
            CookieSyncManager syncer;
            try {
                syncer = CookieSyncManager.getInstance();
                mgr = CookieManager.getInstance();
            } catch(IllegalStateException ex) {
                syncer = CookieSyncManager.createInstance(this.getContext());
                mgr = CookieManager.getInstance();
            }
            String cookieString = c.getName()+"="+c.getValue()+
                    "; Domain="+c.getDomain()+
                    "; Path="+c.getPath()+
                    "; "+(c.isSecure()?"Secure;":"")
                    +(c.isHttpOnly()?"httpOnly;":"");
            mgr.setCookie("http"+
                    (c.isSecure()?"s":"")+"://"+
                    c.getDomain()+
                    c.getPath(), cookieString);
            if(sync) {
                syncer.sync();
            }
        }
        super.addCookie(c);
            
        
        
    }

    @Override
    public void addCookie(Cookie c) {
        if(isUseNativeCookieStore()) {
            this.addCookie(c, true, true);
        } else {
            super.addCookie(c);
        }
    }
    
    

    @Override
    public void addCookie(Cookie[] cookiesArray) {
        if(isUseNativeCookieStore()) {
            this.addCookie(cookiesArray, true);
        } else {
            super.addCookie(cookiesArray);
        }
    }
    
    public void addCookie(Cookie[] cookiesArray, boolean addToWebViewCookieManager){
        int len = cookiesArray.length;
        for ( int i=0; i< len; i++){
            this.addCookie(cookiesArray[i], addToWebViewCookieManager, false);
        }
        if(addToWebViewCookieManager) {
            try {
                CookieSyncManager.getInstance().sync();
            } catch (IllegalStateException ex) {
                CookieSyncManager.createInstance(getContext()).sync();
            }
        }
    }
    
    
    
    class CodeScannerImpl extends CodeScanner implements IntentResultListener {
        private ScanResult callback;
        
        @Override
        public void scanQRCode(ScanResult callback) {
            if (getActivity() == null) {
                return;
            }
            if (getActivity() instanceof CodenameOneActivity) {
                ((CodenameOneActivity) getActivity()).setIntentResultListener(this);
            }
            this.callback = callback;
            IntentIntegrator in = new IntentIntegrator(getActivity());
            if(!in.initiateScan(IntentIntegrator.QR_CODE_TYPES, "QR_CODE_MODE")){
                // restore old activity handling
                 Display.getInstance().callSerially(new Runnable() {
                        @Override
                        public void run() {
                            if(CodeScannerImpl.this != null && CodeScannerImpl.this.callback != null) {
                                CodeScannerImpl.this.callback.scanError(-1, "no scan app");
                                CodeScannerImpl.this.callback = null;
                            }
                        }
                    });
                 
                if (getActivity() instanceof CodenameOneActivity) {
                    ((CodenameOneActivity) getActivity()).restoreIntentResultListener();
                }
            }
        }

        @Override
        public void scanBarCode(ScanResult callback) {
            if (getActivity() == null) {
                return;
            }
            if (getActivity() instanceof CodenameOneActivity) {
                ((CodenameOneActivity) getActivity()).setIntentResultListener(this);
            }
            this.callback = callback;
            IntentIntegrator in = new IntentIntegrator(getActivity());
            Collection<String> types = IntentIntegrator.PRODUCT_CODE_TYPES;
            if(Display.getInstance().getProperty("scanAllCodeTypes", "false").equals("true")) {
                types = IntentIntegrator.ALL_CODE_TYPES;
            } 
            if(Display.getInstance().getProperty("android.scanTypes", null) != null) {
                String[] arr = Display.getInstance().getProperty("android.scanTypes", null).split(";");
                types = Arrays.asList(arr);
            } 
            
            if(!in.initiateScan(types, "ONE_D_MODE")){
                // restore old activity handling
                 Display.getInstance().callSerially(new Runnable() {
                        @Override
                        public void run() {
                            CodeScannerImpl.this.callback.scanError(-1, "no scan app");
                            CodeScannerImpl.this.callback = null;
                        }
                    });

                if (getActivity() instanceof CodenameOneActivity) {
                    ((CodenameOneActivity) getActivity()).restoreIntentResultListener();
                }
            }
        }

        public void onActivityResult(int requestCode, final int resultCode, Intent data) {
            if (requestCode == IntentIntegrator.REQUEST_CODE && callback != null) {
                final ScanResult sr = callback;
                if (resultCode == Activity.RESULT_OK) {
                    final String contents = data.getStringExtra("SCAN_RESULT");
                    final String formatName = data.getStringExtra("SCAN_RESULT_FORMAT");
                    final byte[] rawBytes = data.getByteArrayExtra("SCAN_RESULT_BYTES");
                    Display.getInstance().callSerially(new Runnable() {
                        @Override
                        public void run() {
                            sr.scanCompleted(contents, formatName, rawBytes);
                        }
                    });
                } else if(resultCode == Activity.RESULT_CANCELED) {
                    Display.getInstance().callSerially(new Runnable() {
                        @Override
                        public void run() {
                            sr.scanCanceled();
                        }
                    });
                
                } else {
                    Display.getInstance().callSerially(new Runnable() {
                        @Override
                        public void run() {
                            sr.scanError(resultCode, null);
                        }
                    });
                }
                callback = null;
            }
            
            // restore old activity handling
            if (getActivity() instanceof CodenameOneActivity) {
                ((CodenameOneActivity) getActivity()).restoreIntentResultListener();
            }
        }
    }
    
    public boolean hasCamera() {
        try {
            int numCameras = Camera.getNumberOfCameras();
            return numCameras > 0;
        } catch(Throwable t) {
            return true;
        }
    }

    public String getCurrentAccessPoint() {

        ConnectivityManager cm = (ConnectivityManager) getContext().getSystemService(Context.CONNECTIVITY_SERVICE);
        NetworkInfo info = cm.getActiveNetworkInfo();
        if (info == null) {
            return null;
        }
        String apName = info.getTypeName() + "_" + info.getSubtypeName();
        if (info.getExtraInfo() != null) {
            apName += "_" + info.getExtraInfo();
        }
        return apName;
    }

    /**
     * @inheritDoc
     */
    public String[] getAPIds() {
        if (apIds == null) {
            apIds = new HashMap();
            NetworkInfo[] aps = ((ConnectivityManager) getContext().getSystemService(Context.CONNECTIVITY_SERVICE)).getAllNetworkInfo();
            for (int i = 0; i < aps.length; i++) {
                String apName = aps[i].getTypeName() + "_" + aps[i].getSubtypeName();
                if (aps[i].getExtraInfo() != null) {
                    apName += "_" + aps[i].getExtraInfo();
                }
                apIds.put(apName, aps[i]);
            }
        }
        if (apIds.isEmpty()) {
            return null;
        }
        String[] ret = new String[apIds.size()];
        Iterator iter = apIds.keySet().iterator();
        for (int i = 0; iter.hasNext(); i++) {
            ret[i] = iter.next().toString();
        }
        return ret;

    }

    /**
     * @inheritDoc
     */
    public int getAPType(String id) {
        if (apIds == null) {
            getAPIds();
        }
        NetworkInfo info = (NetworkInfo) apIds.get(id);
        if (info == null) {
            return NetworkManager.ACCESS_POINT_TYPE_UNKNOWN;
        }
        int type = info.getType();
        int subType = info.getSubtype();
        if (type == ConnectivityManager.TYPE_WIFI) {
            return NetworkManager.ACCESS_POINT_TYPE_WLAN;
        } else if (type == ConnectivityManager.TYPE_MOBILE) {
            switch (subType) {
                case TelephonyManager.NETWORK_TYPE_1xRTT:
                    return NetworkManager.ACCESS_POINT_TYPE_NETWORK2G; // ~ 50-100 kbps
                case TelephonyManager.NETWORK_TYPE_CDMA:
                    return NetworkManager.ACCESS_POINT_TYPE_NETWORK2G; // ~ 14-64 kbps
                case TelephonyManager.NETWORK_TYPE_EDGE:
                    return NetworkManager.ACCESS_POINT_TYPE_NETWORK2G; // ~ 50-100 kbps
                case TelephonyManager.NETWORK_TYPE_EVDO_0:
                    return NetworkManager.ACCESS_POINT_TYPE_NETWORK3G; // ~ 400-1000 kbps
                case TelephonyManager.NETWORK_TYPE_EVDO_A:
                    return NetworkManager.ACCESS_POINT_TYPE_NETWORK3G; // ~ 600-1400 kbps
                case TelephonyManager.NETWORK_TYPE_GPRS:
                    return NetworkManager.ACCESS_POINT_TYPE_NETWORK2G; // ~ 100 kbps
                case TelephonyManager.NETWORK_TYPE_HSDPA:
                    return NetworkManager.ACCESS_POINT_TYPE_NETWORK3G; // ~ 2-14 Mbps
                case TelephonyManager.NETWORK_TYPE_HSPA:
                    return NetworkManager.ACCESS_POINT_TYPE_NETWORK3G; // ~ 700-1700 kbps
                case TelephonyManager.NETWORK_TYPE_HSUPA:
                    return NetworkManager.ACCESS_POINT_TYPE_NETWORK3G; // ~ 1-23 Mbps
                case TelephonyManager.NETWORK_TYPE_UMTS:
                    return NetworkManager.ACCESS_POINT_TYPE_NETWORK3G; // ~ 400-7000 kbps
            /*
                 * Above API level 7, make sure to set android:targetSdkVersion
                 * to appropriate level to use these
                 */
                case TelephonyManager.NETWORK_TYPE_EHRPD: // API level 11
                    return NetworkManager.ACCESS_POINT_TYPE_NETWORK3G; // ~ 1-2 Mbps
                case TelephonyManager.NETWORK_TYPE_EVDO_B: // API level 9
                    return NetworkManager.ACCESS_POINT_TYPE_NETWORK3G; // ~ 5 Mbps
                case TelephonyManager.NETWORK_TYPE_HSPAP: // API level 13
                    return NetworkManager.ACCESS_POINT_TYPE_NETWORK3G; // ~ 10-20 Mbps
                case TelephonyManager.NETWORK_TYPE_IDEN: // API level 8
                    return NetworkManager.ACCESS_POINT_TYPE_NETWORK2G; // ~25 kbps
                case TelephonyManager.NETWORK_TYPE_LTE: // API level 11
                    return NetworkManager.ACCESS_POINT_TYPE_NETWORK3G; // ~ 10+ Mbps
                // Unknown
                case TelephonyManager.NETWORK_TYPE_UNKNOWN:
                default:
                    return NetworkManager.ACCESS_POINT_TYPE_NETWORK2G;
            }
        } else {
            return NetworkManager.ACCESS_POINT_TYPE_UNKNOWN;
        }
    }
   
    /**
     * @inheritDoc
     */
    public void setCurrentAccessPoint(String id) {

        if (apIds == null) {
            getAPIds();
        }
        NetworkInfo info = (NetworkInfo) apIds.get(id);
        if (info == null || info.isConnectedOrConnecting()) {
            return;

        }
        ConnectivityManager cm = (ConnectivityManager) getContext().getSystemService(Context.CONNECTIVITY_SERVICE);
        cm.setNetworkPreference(info.getType());
    }
    
    private void scanMedia(File file) {
        Uri uri = Uri.fromFile(file);
        Intent scanFileIntent = new Intent(
                Intent.ACTION_MEDIA_SCANNER_SCAN_FILE, uri);
        getActivity().sendBroadcast(scanFileIntent);
    }
    
    /**
     * Gets the last image id from the media store
     *
     * @return
     */
    private String getLastImageId() {
        int idVal = 0;;
        final String[] imageColumns = {MediaStore.Images.Media._ID};
        final String imageOrderBy = MediaStore.Images.Media._ID + " DESC";
        final String imageWhere = null;
        final String[] imageArguments = null;
        Cursor imageCursor = getContext().getContentResolver().query(MediaStore.Images.Media.EXTERNAL_CONTENT_URI, imageColumns, imageWhere, imageArguments, imageOrderBy);
        if (imageCursor.moveToFirst()) {
            int id = imageCursor.getInt(imageCursor.getColumnIndex(MediaStore.Images.Media._ID));
            imageCursor.close();
            idVal = id;
        } 
        return "" + idVal;
    }
    
    private void clearMediaDB(String lastId, String capturePath) {
        final String[] imageColumns = {MediaStore.Images.Media.DATA, MediaStore.Images.Media.DATE_TAKEN, MediaStore.Images.Media.SIZE, MediaStore.Images.Media._ID};
        final String imageOrderBy = MediaStore.Images.Media._ID + " DESC";
        final String imageWhere = MediaStore.Images.Media._ID + ">?";
        final String[] imageArguments = {lastId};
        Cursor imageCursor = getContext().getContentResolver().query(MediaStore.Images.Media.EXTERNAL_CONTENT_URI, imageColumns, imageWhere, imageArguments, imageOrderBy);
        if (imageCursor.getCount() > 1) {
            while (imageCursor.moveToNext()) {
                int id = imageCursor.getInt(imageCursor.getColumnIndex(MediaStore.Images.Media._ID));
                String path = imageCursor.getString(imageCursor.getColumnIndex(MediaStore.Images.Media.DATA));
                Long takenTimeStamp = imageCursor.getLong(imageCursor.getColumnIndex(MediaStore.Images.Media.DATE_TAKEN));
                Long size = imageCursor.getLong(imageCursor.getColumnIndex(MediaStore.Images.Media.SIZE));
                if (path.contentEquals(capturePath)) {
                    // Remove it
                    ContentResolver cr = getContext().getContentResolver();
                    cr.delete(MediaStore.Images.Media.EXTERNAL_CONTENT_URI, MediaStore.Images.Media._ID + "=?", new String[]{Long.toString(id)});
                    break;
                }
            }
        }
        imageCursor.close();
    }
    
    
    @Override
    public boolean isNativePickerTypeSupported(int pickerType) {
        if(android.os.Build.VERSION.SDK_INT >= 11) {
            return pickerType == Display.PICKER_TYPE_DATE || pickerType == Display.PICKER_TYPE_TIME || pickerType == Display.PICKER_TYPE_STRINGS;
        }
        return pickerType == Display.PICKER_TYPE_DATE || pickerType == Display.PICKER_TYPE_TIME;
    }
    
    @Override
    public Object showNativePicker(final int type, final Component source, final Object currentValue, final Object data) {
        if (getActivity() == null) {
            return null;
        }
        final boolean [] canceled = new boolean[1];
        final boolean [] dismissed = new boolean[1];
        
        if(editInProgress()) {
            stopEditing(true);
        }
        if(type == Display.PICKER_TYPE_TIME) {
            
            class TimePick implements TimePickerDialog.OnTimeSetListener, TimePickerDialog.OnCancelListener, Runnable {
                int result = ((Integer)currentValue).intValue();
                public void onTimeSet(TimePicker tp, int hour, int minute) {
                    result = hour * 60 + minute;
                    dismissed[0] = true;
                    synchronized(this) {
                        notify();
                    }
                }
                
                public void run() {
                    while(!dismissed[0]) {
                        synchronized(this) {
                            try {
                                wait(50);
                            } catch(InterruptedException er) {}
                        }
                    }
                }

                @Override
                public void onCancel(DialogInterface di) {
                    dismissed[0] = true;
                    canceled[0] = true;
                    synchronized (this) {
                        notify();
                    }
                }
            }
            final TimePick pickInstance = new TimePick();
            getActivity().runOnUiThread(new Runnable() {
                public void run() {
                    int hour = ((Integer)currentValue).intValue() / 60;
                    int minute = ((Integer)currentValue).intValue() % 60;
                    TimePickerDialog tp = new TimePickerDialog(getActivity(), pickInstance, hour, minute, true){

                        @Override
                        public void cancel() {
                            super.cancel();
                            dismissed[0] = true;
                            canceled[0] = true;
                        }

                        @Override
                        public void dismiss() {
                            super.dismiss();
                            dismissed[0] = true;
                        }
                    
                    };
                    tp.setOnCancelListener(pickInstance);
                        //DateFormat.is24HourFormat(activity));
                    tp.show();
                }
            });
            Display.getInstance().invokeAndBlock(pickInstance);
            if(canceled[0]) {
                return null;
            }
            return new Integer(pickInstance.result);
        }
        if(type == Display.PICKER_TYPE_DATE) {
            final java.util.Calendar cl = java.util.Calendar.getInstance();
            cl.setTime((Date)currentValue);
            class DatePick implements DatePickerDialog.OnDateSetListener,DatePickerDialog.OnCancelListener, Runnable {
                Date result = (Date)currentValue;
                
                public void onDateSet(DatePicker dp, int year, int month, int day) {
                    java.util.Calendar c = java.util.Calendar.getInstance();
                    c.set(java.util.Calendar.YEAR, year);
                    c.set(java.util.Calendar.MONTH, month);
                    c.set(java.util.Calendar.DAY_OF_MONTH, day);
                    result = c.getTime();
                    dismissed[0] = true;
                    synchronized(this) {
                        notify();
                    }                    
                }
                
                public void run() {
                    while(!dismissed[0]) {
                        synchronized(this) {
                            try {
                                wait(50);
                            } catch(InterruptedException er) {}
                        }
                    }
                }

                public void onCancel(DialogInterface di) {
                    result = null;
                    dismissed[0] = true;
                    canceled[0] = true;
                    synchronized(this) {
                        notify();
                    }
                }
            }
            final DatePick pickInstance = new DatePick();
            getActivity().runOnUiThread(new Runnable() {
                public void run() {
                    DatePickerDialog tp = new DatePickerDialog(getActivity(), pickInstance, cl.get(java.util.Calendar.YEAR), cl.get(java.util.Calendar.MONTH), cl.get(java.util.Calendar.DAY_OF_MONTH)){

                        @Override
                        public void cancel() {
                            super.cancel();
                            dismissed[0] = true;
                            canceled[0] = true;
                        }

                        @Override
                        public void dismiss() {
                            super.dismiss();
                            dismissed[0] = true;
                        }
                        
                    };
                    tp.setOnCancelListener(pickInstance);
                    tp.show();
                }
            });
            Display.getInstance().invokeAndBlock(pickInstance);
            return pickInstance.result;
        }
        if(type == Display.PICKER_TYPE_STRINGS) {
            final String[] values = (String[])data;
            class StringPick implements Runnable, NumberPicker.OnValueChangeListener {
                int result = -1;
                
                StringPick() {
                }
                
                public void run() {
                    while(!dismissed[0]) {
                        synchronized(this) {
                            try {
                                wait(50);
                            } catch(InterruptedException er) {}
                        }
                    }
                }

                public void cancel() {
                    dismissed[0] = true;
                    canceled[0] = true;
                    synchronized(this) {
                        notify();
                    }
                }

                public void ok() {
                    canceled[0] = false;
                    dismissed[0] = true;
                    synchronized(this) {
                        notify();
                    }
                }

                @Override
                public void onValueChange(NumberPicker np, int oldVal, int newVal) {
                    result = newVal;
                }
            }
            
            final StringPick pickInstance = new StringPick();
            for(int iter = 0 ; iter < values.length ; iter++) {
                if(values[iter].equals(currentValue)) {
                    pickInstance.result = iter;
                    break;
                }
            }

            getActivity().runOnUiThread(new Runnable() {
                public void run() {
                    NumberPicker picker = new NumberPicker(getActivity());
                    picker.setDescendantFocusability(NumberPicker.FOCUS_BLOCK_DESCENDANTS);
                    picker.setMinValue(0);
                    picker.setMaxValue(values.length - 1);
                    picker.setDisplayedValues(values);
                    picker.setOnValueChangedListener(pickInstance);
                    if(pickInstance.result > -1) {
                        picker.setValue(pickInstance.result);
                    }
                    RelativeLayout linearLayout = new RelativeLayout(getActivity());
                    RelativeLayout.LayoutParams params = new RelativeLayout.LayoutParams(50, 50);
                    RelativeLayout.LayoutParams numPicerParams = new RelativeLayout.LayoutParams(RelativeLayout.LayoutParams.WRAP_CONTENT, RelativeLayout.LayoutParams.WRAP_CONTENT);
                    numPicerParams.addRule(RelativeLayout.CENTER_HORIZONTAL);

                    linearLayout.setLayoutParams(params);
                    linearLayout.addView(picker,numPicerParams);

                    AlertDialog.Builder alertDialogBuilder = new AlertDialog.Builder(getActivity());
                    alertDialogBuilder.setView(linearLayout);
                    alertDialogBuilder
                            .setCancelable(false)
                            .setPositiveButton("Ok",
                                    new DialogInterface.OnClickListener() {
                                        public void onClick(DialogInterface dialog,
                                                            int id) {
                                            pickInstance.ok();
                                        }
                                    })
                            .setNegativeButton("Cancel",
                                    new DialogInterface.OnClickListener() {
                                        public void onClick(DialogInterface dialog,
                                                            int id) {
                                            dialog.cancel();
                                            pickInstance.cancel();
                                        }
                                    });
                    AlertDialog alertDialog = alertDialogBuilder.create();
                    alertDialog.show();
                }
            });
            Display.getInstance().invokeAndBlock(pickInstance);
            if(canceled[0]) {
                return null;
            }
            if(pickInstance.result < 0) {
                return null;
            }
            return values[pickInstance.result];
        }
        return null;
    }

    class SocketImpl {
        java.net.Socket socketInstance;
        int errorCode = -1;
        String errorMessage = null;
        InputStream is;
        OutputStream os;

        public boolean connect(String param, int param1) {
            try {
                socketInstance = new java.net.Socket(param, param1);
                return true;
            } catch(Exception err) {
                err.printStackTrace();
                errorMessage = err.toString();
                return false;
            }
        }

        private InputStream getInput() throws IOException {
            if(is == null) {
                if(socketInstance != null) {
                    is = socketInstance.getInputStream();
                } else {

                }
            }
            return is;
        }

        private OutputStream getOutput() throws IOException {
            if(os == null) {
                os = socketInstance.getOutputStream();
            }
            return os;
        }

        public int getAvailableInput() {
            try {
                return getInput().available();
            } catch(IOException err) {
                errorMessage = err.toString();
                err.printStackTrace();
            }
            return 0;
        }

        public String getErrorMessage() {
            return errorMessage;
        }

        public String getIP() {
            try {
                return java.net.InetAddress.getLocalHost().getHostAddress();
            } catch(Throwable t) {
                t.printStackTrace();
                errorMessage = t.toString();
                return t.getMessage();
            }
        }

        public byte[] readFromStream() {
            try {
                int av = getAvailableInput();
                if(av > 0) {
                    byte[] arr = new byte[av];
                    int size = getInput().read(arr);
                    if(size == arr.length) {
                        return arr;
                    }
                    return shrink(arr, size);
                }
                byte[] arr = new byte[8192];
                int size = getInput().read(arr);
                if(size == arr.length) {
                    return arr;
                }
                return shrink(arr, size);
            } catch(IOException err) {
                err.printStackTrace();
                errorMessage = err.toString();
                return null;
            }
        }

        private byte[] shrink(byte[] arr, int size) {
            if(size == -1) {
                return null;
            }
            byte[] n = new byte[size];
            System.arraycopy(arr, 0, n, 0, size);
            return n;
        }

        public void writeToStream(byte[] param) {
            try {
                OutputStream os = getOutput();
                os.write(param);
                os.flush();
            } catch(IOException err) {
                errorMessage = err.toString();
                err.printStackTrace();
            }
        }

        public void disconnect() {
            try {
                if(socketInstance != null) {
                    if(is != null) {
                        try {
                            is.close();
                        } catch(IOException err) {}
                    }
                    if(os != null) {
                        try {
                            os.close();
                        } catch(IOException err) {}
                    }
                    socketInstance.close();
                    socketInstance = null;
                }
            } catch(IOException err) {
                errorMessage = err.toString();
                err.printStackTrace();
            }
        }

        public Object listen(int param) {
            try {
                ServerSocket serverSocketInstance = new ServerSocket(param);
                socketInstance = serverSocketInstance.accept();
                return socketInstance;
            } catch(Exception err) {
                errorMessage = err.toString();
                err.printStackTrace();
                return null;
            }
        }

        public boolean isConnected() {
            return socketInstance != null;
        }

        public int getErrorCode() {
            return errorCode;
        }
    }
    
    @Override
    public Object connectSocket(String host, int port) {
        SocketImpl i = new SocketImpl();
        if(i.connect(host, port)) {
            return i;
        }
        return null;
    }
    
    @Override
    public Object listenSocket(int port) {
        return new SocketImpl().listen(port);
    }
    
    @Override
    public String getHostOrIP() {
        try {
            return java.net.InetAddress.getLocalHost().getHostName();
        } catch(Throwable t) {
            t.printStackTrace();
            return t.getMessage();
        }
    }

    @Override
    public void disconnectSocket(Object socket) {
        ((SocketImpl)socket).disconnect();
    }    
    
    @Override
    public boolean isSocketConnected(Object socket) {
        return ((SocketImpl)socket).isConnected();
    }
    
    @Override
    public boolean isServerSocketAvailable() {
        return true;
    }

    @Override
    public boolean isSocketAvailable() {
        return true;
    }
    
    @Override
    public String getSocketErrorMessage(Object socket) {
        return ((SocketImpl)socket).getErrorMessage();
    }
    
    @Override
    public int getSocketErrorCode(Object socket) {
        return ((SocketImpl)socket).getErrorCode();
    }
    
    @Override
    public int getSocketAvailableInput(Object socket) {
        return ((SocketImpl)socket).getAvailableInput();
    }
    
    @Override
    public byte[] readFromSocketStream(Object socket) {
        return ((SocketImpl)socket).readFromStream();
    }
    
    @Override
    public void writeToSocketStream(Object socket, byte[] data) {
        ((SocketImpl)socket).writeToStream(data);
    }
    
    //Begin new Graphics Work
    @Override
    public boolean isShapeSupported(Object graphics) {
        return true;
    }

    @Override
    public boolean isTransformSupported(Object graphics) {
        return true;
    }
    
    @Override
    public boolean isPerspectiveTransformSupported(Object graphics){
    	return android.os.Build.VERSION.SDK_INT >= 14;
    }

    @Override
    public void fillShape(Object graphics, com.codename1.ui.geom.Shape shape) {
        AndroidGraphics ag = (AndroidGraphics)graphics;
        Path p = cn1ShapeToAndroidPath(shape);
        ag.fillPath(p);
    }

    @Override
    public void drawShape(Object graphics, com.codename1.ui.geom.Shape shape, com.codename1.ui.Stroke stroke) {
        AndroidGraphics ag = (AndroidGraphics)graphics;
        Path p = cn1ShapeToAndroidPath(shape);
        ag.drawPath(p, stroke);
        
    }
    
    

    // BEGIN TRANSFORMATION METHODS---------------------------------------------------------
    
    
    
    @Override
    public boolean transformEqualsImpl(Transform t1, Transform t2) {
        
        if ( t1 != null ){
            CN1Matrix4f m1 = (CN1Matrix4f)t1.getNativeTransform();
            CN1Matrix4f m2 = (CN1Matrix4f)t2.getNativeTransform();
            return m1.equals(m2);
        } else {
            return t2 == null;
        }
    }

    @Override
    public boolean isTransformSupported() {
        return true;
    }

    @Override
    public boolean isPerspectiveTransformSupported() {
    	
        return true;
    }
    
    
    
    

    @Override
    public Object makeTransformTranslation(float translateX, float translateY, float translateZ) {
        return CN1Matrix4f.makeTranslation(translateX, translateY, translateZ);
    }
    
    @Override
    public void setTransformTranslation(Object nativeTransform, float translateX, float translateY, float translateZ) {
        CN1Matrix4f m = (CN1Matrix4f)nativeTransform;
        m.reset();
        m.translate(translateX, translateY, translateZ);
    }

    @Override
    public Object makeTransformScale(float scaleX, float scaleY, float scaleZ) {
        CN1Matrix4f t = CN1Matrix4f.makeIdentity();
        t.scale(scaleX, scaleY, scaleZ);
        return t;
    }
    
    @Override
    public void setTransformScale(Object nativeTransform, float scaleX, float scaleY, float scaleZ) {
        CN1Matrix4f t = (CN1Matrix4f)nativeTransform;
        t.reset();
        t.scale(scaleX, scaleY, scaleZ);
    }

    @Override
    public Object makeTransformRotation(float angle, float x, float y, float z) {
        return CN1Matrix4f.makeRotation(angle, x, y, z);
    }
    
    @Override
    public void setTransformRotation(Object nativeTransform, float angle, float x, float y, float z) {
        CN1Matrix4f m = (CN1Matrix4f)nativeTransform;
        m.reset();
        m.rotate(angle, x, y, z);
    }

    @Override
    public Object makeTransformPerspective(float fovy, float aspect, float zNear, float zFar) {
        return CN1Matrix4f.makePerspective(fovy, aspect, zNear, zFar);
    }
    
    @Override
    public void setTransformPerspective(Object nativeGraphics, float fovy, float aspect, float zNear, float zFar) {
        CN1Matrix4f m = (CN1Matrix4f)nativeGraphics;
        m.setPerspective(fovy, aspect, zNear, zFar);
    }

    @Override
    public Object makeTransformOrtho(float left, float right, float bottom, float top, float near, float far) {
        return CN1Matrix4f.makeOrtho(left, right, bottom, top, near, far);
    }
    
    @Override
    public void setTransformOrtho(Object nativeGraphics, float left, float right, float bottom, float top, float near, float far) {
        CN1Matrix4f m = (CN1Matrix4f)nativeGraphics;
        m.setOrtho(left, right, bottom, top, near, far);
    }

    @Override
    public Object makeTransformCamera(float eyeX, float eyeY, float eyeZ, float centerX, float centerY, float centerZ, float upX, float upY, float upZ) {
       return CN1Matrix4f.makeCamera(eyeX, eyeY, eyeZ, centerX, centerY, centerZ, upX, upY, upZ);
    }
    
    @Override
    public void setTransformCamera(Object nativeGraphics, float eyeX, float eyeY, float eyeZ, float centerX, float centerY, float centerZ, float upX, float upY, float upZ) {
        CN1Matrix4f m = (CN1Matrix4f)nativeGraphics;
        m.setCamera(eyeX, eyeY, eyeZ, centerX, centerY, centerZ, upX, upY, upZ);
    }


    @Override
    public void transformRotate(Object nativeTransform, float angle, float x, float y, float z) {
        ((CN1Matrix4f)nativeTransform).rotate(angle, x, y, z);
    }

    @Override
    public void transformTranslate(Object nativeTransform, float x, float y, float z) {
        //((Matrix) nativeTransform).preTranslate(x, y);
        ((CN1Matrix4f)nativeTransform).translate(x, y, z);
    }

    @Override
    public void transformScale(Object nativeTransform, float x, float y, float z) {
        //((Matrix) nativeTransform).preScale(x, y);
        ((CN1Matrix4f)nativeTransform).scale(x, y, z);
    }

    @Override
    public Object makeTransformInverse(Object nativeTransform) {
        
        CN1Matrix4f inverted = CN1Matrix4f.makeIdentity();
        inverted.setData(((CN1Matrix4f)nativeTransform).getData());
        if( inverted.invert()){
            return inverted;
        }
        return null;
        
        //Matrix inverted = new Matrix();
        //if(((Matrix) nativeTransform).invert(inverted)){
        //    return inverted;
        //}
        //return null;
    }
    
    @Override
    public void setTransformInverse(Object nativeTransform) throws com.codename1.ui.Transform.NotInvertibleException {
        
        CN1Matrix4f m = (CN1Matrix4f)nativeTransform;
        if (!m.invert()) {
            throw new com.codename1.ui.Transform.NotInvertibleException();
        }
    }

    @Override
    public void setTransformIdentity(Object transform) {
        CN1Matrix4f m = (CN1Matrix4f)transform;
        m.setIdentity();
    }
    
    @Override
    public Object makeTransformIdentity() {
        return CN1Matrix4f.makeIdentity();
    }

    @Override
    public void copyTransform(Object src, Object dest) {
        CN1Matrix4f t1 = (CN1Matrix4f) src;
        CN1Matrix4f t2 = (CN1Matrix4f) dest;
        t2.setData(t1.getData());
    }

    @Override
    public void concatenateTransform(Object t1, Object t2) {
        //((Matrix) t1).preConcat((Matrix) t2);
        ((CN1Matrix4f)t1).concatenate((CN1Matrix4f)t2);
    }

    @Override
    public void transformPoint(Object nativeTransform, float[] in, float[] out) {
        //Matrix t = (Matrix) nativeTransform;
        //t.mapPoints(in, 0, out, 0, 2);
        ((CN1Matrix4f)nativeTransform).transformCoord(in, out);
    }

    @Override
    public void setTransform(Object graphics, Transform transform) {
        AndroidGraphics ag = (AndroidGraphics) graphics;
        Transform existing = ag.getTransform();
        if (existing == null) {
            existing = transform == null ? Transform.makeIdentity() : transform.copy();
            ag.setTransform(existing);
        } else {
            if (transform == null) {
                existing.setIdentity();
            } else {
                existing.setTransform(transform);
            }
            ag.setTransform(existing); // sets dirty flag for transform
        }
        
    }

    @Override
    public com.codename1.ui.Transform getTransform(Object graphics) {
        com.codename1.ui.Transform t = ((AndroidGraphics) graphics).getTransform();
        if (t == null) {
            return Transform.makeIdentity();
        }
        Transform t2 = Transform.makeIdentity();
        t2.setTransform(t);
        return t2;
    }

    @Override
    public void getTransform(Object graphics, Transform transform) {
        com.codename1.ui.Transform t = ((AndroidGraphics) graphics).getTransform();
        if (t == null) {
            transform.setIdentity();
        } else {
            transform.setTransform(t);
        }
    }
    
    
    // END TRANSFORM STUFF


    static Path cn1ShapeToAndroidPath(com.codename1.ui.geom.Shape shape, Path p) {
        //Path p = new Path();
        p.rewind();
        com.codename1.ui.geom.PathIterator it = shape.getPathIterator();
        //p.setWindingRule(it.getWindingRule() == com.codename1.ui.geom.PathIterator.WIND_EVEN_ODD ? GeneralPath.WIND_EVEN_ODD : GeneralPath.WIND_NON_ZERO);
        float[] buf = new float[6];
        while (!it.isDone()) {
            int type = it.currentSegment(buf);
            switch (type) {
                case com.codename1.ui.geom.PathIterator.SEG_MOVETO:
                    p.moveTo(buf[0], buf[1]);
                    break;
                case com.codename1.ui.geom.PathIterator.SEG_LINETO:
                    p.lineTo(buf[0], buf[1]);
                    break;
                case com.codename1.ui.geom.PathIterator.SEG_QUADTO:
                    p.quadTo(buf[0], buf[1], buf[2], buf[3]);
                    break;
                case com.codename1.ui.geom.PathIterator.SEG_CUBICTO:
                    p.cubicTo(buf[0], buf[1], buf[2], buf[3], buf[4], buf[5]);
                    break;
                case com.codename1.ui.geom.PathIterator.SEG_CLOSE:
                    p.close();
                    break;

            }
            it.next();
        }

        return p;
    }

    static Path cn1ShapeToAndroidPath(com.codename1.ui.geom.Shape shape) {
        return cn1ShapeToAndroidPath(shape, new Path());
    }

    /**
     * The ID used for a local notification that should actually trigger a background
     * fetch.  This type of notification is handled specially by the {@link LocalNotificationPublisher}.  It
     * doesn't display a notification to the user, but instead just calls the {@link #performBackgroundFetch() }
     * method.
     */
    static final String BACKGROUND_FETCH_NOTIFICATION_ID="$$$CN1_BACKGROUND_FETCH$$$";
    
    
    /**
     * Calls the background fetch callback.  If the app is in teh background, this will
     * check to see if the lifecycle class implements the {@link com.codename1.background.BackgroundFetch}
     * interface.  If it does, it will execute its {@link com.codename1.background.BackgroundFetch#performBackgroundFetch(long, com.codename1.util.Callback) }
     * method.
     * @param blocking True if this should block until it is complete.
     */
    public static void performBackgroundFetch(boolean blocking) {
        
        if (Display.getInstance().isMinimized()) {
            // By definition, background fetch should only occur if the app is minimized.
            // This keeps it consistent with the iOS implementation that doesn't have a 
            // choice
            final boolean[] complete = new boolean[1];
            final Object lock = new Object();
            final BackgroundFetch bgFetchListener = instance.getBackgroundFetchListener();

            if (bgFetchListener != null) {
                Display.getInstance().callSerially(new Runnable() {
                    public void run() {
                        bgFetchListener.performBackgroundFetch(System.currentTimeMillis()+25*60*1000, new Callback<Boolean>() {

                            @Override
                            public void onSucess(Boolean value) {
                                // On Android the OS doesn't care whether it worked or not
                                // So we'll just consume this.
                                synchronized (lock) {
                                    complete[0] = true;
                                    lock.notify();
                                }
                            }

                            @Override
                            public void onError(Object sender, Throwable err, int errorCode, String errorMessage) {
                                com.codename1.io.Log.e(err);
                                synchronized (lock) {
                                    complete[0] = true;
                                    lock.notify();
                                }
                            }

                        });
                    }
                });
                
            }

            while (blocking && !complete[0]) {
                System.out.println("Waiting for background fetch to complete.  Make sure your background fetch handler calls onSuccess() or onError() in the callback when complete");
                synchronized(lock) {
                    try {
                        lock.wait(1000);
                    } catch (Exception ex){}
                }
                
            }
            
            
        }
    }
    
    /**
     * Starts the background fetch service.
     */
    public void startBackgroundFetchService() {
        LocalNotification n = new LocalNotification();
        n.setId(BACKGROUND_FETCH_NOTIFICATION_ID);
        cancelLocalNotification(BACKGROUND_FETCH_NOTIFICATION_ID);
        // We schedule a local notification
        // First callback will be at the repeat interval
        // We don't specify a repeat interval because the scheduleLocalNotification will 
        // set that for us using the getPreferredBackgroundFetchInterval method.
        scheduleLocalNotification(n, System.currentTimeMillis() + getPreferredBackgroundFetchInterval() * 1000, 0);
    }
    
    public void stopBackgroundFetchService() {
        cancelLocalNotification(BACKGROUND_FETCH_NOTIFICATION_ID);
    }
    
    
    private boolean backgroundFetchInitialized;
    
    @Override
    public void setPreferredBackgroundFetchInterval(int seconds) {
        int oldInterval = getPreferredBackgroundFetchInterval();
        super.setPreferredBackgroundFetchInterval(seconds);
        
        if (!backgroundFetchInitialized || oldInterval != seconds) {
            backgroundFetchInitialized = true;
            if (seconds > 0) {
                startBackgroundFetchService();
            } else {
                stopBackgroundFetchService();
            }
        }
    }

    
    
    @Override
    public boolean isBackgroundFetchSupported() {
        return true;
    }
    public static BackgroundFetch backgroundFetchListener;
    
    BackgroundFetch getBackgroundFetchListener() {
        if (getActivity() != null && getActivity().getApp() instanceof BackgroundFetch) {
            return (BackgroundFetch)getActivity().getApp();
        } else if (backgroundFetchListener != null) {
            return backgroundFetchListener;
        } else {
            return null;
        }
    }
    
    public void scheduleLocalNotification(LocalNotification notif, long firstTime, int repeat) {
        
        final Intent notificationIntent = new Intent(getContext(), LocalNotificationPublisher.class);
        notificationIntent.setAction(getContext().getApplicationInfo().packageName + "." + notif.getId());        
        notificationIntent.putExtra(LocalNotificationPublisher.NOTIFICATION, createBundleFromNotification(notif));
        
        Intent contentIntent = new Intent();
        if (getActivity() != null) {
            contentIntent.setComponent(getActivity().getComponentName());
        }
        contentIntent.putExtra("LocalNotificationID", notif.getId());
        if (BACKGROUND_FETCH_NOTIFICATION_ID.equals(notif.getId()) && getBackgroundFetchListener() != null) {
            Context context = AndroidNativeUtil.getContext();

            Intent intent = new Intent(context, BackgroundFetchHandler.class);
            //there is an bug that causes this to not to workhttps://code.google.com/p/android/issues/detail?id=81812
            //intent.putExtra("backgroundClass", getBackgroundLocationListener().getName());
            //an ugly workaround to the putExtra bug 
            intent.setData(Uri.parse("http://a.com/a?" + getBackgroundFetchListener().getClass().getName()));
            PendingIntent pendingIntent = PendingIntent.getService(context, 0,
                    intent,
                    PendingIntent.FLAG_UPDATE_CURRENT);
            notificationIntent.putExtra(LocalNotificationPublisher.BACKGROUND_FETCH_INTENT, pendingIntent);

        }
        PendingIntent pendingContentIntent = PendingIntent.getActivity(getContext(), 0, contentIntent, PendingIntent.FLAG_UPDATE_CURRENT);

        notificationIntent.putExtra(LocalNotificationPublisher.NOTIFICATION_INTENT, pendingContentIntent);
        
        
        PendingIntent pendingIntent = PendingIntent.getBroadcast(getContext(), 0, notificationIntent, PendingIntent.FLAG_UPDATE_CURRENT);
        
        AlarmManager alarmManager = (AlarmManager) getContext().getSystemService(Context.ALARM_SERVICE);
        if (BACKGROUND_FETCH_NOTIFICATION_ID.equals(notif.getId())) {
            alarmManager.setRepeating(AlarmManager.RTC_WAKEUP, firstTime, getPreferredBackgroundFetchInterval() * 1000, pendingIntent);
        } else {
            if(repeat == LocalNotification.REPEAT_NONE){
                alarmManager.set(AlarmManager.RTC_WAKEUP, firstTime, pendingIntent);

            }else if(repeat == LocalNotification.REPEAT_MINUTE){

                alarmManager.setRepeating(AlarmManager.RTC_WAKEUP, firstTime, 60*1000, pendingIntent);

            }else if(repeat == LocalNotification.REPEAT_HOUR){

                alarmManager.setInexactRepeating(AlarmManager.RTC_WAKEUP, firstTime, AlarmManager.INTERVAL_HALF_HOUR, pendingIntent);

            }else if(repeat == LocalNotification.REPEAT_DAY){

                alarmManager.setInexactRepeating(AlarmManager.RTC_WAKEUP, firstTime, AlarmManager.INTERVAL_DAY, pendingIntent);

            }else if(repeat == LocalNotification.REPEAT_WEEK){

                alarmManager.setRepeating(AlarmManager.RTC_WAKEUP, firstTime, AlarmManager.INTERVAL_DAY * 7, pendingIntent);

            }
        }
    }

    public void cancelLocalNotification(String notificationId) {
        Intent notificationIntent = new Intent(getContext(), LocalNotificationPublisher.class);
        notificationIntent.setAction(getContext().getApplicationInfo().packageName + "." + notificationId);
        
        PendingIntent pendingIntent = PendingIntent.getBroadcast(getContext(), 0, notificationIntent, PendingIntent.FLAG_UPDATE_CURRENT);        
        AlarmManager alarmManager = (AlarmManager) getContext().getSystemService(Context.ALARM_SERVICE);
        alarmManager.cancel(pendingIntent);
    }

    static Bundle createBundleFromNotification(LocalNotification notif){
        Bundle b = new Bundle();
        b.putString("NOTIF_ID", notif.getId());
        b.putString("NOTIF_TITLE", notif.getAlertTitle());
        b.putString("NOTIF_BODY", notif.getAlertBody());
        b.putString("NOTIF_SOUND", notif.getAlertSound());
        b.putString("NOTIF_IMAGE", notif.getAlertImage());
        b.putInt("NOTIF_NUMBER", notif.getBadgeNumber());
        return b;
    }
    
    static LocalNotification createNotificationFromBundle(Bundle b){
        LocalNotification n = new LocalNotification();
        n.setId(b.getString("NOTIF_ID"));
        n.setAlertTitle(b.getString("NOTIF_TITLE"));
        n.setAlertBody(b.getString("NOTIF_BODY"));
        n.setAlertSound(b.getString("NOTIF_SOUND"));
        n.setAlertImage(b.getString("NOTIF_IMAGE"));
        n.setBadgeNumber(b.getInt("NOTIF_NUMBER"));
        return n;
    }

    public Image gaussianBlurImage(Image image, float radius) {

        Bitmap outputBitmap = Bitmap.createBitmap((Bitmap)image.getImage());

        RenderScript rs = RenderScript.create(getContext());
        ScriptIntrinsicBlur theIntrinsic = ScriptIntrinsicBlur.create(rs, Element.U8_4(rs));
        Allocation tmpIn = Allocation.createFromBitmap(rs, (Bitmap)image.getImage());
        Allocation tmpOut = Allocation.createFromBitmap(rs, outputBitmap);
        theIntrinsic.setRadius(radius);
        theIntrinsic.setInput(tmpIn);
        theIntrinsic.forEach(tmpOut);
        tmpOut.copyTo(outputBitmap);
        
        return new NativeImage(outputBitmap);
    }

    public boolean isGaussianBlurSupported() {
        return android.os.Build.VERSION.SDK_INT >= 11;
    }
    
    public static boolean checkForPermission(String permission, String description){
        return checkForPermission(permission, description, false);
    }
    
    public static boolean checkForPermission(String permission, String description, boolean forceAsk){
        //before sdk 23 no need to ask for permission
        if(android.os.Build.VERSION.SDK_INT < 23){
            return true;
        }

        String prompt = Display.getInstance().getProperty(permission, description);
        
        if (android.support.v4.content.ContextCompat.checkSelfPermission(getActivity(),
                permission)
                != PackageManager.PERMISSION_GRANTED) {

            if (getActivity() == null) {
                return false;
            }
                    
            // Should we show an explanation?
            if (!forceAsk && android.support.v4.app.ActivityCompat.shouldShowRequestPermissionRationale(getActivity(),
                    permission)) {

                // Show an expanation to the user *asynchronously* -- don't block
                if(Dialog.show("Requires permission", prompt, "Ask again", "Don't Ask")){
                    return checkForPermission(permission, description, true);
                }else {
                    return false;
                }
            } else {

                // No explanation needed, we can request the permission.
                ((CodenameOneActivity)getActivity()).setRequestForPermission(true);
                android.support.v4.app.ActivityCompat.requestPermissions(getActivity(),
                        new String[]{permission},
                        1);
                //wait for a response
                Display.getInstance().invokeAndBlock(new Runnable() {
                    @Override
                    public void run() {
                        while(((CodenameOneActivity)getActivity()).isRequestForPermission()) {
                            try {
                                Thread.sleep(50);
                            } catch (InterruptedException e) {
                                e.printStackTrace();
                            }
                        }
                    }
                });
                //check again if the permission is given after the dialog was displayed
                return android.support.v4.content.ContextCompat.checkSelfPermission(getActivity(),
                        permission) == PackageManager.PERMISSION_GRANTED;

            }
        }
        return true;
    }
 
    
}
<|MERGE_RESOLUTION|>--- conflicted
+++ resolved
@@ -1,7729 +1,7709 @@
-/*
- * Copyright (c) 2012, Codename One and/or its affiliates. All rights reserved.
- * DO NOT ALTER OR REMOVE COPYRIGHT NOTICES OR THIS FILE HEADER.
- * This code is free software; you can redistribute it and/or modify it
- * under the terms of the GNU General Public License version 2 only, as
- * published by the Free Software Foundation.  Codename One designates this
- * particular file as subject to the "Classpath" exception as provided
- * by Oracle in the LICENSE file that accompanied this code.
- *  
- * This code is distributed in the hope that it will be useful, but WITHOUT
- * ANY WARRANTY; without even the implied warranty of MERCHANTABILITY or
- * FITNESS FOR A PARTICULAR PURPOSE.  See the GNU General Public License
- * version 2 for more details (a copy is included in the LICENSE file that
- * accompanied this code).
- * 
- * You should have received a copy of the GNU General Public License version
- * 2 along with this work; if not, write to the Free Software Foundation,
- * Inc., 51 Franklin St, Fifth Floor, Boston, MA 02110-1301 USA.
- * 
- * Please contact Codename One through http://www.codenameone.com/ if you 
- * need additional information or have any questions.
- */
-package com.codename1.impl.android;
-
-import android.Manifest;
-import com.codename1.location.AndroidLocationManager;
-import android.app.*;
-import android.content.pm.PackageManager.NameNotFoundException;
-import android.view.MotionEvent;
-import com.codename1.codescan.ScanResult;
-import com.codename1.media.Media;
-import com.codename1.ui.geom.Dimension;
-
-
-import android.webkit.CookieSyncManager;
-import android.content.*;
-import android.content.pm.*;
-import android.content.res.Configuration;
-import android.graphics.Bitmap;
-import android.graphics.BitmapFactory;
-import android.graphics.Canvas;
-import android.graphics.Paint;
-import android.graphics.Rect;
-import android.graphics.Typeface;
-import android.graphics.Path;
-import android.graphics.drawable.Drawable;
-import android.media.AudioManager;
-import android.net.Uri;
-import android.os.Vibrator;
-import android.telephony.TelephonyManager;
-import android.util.DisplayMetrics;
-import android.util.Log;
-import android.util.TypedValue;
-import android.view.KeyEvent;
-import android.view.View;
-import android.view.ViewGroup;
-import android.view.Window;
-import android.webkit.WebSettings;
-import android.webkit.WebView;
-import android.webkit.WebViewClient;
-import android.widget.RelativeLayout;
-import android.widget.TextView;
-import com.codename1.ui.BrowserComponent;
-
-import com.codename1.ui.Component;
-import com.codename1.ui.Font;
-import com.codename1.ui.Image;
-import com.codename1.ui.PeerComponent;
-import com.codename1.ui.events.ActionEvent;
-import com.codename1.impl.CodenameOneImplementation;
-import com.codename1.impl.VirtualKeyboardInterface;
-import com.codename1.ui.plaf.UIManager;
-import com.codename1.ui.util.Resources;
-import java.lang.ref.SoftReference;
-import java.lang.reflect.Method;
-import java.net.URISyntaxException;
-import java.util.Vector;
-import android.database.Cursor;
-import android.database.sqlite.SQLiteDatabase;
-import android.graphics.Matrix;
-import android.graphics.drawable.BitmapDrawable;
-import android.hardware.Camera;
-import android.media.ExifInterface;
-import android.media.MediaPlayer;
-import android.media.MediaRecorder;
-import android.net.ConnectivityManager;
-import android.net.NetworkInfo;
-import android.os.Bundle;
-import android.os.Environment;
-import android.os.Handler;
-import android.os.IBinder;
-import android.os.Looper;
-import android.provider.MediaStore;
-import android.provider.Settings;
-import android.renderscript.Allocation;
-import android.renderscript.Element;
-import android.renderscript.RenderScript;
-import android.renderscript.ScriptIntrinsicBlur;
-import android.telephony.SmsManager;
-import android.telephony.gsm.GsmCellLocation;
-import android.text.Html;
-import android.view.*;
-import android.view.View.MeasureSpec;
-import android.webkit.*;
-import android.widget.*;
-import com.codename1.background.BackgroundFetch;
-import com.codename1.codescan.CodeScanner;
-import com.codename1.contacts.Contact;
-import com.codename1.db.Database;
-import com.codename1.io.BufferedInputStream;
-import com.codename1.io.BufferedOutputStream;
-import com.codename1.io.*;
-import com.codename1.l10n.L10NManager;
-import com.codename1.location.LocationManager;
-import com.codename1.media.Audio;
-import com.codename1.media.AudioService;
-import com.codename1.media.MediaProxy;
-import com.codename1.messaging.Message;
-import com.codename1.notifications.LocalNotification;
-import com.codename1.payment.Purchase;
-import com.codename1.push.PushCallback;
-import com.codename1.ui.*;
-import com.codename1.ui.Dialog;
-import com.codename1.ui.Display;
-import com.codename1.ui.animations.Animation;
-import com.codename1.ui.animations.CommonTransitions;
-import com.codename1.ui.events.ActionListener;
-import com.codename1.ui.geom.Rectangle;
-import com.codename1.ui.geom.Shape;
-import com.codename1.ui.layouts.BorderLayout;
-import com.codename1.ui.plaf.Style;
-import com.codename1.ui.util.EventDispatcher;
-import com.codename1.util.Callback;
-import java.io.File;
-import java.io.FileDescriptor;
-import java.io.FileInputStream;
-import java.io.FileOutputStream;
-import java.io.IOException;
-import java.io.InputStream;
-import java.io.OutputStream;
-import java.io.PrintWriter;
-import java.io.RandomAccessFile;
-import java.io.Writer;
-import java.lang.reflect.Constructor;
-import java.net.HttpURLConnection;
-import java.net.URI;
-import java.net.URL;
-import java.net.URLConnection;
-import java.text.DateFormat;
-import java.text.NumberFormat;
-import java.text.SimpleDateFormat;
-import java.util.ArrayList;
-import java.util.Collections;
-import java.util.Date;
-import java.util.Hashtable;
-import java.util.List;
-import java.util.Locale;
-import java.util.Set;
-import java.util.logging.Level;
-import java.util.logging.Logger;
-import com.codename1.util.StringUtil;
-import java.io.*;
-import java.net.CookieHandler;
-import java.net.ServerSocket;
-import java.text.ParseException;
-import java.util.*;
-//import android.webkit.JavascriptInterface;
-
-public class AndroidImplementation extends CodenameOneImplementation implements IntentResultListener {
-
-    /**
-     * make sure these important keys have a negative value when passed to
-     * Codename One or they might be interpreted as characters.
-     */
-    static final int DROID_IMPL_KEY_LEFT = -23446;
-    static final int DROID_IMPL_KEY_RIGHT = -23447;
-    static final int DROID_IMPL_KEY_UP = -23448;
-    static final int DROID_IMPL_KEY_DOWN = -23449;
-    static final int DROID_IMPL_KEY_FIRE = -23450;
-    static final int DROID_IMPL_KEY_MENU = -23451;
-    static final int DROID_IMPL_KEY_BACK = -23452;
-    static final int DROID_IMPL_KEY_BACKSPACE = -23453;
-    static final int DROID_IMPL_KEY_CLEAR = -23454;
-    static final int DROID_IMPL_KEY_SEARCH = -23455;
-    static final int DROID_IMPL_KEY_CALL = -23456;
-    static final int DROID_IMPL_KEY_VOLUME_UP = -23457;
-    static final int DROID_IMPL_KEY_VOLUME_DOWN = -23458;
-    static final int DROID_IMPL_KEY_MUTE = -23459;
-    static int[] leftSK = new int[]{DROID_IMPL_KEY_MENU};
-
-    /**
-     * @return the activity
-     */
-    public static CodenameOneActivity getActivity() {
-        return activity;
-    }
-
-    /**
-     * @param aActivity the activity to set
-     */
-    public static void setActivity(CodenameOneActivity aActivity) {
-        activity = aActivity;
-    }
-    CodenameOneSurface myView = null;
-    CodenameOneTextPaint defaultFont;
-    private final char[] tmpchar = new char[1];
-    private final Rect tmprect = new Rect();
-    protected int defaultFontHeight;
-    private Vibrator v = null;
-    private boolean vibrateInitialized = false;
-    private int displayWidth;
-    private int displayHeight;
-    static CodenameOneActivity activity;
-    private static Context context;
-    RelativeLayout relativeLayout;
-    final Vector nativePeers = new Vector();
-    int lastDirectionalKeyEventReceivedByWrapper;
-    private EventDispatcher callback;
-    private int timeout = -1;
-    private CodeScannerImpl scannerInstance;
-    private HashMap apIds;
-    private static View viewBelow;
-    private static View viewAbove;
-    private static int aboveSpacing;
-    private static int belowSpacing;
-    public static boolean asyncView = false;
-    public static boolean textureView = false;
-    private Media background;
-    private boolean asyncEditMode = false;
-    private boolean compatPaintMode;
-    private MediaRecorder recorder = null;
-
-<<<<<<< HEAD
-    private boolean superPeerMode = true;
-=======
-    /**
-     * Keeps track of running contexts.
-     * @see #startContext(Context)
-     * @see #stopContext(Context)
-     */
-    private static HashSet<Context> activeContexts = new HashSet<Context>();
-
-    /**
-     * A method to be called when a Context begins its execution.  This adds the
-     * context to the context set.  When the contenxt's execution completes, it should
-     * call {@link #stopContext} to clear up resources.
-     * @param ctx The context that is starting.
-     * @see #stopContext(Context)
-     */
-    public static void startContext(Context ctx) {
-
-        while (deinitializingEdt) {
-            // It is possible that deinitialize was called just before the
-            // last context was destroyed so there is a pending deinitialize
-            // working its way through the system.  Give it some time
-            // before forcing the deinitialize
-            System.out.println("Waiting for deinitializing to complete before starting a new initialization");
-            try {
-                Thread.sleep(30);
-
-            } catch (Exception ex){}
-        }
-        if (deinitializing && instance != null) {
-            instance.deinitialize();
-        }
-        synchronized(activeContexts) {
-            activeContexts.add(ctx);
-            if (instance == null) {
-                // If this is our first rodeo, just call Display.init() as that should
-                // be sufficient to set everything up.
-                Display.init(ctx);
-            } else {
-                // If we've initialized before, we should "re-initialize" the implementation
-                // Reinitializing will force views to be created even if the EDT was already
-                // running in background mode.
-                reinit(ctx);
-            }
-        }
-    }
-
-    /**
-     * Cleans up resources in the given context.  This method should be called by
-     * any Activity or Service that called startContext() when it started.
-     * @param ctx The context to stop.
-     *
-     * @see #startContext(Context)
-     */
-    public static void stopContext(Context ctx) {
-        synchronized(activeContexts) {
-            activeContexts.remove(ctx);
-            if (activeContexts.isEmpty()) {
-                // If we are the last context, we should deinitialize
-                syncDeinitialize();
-            } else {
-                if (instance != null && getActivity() != null) {
-                    // if this is an activity, then we should clean up
-                    // our UI resources anyways because the last context
-                    // to be cleaned up might not have access to the UI thread.
-                    instance.deinitialize();
-                }
-            }
-        }
-    }
->>>>>>> 566cbeac
-
-    @Override
-    public void setPlatformHint(String key, String value) {
-        if(key.equals("platformHint.compatPaintMode")) {
-            compatPaintMode = value.equalsIgnoreCase("true");
-            return;
-        }
-        if(key.equals("platformHint.legacyPaint")) {
-            AndroidAsyncView.legacyPaintLogic = value.equalsIgnoreCase("true");;
-        }
-    }
-
-    
-    /**
-     * This method in used internally for ads
-     * @param above shown above the view
-     * @param below shown below the view
-     */
-    public static void setViewAboveBelow(View above, View below, int spacingAbove, int spacingBelow) {
-        viewBelow = below;
-        viewAbove = above;
-        aboveSpacing = spacingAbove;
-        belowSpacing = spacingBelow;
-    }
-    
-    static boolean hasViewAboveBelow(){
-        return viewBelow != null || viewAbove != null;
-    }
-    
-    /**
-     * Copy the input stream into the output stream, closes both streams when finishing or in
-     * a case of an exception
-     * 
-     * @param i source
-     * @param o destination
-     */
-    private static void copy(InputStream i, OutputStream o) throws IOException {
-        copy(i, o, 8192);
-    }
-
-    /**
-     * Copy the input stream into the output stream, closes both streams when finishing or in
-     * a case of an exception
-     *
-     * @param i source
-     * @param o destination
-     * @param bufferSize the size of the buffer, which should be a power of 2 large enoguh
-     */
-    private static void copy(InputStream i, OutputStream o, int bufferSize) throws IOException {
-        try {
-            byte[] buffer = new byte[bufferSize];
-            int size = i.read(buffer);
-            while(size > -1) {
-                o.write(buffer, 0, size);
-                size = i.read(buffer);
-            }
-        } finally {
-            sCleanup(o);
-            sCleanup(i);
-        }
-    }
-
-    private static void sCleanup(Object o) {
-        try {
-            if(o != null) {
-                if(o instanceof InputStream) {
-                    ((InputStream)o).close();
-                    return;
-                }
-                if(o instanceof OutputStream) {
-                    ((OutputStream)o).close();
-                    return;
-                }
-            }
-        } catch(Throwable t) {}
-    }
-    
-    /**
-     * Copied here since the cleanup method in util would crash append notification that runs when the app isn't in the foreground
-     */
-    private static byte[] readInputStream(InputStream i) throws IOException {
-        ByteArrayOutputStream b = new ByteArrayOutputStream();
-        copy(i, b);
-        return b.toByteArray();
-    }
-    
-    
-    public static void appendNotification(String type, String body, Context a) {
-        try {
-            String[] fileList = a.fileList();
-            byte[] data = null;
-            for (int iter = 0; iter < fileList.length; iter++) {
-                if (fileList[iter].equals("CN1$AndroidPendingNotifications")) {
-                    InputStream is = a.openFileInput("CN1$AndroidPendingNotifications");
-                    if(is != null) {
-                        data = readInputStream(is);
-                        sCleanup(a);
-                        break;
-                    }
-                }
-            }
-            DataOutputStream os = new DataOutputStream(a.openFileOutput("CN1$AndroidPendingNotifications", 0));
-            if(data != null) {
-                data[0]++;
-                os.write(data);
-            } else {
-                os.writeByte(1);
-            }
-            if(type != null) {
-                os.writeBoolean(true);
-                os.writeUTF(type);
-            } else {
-                os.writeBoolean(false);
-            }
-            os.writeUTF(body);
-            os.writeLong(System.currentTimeMillis());
-        } catch(IOException err) {
-            err.printStackTrace();
-        }
-    }
-
-    public static void firePendingPushes(final PushCallback c, Context a) {
-        try {
-            if(c != null) {
-                InputStream i = a.openFileInput("CN1$AndroidPendingNotifications");
-                if(i == null) {
-                    return;
-                }
-                DataInputStream is = new DataInputStream(i);
-                int count = is.readByte();
-                for(int iter = 0 ; iter < count ; iter++) {
-                    boolean hasType = is.readBoolean();
-                    String actualType = null;
-                    if(hasType) {
-                        actualType = is.readUTF();
-                    }
-                    final String t = actualType;
-                    final String b = is.readUTF();
-                    long s = is.readLong();
-                    Display.getInstance().callSerially(new Runnable() {
-                        @Override
-                        public void run() {
-                            Display.getInstance().setProperty("pendingPush", "true");                            
-                            Display.getInstance().setProperty("pushType", t);
-                            if(t != null && ("3".equals(t) || "6".equals(t))) {                                
-                                String[] a = b.split(";");
-                                c.push(a[0]);
-                                c.push(a[1]);
-                            } else {
-                                c.push(b);
-                            }
-                            Display.getInstance().setProperty("pendingPush", null);                            
-                        }
-                    });
-                }
-                a.deleteFile("CN1$AndroidPendingNotifications");
-            }
-        } catch(IOException err) {
-        }
-    }
-    
-    public static String[] getPendingPush(String type, Context a) {
-        InputStream i = null;
-        try {
-            i = a.openFileInput("CN1$AndroidPendingNotifications");
-            if (i == null) {
-                return null;
-            }
-            DataInputStream is = new DataInputStream(i);
-            int count = is.readByte();
-            Vector v = new Vector<String>();
-            for (int iter = 0; iter < count; iter++) {
-                boolean hasType = is.readBoolean();
-                String actualType = null;
-                if (hasType) {
-                    actualType = is.readUTF();
-                }
-                final String t = actualType;
-                final String b = is.readUTF();
-                long s = is.readLong();
-                if(t != null && ("3".equals(t) || "6".equals(t))) {                               
-                    String[] m = b.split(";");
-                    v.add(m[0]);
-                } else if(t != null && "2".equals(t)){
-                    continue;
-                }else{
-                    v.add(b);
-                }
-            }
-            String [] retVal = new String[v.size()];
-            for (int j = 0; j < retVal.length; j++) {
-                retVal[j] = (String)v.get(j);
-            }
-            return retVal;
-            
-        } catch (Exception ex) {
-            ex.printStackTrace();
-        } finally {
-            try {
-                if(i != null){
-                    i.close();
-                }
-            } catch (IOException ex) {
-            }
-        }
-        return null;
-    }
-    
-    private static AndroidImplementation instance;
-    
-    public static AndroidImplementation getInstance() {
-        return instance;
-    }
-    
-    public static void clearAppArg() {
-        if (instance != null) {
-            instance.setAppArg(null);
-        }
-    }
-    
-    public static Context getContext() {
-        Context out = getActivity();
-        if (out != null) {
-            return out;
-        }
-        return context;
-    }
-    
-    public void setContext(Context c) {
-        context = c;
-    }
-    
-    @Override
-    public void init(Object m) {
-        if (m instanceof CodenameOneActivity) {
-            setContext(null);
-            setActivity((CodenameOneActivity) m);
-        } else {
-            setActivity(null);
-            setContext((Context)m);
-        }
-        
-        instance = this;
-        if(getActivity() != null && getActivity().hasUI()){
-            if (!hasActionBar()) {
-                try {
-                    getActivity().requestWindowFeature(Window.FEATURE_NO_TITLE);
-                } catch (Exception e) {
-                    //Log.d("Codename One", "No idea why this throws a Runtime Error", e);
-                }
-            } else {
-                getActivity().invalidateOptionsMenu();
-                try {
-                    getActivity().requestWindowFeature(Window.FEATURE_ACTION_BAR);
-                    getActivity().requestWindowFeature(Window.FEATURE_PROGRESS);                
-
-                    if(android.os.Build.VERSION.SDK_INT >= 21){
-                        //WindowManager.LayoutParams.FLAG_DRAWS_SYSTEM_BAR_BACKGROUNDS
-                        getActivity().getWindow().addFlags(-2147483648);
-                    }
-                } catch (Exception e) {
-                    //Log.d("Codename One", "No idea why this throws a Runtime Error", e);
-                }
-                NotifyActionBar notify = new NotifyActionBar(getActivity(), false);
-                notify.run();
-            }
-
-            if(Display.getInstance().getProperty("StatusbarHidden", "").equals("true")){
-                getActivity().getWindow().setFlags(WindowManager.LayoutParams.FLAG_FULLSCREEN, WindowManager.LayoutParams.FLAG_FULLSCREEN);
-            }
-
-            if(Display.getInstance().getProperty("KeepScreenOn", "").equals("true")){
-                getActivity().getWindow().addFlags(WindowManager.LayoutParams.FLAG_KEEP_SCREEN_ON);
-            }
-
-            if (m instanceof CodenameOneActivity) {
-                ((CodenameOneActivity) m).setDefaultIntentResultListener(this);
-                ((CodenameOneActivity) m).setIntentResultListener(this);
-            }
-
-            /**
-             * translate our default font height depending on the screen density.
-             * this is required for new high resolution devices. otherwise
-             * everything looks awfully small.
-             *
-             * we use our default font height value of 16 and go from there. i
-             * thought about using new Paint().getTextSize() for this value but if
-             * some new version of android suddenly returns values already tranlated
-             * to the screen then we might end up with too large fonts. the
-             * documentation is not very precise on that.
-             */
-            final int defaultFontPixelHeight = 16;
-            this.defaultFontHeight = this.translatePixelForDPI(defaultFontPixelHeight);
-
-
-            this.defaultFont = (CodenameOneTextPaint) ((NativeFont) this.createFont(Font.FACE_SYSTEM, Font.STYLE_PLAIN, Font.SIZE_MEDIUM)).font;
-            Display.getInstance().setTransitionYield(-1);
-
-            initSurface();
-            /**
-             * devices are extremely sensitive so dragging should start a little
-             * later than suggested by default implementation.
-             */
-            this.setDragStartPercentage(1);
-            VirtualKeyboardInterface vkb = new AndroidKeyboard(this);
-            Display.getInstance().registerVirtualKeyboard(vkb);
-            Display.getInstance().setDefaultVirtualKeyboard(vkb);
-
-            InPlaceEditView.endEdit();
-
-            getActivity().getWindow().setSoftInputMode(WindowManager.LayoutParams.SOFT_INPUT_STATE_ALWAYS_HIDDEN);
-
-            if (nativePeers.size() > 0) {
-                for (int i = 0; i < nativePeers.size(); i++) {
-                    ((AndroidImplementation.AndroidPeer) nativePeers.elementAt(i)).init();
-                }
-            }
-        } else {
-            /**
-             * translate our default font height depending on the screen density.
-             * this is required for new high resolution devices. otherwise
-             * everything looks awfully small.
-             *
-             * we use our default font height value of 16 and go from there. i
-             * thought about using new Paint().getTextSize() for this value but if
-             * some new version of android suddenly returns values already tranlated
-             * to the screen then we might end up with too large fonts. the
-             * documentation is not very precise on that.
-             */
-            final int defaultFontPixelHeight = 16;
-            this.defaultFontHeight = this.translatePixelForDPI(defaultFontPixelHeight);
-
-
-            this.defaultFont = (CodenameOneTextPaint) ((NativeFont) this.createFont(Font.FACE_SYSTEM, Font.STYLE_PLAIN, Font.SIZE_MEDIUM)).font;
-        }
-        HttpURLConnection.setFollowRedirects(false);
-        CookieHandler.setDefault(null);
-    }
-
-
-
-    @Override
-    public boolean isInitialized(){
-// Removing the check for null view to prevent strange things from happening when
-// calling from a Service context.  
-//        if(getActivity() != null && myView == null){
-//            //if the view is null deinitialize the Display
-//            if(super.isInitialized()){
-//                syncDeinitialize();
-//            }    
-//            return false;
-//        }
-        return super.isInitialized();
-    }
-
-    /**
-     * Reinitializes CN1.
-     * @param i Context to initialize it with.
-     *
-     * @see #startContext(Context)
-     */
-    private static void reinit(Object i) {
-        if (instance != null && ((i instanceof CodenameOneActivity) || instance.myView == null)) {
-            instance.init(i);
-        }
-        System.out.println("Calling Display.init(i) in reinit()");
-        Display.init(i);
-
-        // This is a hack to fix an issue that caused the screen to appear blank when
-        // the app is loaded from memory after being unloaded.
-
-        // This issue only seems to occur when the Activity had been unloaded
-        // so to test this you'll need to check the "Don't keep activities" checkbox under/
-        // Developer options.
-        // Developer options.
-        Display.getInstance().callSerially(new Runnable() {
-            public void run() {
-                Display.getInstance().invokeAndBlock(new Runnable(){ public void run(){
-                    try {
-                        Thread.sleep(50);
-
-                    } catch (Exception ex){}
-                }});
-                if (!Display.isInitialized() || Display.getInstance().isMinimized()) {
-                    return;
-                }
-                Form cur = Display.getInstance().getCurrent();
-                if (cur != null) {
-                    cur.forceRevalidate();
-                }
-            }
-
-        });
-    }
-    
-    private static class InvalidateOptionsMenuImpl implements Runnable {
-        private Activity activity;
-
-        public InvalidateOptionsMenuImpl(Activity activity) {
-            this.activity = activity;
-        }
-        
-        @Override
-        public void run() {
-            activity.invalidateOptionsMenu();
-        }
-    }
-
-    private boolean hasActionBar() {
-        return android.os.Build.VERSION.SDK_INT >= 11;
-    }
-
-    public int translatePixelForDPI(int pixel) {
-        return (int) TypedValue.applyDimension(TypedValue.COMPLEX_UNIT_SP, pixel,
-                getContext().getResources().getDisplayMetrics());
-    }
-
-    /**
-     * Returns the platform EDT thread priority
-     */
-    public int getEDTThreadPriority(){
-        return Thread.NORM_PRIORITY;
-    }
-    
-    @Override
-    public int getDeviceDensity() {
-        DisplayMetrics metrics = new DisplayMetrics();
-        if (getActivity() != null) {
-            getActivity().getWindowManager().getDefaultDisplay().getMetrics(metrics);
-        } else {
-            metrics = getContext().getResources().getDisplayMetrics();
-        }
-        switch (metrics.densityDpi) {
-            case DisplayMetrics.DENSITY_LOW:
-                return Display.DENSITY_LOW;
-            case DisplayMetrics.DENSITY_HIGH:
-            case 213: // DENSITY_TV 
-                return Display.DENSITY_HIGH;
-            case DisplayMetrics.DENSITY_XHIGH:
-                return Display.DENSITY_VERY_HIGH;
-            case 400: // DisplayMetrics.DENSITY_400
-            case 420: // DisplayMetrics.DENSITY_420
-            case 480: // DisplayMetrics.DENSITY_XXHIGH
-                return Display.DENSITY_HD;
-            case 560: // DisplayMetrics.DENSITY_560
-                return Display.DENSITY_560;
-            case 640: // DisplayMetrics.DENSITY_XXXHIGH 
-                return Display.DENSITY_2HD;
-                 
-            default:
-                if(metrics.densityDpi > 640) {
-                    return Display.DENSITY_4K;
-                }
-                return Display.DENSITY_MEDIUM;
-        }
-    }
-
-    /**
-     * A status flag to indicate that CN1 is in the process of deinitializing.
-     */
-    private static boolean deinitializing;
-    private static boolean deinitializingEdt;
-
-    public static void syncDeinitialize() {
-        if (deinitializingEdt){
-            return;
-        }
-        deinitializingEdt = true; // This will get unset in {@link #deinitialize()}
-        deinitializing = true;
-        Display.getInstance().callSerially(new Runnable() {
-            @Override
-            public void run() {
-                Display.deinitialize();
-                deinitializingEdt = false;
-            }
-        });
-    }
-    
-    public void deinitialize() {
-        //activity.getWindowManager().removeView(relativeLayout);
-
-        if (getActivity() != null) {
-
-            Runnable r = new Runnable() {
-                public void run() {
-                    if (nativePeers.size() > 0) {
-                        for (int i = 0; i < nativePeers.size(); i++) {
-                            ((AndroidImplementation.AndroidPeer) nativePeers.elementAt(i)).deinit();
-                        }
-                    }
-                    if (relativeLayout != null) {
-                        relativeLayout.removeAllViews();
-                    }
-                    relativeLayout = null;
-                    myView = null;
-                    deinitializing = false;
-                }
-            };
-
-            if (Looper.getMainLooper().getThread() == Thread.currentThread()) {
-                r.run();
-            } else {
-                getActivity().runOnUiThread(r);
-            }
-        } else {
-            deinitializing = false;
-        }
-    }
-    
-    /**
-     * init view. a lot of back and forth between this thread and the UI thread.
-     */
-    private void initSurface() {
-        if (getActivity() != null && myView == null) {
-            relativeLayout=  new RelativeLayout(getActivity());
-            relativeLayout.setLayoutParams(new RelativeLayout.LayoutParams(
-                    RelativeLayout.LayoutParams.FILL_PARENT,
-                    RelativeLayout.LayoutParams.FILL_PARENT));
-            relativeLayout.setFocusable(false);
-
-            getActivity().getWindow().setBackgroundDrawable(null);
-            if(asyncView) {
-                if(android.os.Build.VERSION.SDK_INT < 14){
-                    myView = new AndroidSurfaceView(getActivity(), AndroidImplementation.this);        
-                } else {
-                    int hardwareAcceleration = 16777216;
-                    getActivity().getWindow().setFlags(hardwareAcceleration, hardwareAcceleration);
-                    myView = new AndroidAsyncView(getActivity(), AndroidImplementation.this);                
-                }
-            } else {
-                int hardwareAcceleration = 16777216;
-                getActivity().getWindow().setFlags(hardwareAcceleration, hardwareAcceleration);
-                superPeerMode = true;
-                myView = new AndroidAsyncView(getActivity(), AndroidImplementation.this);                
-            }
-            myView.getAndroidView().setVisibility(View.VISIBLE);
-
-            relativeLayout.addView(myView.getAndroidView());
-            myView.getAndroidView().setVisibility(View.VISIBLE);
-
-            int id = getActivity().getResources().getIdentifier("main", "layout", getActivity().getApplicationInfo().packageName);
-            RelativeLayout root = (RelativeLayout) LayoutInflater.from(getActivity()).inflate(id, null);
-            if(viewAbove != null) {
-                RelativeLayout.LayoutParams lp = new RelativeLayout.LayoutParams(RelativeLayout.LayoutParams.WRAP_CONTENT, RelativeLayout.LayoutParams.WRAP_CONTENT);
-                lp.addRule(RelativeLayout.ALIGN_PARENT_TOP);
-                lp.addRule(RelativeLayout.CENTER_HORIZONTAL);
-
-                RelativeLayout.LayoutParams lp2 = new RelativeLayout.LayoutParams(RelativeLayout.LayoutParams.MATCH_PARENT, RelativeLayout.LayoutParams.MATCH_PARENT);
-                lp2.setMargins(0, 0, aboveSpacing, 0);
-                relativeLayout.setLayoutParams(lp2);
-                root.addView(viewAbove, lp);
-            }
-            root.addView(relativeLayout);
-            if(viewBelow != null) {
-                RelativeLayout.LayoutParams lp = new RelativeLayout.LayoutParams(RelativeLayout.LayoutParams.WRAP_CONTENT, RelativeLayout.LayoutParams.WRAP_CONTENT);
-                lp.addRule(RelativeLayout.ALIGN_PARENT_BOTTOM);
-                lp.addRule(RelativeLayout.CENTER_HORIZONTAL);
-
-                RelativeLayout.LayoutParams lp2 = new RelativeLayout.LayoutParams(RelativeLayout.LayoutParams.MATCH_PARENT, RelativeLayout.LayoutParams.MATCH_PARENT);
-                lp2.setMargins(0, 0, 0, belowSpacing);
-                relativeLayout.setLayoutParams(lp2);
-                root.addView(viewBelow, lp);
-            }
-            getActivity().setContentView(root);
-            myView.getAndroidView().requestFocus();
-        }
-    }
-
-    @Override
-    public void confirmControlView() {
-        if(myView == null){
-            return;
-        }
-        myView.getAndroidView().setVisibility(View.VISIBLE);
-        //ugly workaround for a bug where on some android versions the async view
-        //came back black from the background.
-        if(myView instanceof AndroidAsyncView){
-            new Thread(new Runnable() {
-
-                @Override
-                public void run() {
-                    try {
-                        Thread.sleep(1000);                        
-                        ((AndroidAsyncView)myView).setPaintViewOnBuffer(false);
-                    } catch (Exception e) {
-                    }
-                }
-            }).start();
-        }
-    }
-
-    public void hideNotifyPublic() {
-        super.hideNotify();
-        saveTextEditingState();
-    }
-
-    public void showNotifyPublic() {
-        super.showNotify();
-    }
-
-    @Override
-    public boolean isMinimized() {
-        return getActivity() == null || ((CodenameOneActivity)getActivity()).isBackground();
-    }
-
-    @Override
-    public boolean minimizeApplication() {
-        Intent startMain = new Intent(Intent.ACTION_MAIN);
-        startMain.addCategory(Intent.CATEGORY_HOME);
-        startMain.setFlags(Intent.FLAG_ACTIVITY_NEW_TASK);
-        startMain.putExtra("WaitForResult", Boolean.FALSE);
-        getContext().startActivity(startMain);
-        return true;
-    }
-
-    @Override
-    public void restoreMinimizedApplication() {
-        if (getActivity() != null) {
-            Intent i = new Intent(getActivity(), getActivity().getClass());
-            i.setAction(Intent.ACTION_MAIN);
-            i.addCategory(Intent.CATEGORY_LAUNCHER);
-            getContext().startActivity(i);
-        }
-    }
-
-    @Override
-    public boolean isNativeInputImmediate() {
-        return true;
-    }
-    
-    public void editString(final Component cmp, int maxSize, final int constraint, String text, int keyCode) {
-        if (keyCode > 0 && getKeyboardType() == Display.KEYBOARD_TYPE_QWERTY) {
-            text += (char) keyCode;
-        }
-        InPlaceEditView.edit(this, cmp, constraint);
-    }
-
-    protected boolean editInProgress() {
-        return InPlaceEditView.isEditing();
-    }
-
-    @Override
-    public boolean isAsyncEditMode() {
-        return asyncEditMode;
-    }
-
-    void setAsyncEditMode(boolean async) {
-        asyncEditMode = async;
-    }
-    
-    void callHideTextEditor() {
-        super.hideTextEditor();
-    }
-
-    @Override
-    public void hideTextEditor() {
-        InPlaceEditView.hideActiveTextEditor();
-    }
-
-    @Override
-    public boolean isNativeEditorVisible(Component c) {
-        return super.isNativeEditorVisible(c) && !InPlaceEditView.isActiveTextEditorHidden();
-    }
-    
-    public static void stopEditing() {
-        stopEditing(false);
-    }
-    
-    public static void stopEditing(final boolean forceVKBClose){
-        if (getActivity() == null) {
-            return;
-        }
-        final boolean[] flag = new boolean[]{false};
-
-        // InPlaceEditView.endEdit must be called from the UI thread.
-        // We must wait for this call to be over, otherwise Codename One's painting
-        // of the next form will be garbled.
-        getActivity().runOnUiThread(new Runnable() {
-            @Override
-            public void run() {
-                // Must be called from the UI thread
-                InPlaceEditView.stopEdit(forceVKBClose);
-
-                synchronized (flag) {
-                    flag[0] = true;
-                    flag.notify();
-                }
-            }
-        });
-
-        if (!flag[0]) {
-            // Wait (if necessary) for the asynchronous runOnUiThread to do its work
-            synchronized (flag) {
-
-                try {
-                    flag.wait();
-                } catch (InterruptedException e) {
-                }
-            }
-        }        
-    }
-    
-    @Override
-    public void saveTextEditingState() {
-        stopEditing(true);
-    }
-    
-    @Override
-    public void stopTextEditing() {    
-        saveTextEditingState();
-    }
-
-    protected void setLastSizeChangedWH(int w, int h) {
-        // not used?
-        //this.lastSizeChangeW = w;
-        //this.lastSizeChangeH = h;
-    }
-
-    /*@Override
-    public boolean handleEDTException(final Throwable err) {
-
-        final boolean[] messageComplete = new boolean[]{false};
-
-        Log.e("Codename One", "Err on EDT", err);
-
-        activity.runOnUiThread(new Runnable() {
-            @Override
-            public void run() {
-                UIManager m = UIManager.getInstance();
-                final FrameLayout frameLayout = new FrameLayout(
-                        activity);
-                final TextView textView = new TextView(
-                        activity);
-                textView.setGravity(Gravity.CENTER);
-                frameLayout.addView(textView, new FrameLayout.LayoutParams(
-                        FrameLayout.LayoutParams.FILL_PARENT,
-                        FrameLayout.LayoutParams.WRAP_CONTENT));
-                textView.setText("An internal application error occurred: " + err.toString());
-                AlertDialog.Builder bob = new AlertDialog.Builder(
-                        activity);
-                bob.setView(frameLayout);
-                bob.setTitle("");
-                bob.setPositiveButton(m.localize("ok", "OK"),
-                        new DialogInterface.OnClickListener() {
-                            @Override
-                            public void onClick(DialogInterface d, int which) {
-                                d.dismiss();
-                                synchronized (messageComplete) {
-                                    messageComplete[0] = true;
-                                    messageComplete.notify();
-                                }
-                            }
-                        });
-                AlertDialog editDialog = bob.create();
-                editDialog.show();
-            }
-        });
-
-        synchronized (messageComplete) {
-            if (messageComplete[0]) {
-                return true;
-            }
-            try {
-                messageComplete.wait();
-            } catch (Exception ignored) {
-                ;
-            }
-        }
-        return true;
-    }*/
-
-    @Override
-    public InputStream getResourceAsStream(Class cls, String resource) {
-        try {
-            if (resource.startsWith("/")) {
-                resource = resource.substring(1);
-            }
-            return getContext().getAssets().open(resource);
-        } catch (IOException ex) {
-            Log.i("Codename One", "Resource not found: " + resource);
-            return null;
-        }
-    }
-
-    @Override
-    protected void pointerPressed(final int x, final int y) {
-        super.pointerPressed(x, y);
-    }
-
-    @Override
-    protected void pointerPressed(final int[] x, final int[] y) {
-        super.pointerPressed(x, y);
-    }
-
-    @Override
-    protected void pointerReleased(final int x, final int y) {
-        super.pointerReleased(x, y);
-    }
-
-    @Override
-    protected void pointerReleased(final int[] x, final int[] y) {
-        super.pointerReleased(x, y);
-    }
-
-    @Override
-    protected void pointerDragged(int x, int y) {
-        super.pointerDragged(x, y);
-    }
-
-    @Override
-    protected void pointerDragged(int[] x, int[] y) {
-        super.pointerDragged(x, y);
-    }
-
-    @Override
-    protected int getDragAutoActivationThreshold() {
-        return 1000000;
-    }
-
-    @Override
-    public void flushGraphics() {
-        if (myView != null) {
-            myView.flushGraphics();
-        }
-
-    }
-
-    @Override
-    public void flushGraphics(int x, int y, int width, int height) {
-        this.tmprect.set(x, y, x + width, y + height);
-        if (myView != null) {
-            myView.flushGraphics(this.tmprect);
-        }
-    }
-
-    @Override
-    public int charWidth(Object nativeFont, char ch) {
-        this.tmpchar[0] = ch;
-        float w = (nativeFont == null ? this.defaultFont
-                : (Paint) ((NativeFont) nativeFont).font).measureText(this.tmpchar, 0, 1);
-        if (w - (int) w > 0) {
-            return (int) (w + 1);
-        }
-        return (int) w;
-    }
-
-    @Override
-    public int charsWidth(Object nativeFont, char[] ch, int offset, int length) {
-        float w = (nativeFont == null ? this.defaultFont
-                : (Paint) ((NativeFont) nativeFont).font).measureText(ch, offset, length);
-        if (w - (int) w > 0) {
-            return (int) (w + 1);
-        }
-        return (int) w;
-    }
-
-    @Override
-    public int stringWidth(Object nativeFont, String str) {
-        float w = (nativeFont == null ? this.defaultFont
-                : (Paint) ((NativeFont) nativeFont).font).measureText(str);
-        if (w - (int) w > 0) {
-            return (int) (w + 1);
-        }
-        return (int) w;
-    }
-
-    @Override
-    public void setNativeFont(Object graphics, Object font) {
-        if (font == null) {
-            font = this.defaultFont;
-        }
-        if (font instanceof NativeFont) {
-            ((AndroidGraphics) graphics).setFont((CodenameOneTextPaint) ((NativeFont) font).font);
-        } else {
-            ((AndroidGraphics) graphics).setFont((CodenameOneTextPaint) font);
-        }
-    }
-
-    @Override
-    public int getHeight(Object nativeFont) {
-        CodenameOneTextPaint font = (nativeFont == null ? this.defaultFont
-                : (CodenameOneTextPaint) ((NativeFont) nativeFont).font);
-        if(font.fontHeight < 0) {
-            font.fontHeight = font.getFontMetricsInt(font.getFontMetricsInt());
-        }
-        return font.fontHeight;
-    }
-
-    @Override
-    public int getFontAscent(Object nativeFont) {
-        Paint font = (nativeFont == null ? this.defaultFont
-                : (Paint) ((NativeFont) nativeFont).font);
-        return -Math.round(font.getFontMetrics().ascent);
-    }
-
-    @Override
-    public int getFontDescent(Object nativeFont) {
-        Paint font = (nativeFont == null ? this.defaultFont
-                : (Paint) ((NativeFont) nativeFont).font);
-        return Math.abs(Math.round(font.getFontMetrics().descent));
-    }
-
-    @Override
-    public boolean isBaselineTextSupported() {
-        return true;
-    }
-    
-    
-    
-
-    
-    
-    public int getFace(Object nativeFont) {
-        if (nativeFont == null) {
-            return Font.FACE_SYSTEM;
-        }
-        return ((NativeFont) nativeFont).face;
-    }
-
-    public int getStyle(Object nativeFont) {
-        if (nativeFont == null) {
-            return Font.STYLE_PLAIN;
-        }
-        return ((NativeFont) nativeFont).style;
-    }
-
-    @Override
-    public int getSize(Object nativeFont) {
-        if (nativeFont == null) {
-            return Font.SIZE_MEDIUM;
-        }
-        return ((NativeFont) nativeFont).size;
-    }
-    
-    @Override
-    public boolean isTrueTypeSupported() {
-        return true;
-    }
-
-    @Override
-    public boolean isNativeFontSchemeSupported() {
-        return true;
-    }
-    
-    private Typeface fontToRoboto(String fontName) {
-            if("native:MainThin".equals(fontName)) {
-                return Typeface.create("sans-serif-thin", Typeface.NORMAL);
-            }
-            if("native:MainLight".equals(fontName)) {
-                return Typeface.create("sans-serif-light", Typeface.NORMAL);
-            }
-            if("native:MainRegular".equals(fontName)) {
-                return Typeface.create("sans-serif", Typeface.NORMAL);
-            }
-            
-            if("native:MainBold".equals(fontName)) {
-                return Typeface.create("sans-serif-condensed", Typeface.BOLD);
-            }
-            
-            if("native:MainBlack".equals(fontName)) {
-                return Typeface.create("sans-serif-black", Typeface.BOLD);
-            }
-            
-            if("native:ItalicThin".equals(fontName)) {
-                return Typeface.create("sans-serif-thin", Typeface.ITALIC);
-            }
-            
-            if("native:ItalicLight".equals(fontName)) {
-                return Typeface.create("sans-serif-thin", Typeface.ITALIC);
-            }
-            
-            if("native:ItalicRegular".equals(fontName)) {
-                return Typeface.create("sans-serif", Typeface.ITALIC);
-            }
-            
-            if("native:ItalicBold".equals(fontName)) {
-                return Typeface.create("sans-serif-condensed", Typeface.BOLD_ITALIC);
-            }
-            
-            if("native:ItalicBlack".equals(fontName)) {
-                return Typeface.create("sans-serif-black", Typeface.BOLD_ITALIC);
-            }
-            
-            throw new IllegalArgumentException("Unsupported native font type: " + fontName);
-    }
-
-    @Override
-    public Object loadTrueTypeFont(String fontName, String fileName) {
-        if(fontName.startsWith("native:")) {
-            Typeface t = fontToRoboto(fontName);
-            int fontStyle = com.codename1.ui.Font.STYLE_PLAIN;
-            if(t.isBold()) {
-                fontStyle |= com.codename1.ui.Font.STYLE_BOLD;
-            }
-            if(t.isItalic()) {
-                fontStyle |= com.codename1.ui.Font.STYLE_ITALIC;
-            }
-            CodenameOneTextPaint newPaint = new CodenameOneTextPaint(t);
-            newPaint.setAntiAlias(true);
-            newPaint.setSubpixelText(true);
-            return new NativeFont(com.codename1.ui.Font.FACE_SYSTEM, fontStyle,
-                    com.codename1.ui.Font.SIZE_MEDIUM, newPaint, fileName, 0, 0);
-        }
-        Typeface t = Typeface.createFromAsset(getContext().getAssets(), fileName);
-        if(t == null) {
-            throw new RuntimeException("Font not found: " + fileName);
-        }
-        CodenameOneTextPaint newPaint = new CodenameOneTextPaint(t);
-        newPaint.setAntiAlias(true);
-        newPaint.setSubpixelText(true);
-        return new NativeFont(com.codename1.ui.Font.FACE_SYSTEM,
-                com.codename1.ui.Font.STYLE_PLAIN, com.codename1.ui.Font.SIZE_MEDIUM, newPaint, fileName, 0, 0);
-    }
-    
-    static class NativeFont {
-        int face;
-        int style;
-        int size;
-        Object font;
-        String fileName;
-        float height;
-        int weight;
-        
-        public NativeFont(int face, int style, int size, Object font, String fileName, float height, int weight) {
-            this(face, style, size, font);
-            this.fileName = fileName;
-            this.height = height;
-            this.weight = weight;
-        }
-        
-        public NativeFont(int face, int style, int size, Object font) {
-            this.face = face;
-            this.style = style;
-            this.size = size;
-            this.font = font;
-        }
-        
-        public boolean equals(Object o) {
-            if(o == null) {
-                return false;
-            }
-            NativeFont n = ((NativeFont)o);
-            if(fileName != null) {
-                return n.fileName != null && fileName.equals(n.fileName) && n.height == height && n.weight == weight;
-            }
-            return n.face == face && n.style == style && n.size == size && font.equals(n.font);
-        }
-        
-        public int hashCode() {
-            return face | style | size;
-        }
-    }
-
-    @Override
-    public Object deriveTrueTypeFont(Object font, float size, int weight) {
-        NativeFont fnt = (NativeFont)font;
-        CodenameOneTextPaint paint = (CodenameOneTextPaint)fnt.font;
-        paint.setAntiAlias(true);
-        Typeface type = paint.getTypeface();
-        int fontstyle = Typeface.NORMAL;
-        if ((weight & Font.STYLE_BOLD) != 0 || type.isBold()) {
-            fontstyle |= Typeface.BOLD;
-        }
-        if ((weight & Font.STYLE_ITALIC) != 0 || type.isItalic()) {
-            fontstyle |= Typeface.ITALIC;
-        }
-        type = Typeface.create(type, fontstyle);
-        CodenameOneTextPaint newPaint = new CodenameOneTextPaint(type);
-        newPaint.setTextSize(size);
-        newPaint.setAntiAlias(true);
-        NativeFont n = new NativeFont(com.codename1.ui.Font.FACE_SYSTEM, weight, com.codename1.ui.Font.SIZE_MEDIUM, newPaint, fnt.fileName, size, weight);
-        return n;
-    }
-
-    @Override
-    public Object createFont(int face, int style, int size) {
-        Typeface typeface = null;
-        switch (face) {
-            case Font.FACE_MONOSPACE:
-                typeface = Typeface.MONOSPACE;
-                break;
-            default:
-                typeface = Typeface.DEFAULT;
-                break;
-        }
-
-        int fontstyle = Typeface.NORMAL;
-        if ((style & Font.STYLE_BOLD) != 0) {
-            fontstyle |= Typeface.BOLD;
-        }
-        if ((style & Font.STYLE_ITALIC) != 0) {
-            fontstyle |= Typeface.ITALIC;
-        }
-
-
-        int height = this.defaultFontHeight;
-        int diff = height / 3;
-
-        switch (size) {
-            case Font.SIZE_SMALL:
-                height -= diff;
-                break;
-            case Font.SIZE_LARGE:
-                height += diff;
-                break;
-        }
-
-        Paint font = new CodenameOneTextPaint(Typeface.create(typeface, fontstyle));
-        font.setAntiAlias(true);
-        font.setUnderlineText((style & Font.STYLE_UNDERLINED) != 0);
-        font.setTextSize(height);
-        return new NativeFont(face, style, size, font);
-
-    }
-
-    /**
-     * Loads a native font based on a lookup for a font name and attributes.
-     * Font lookup values can be separated by commas and thus allow fallback if
-     * the primary font isn't supported by the platform.
-     *
-     * @param lookup string describing the font
-     * @return the native font object
-     */
-    public Object loadNativeFont(String lookup) {
-        try {
-            lookup = lookup.split(";")[0];
-            int typeface = Typeface.NORMAL;
-            String familyName = lookup.substring(0, lookup.indexOf("-"));
-            String style = lookup.substring(lookup.indexOf("-") + 1, lookup.lastIndexOf("-"));
-            String size = lookup.substring(lookup.lastIndexOf("-") + 1, lookup.length());
-
-            if (style.equals("bolditalic")) {
-                typeface = Typeface.BOLD_ITALIC;
-            } else if (style.equals("italic")) {
-                typeface = Typeface.ITALIC;
-            } else if (style.equals("bold")) {
-                typeface = Typeface.BOLD;
-            }
-            Paint font = new CodenameOneTextPaint(Typeface.create(familyName, typeface));
-            font.setAntiAlias(true);
-            font.setTextSize(Integer.parseInt(size));
-            return new NativeFont(0, 0, 0, font);
-        } catch (Exception err) {
-            return null;
-        }
-    }
-
-    /**
-     * Indicates whether loading a font by a string is supported by the platform
-     *
-     * @return true if the platform supports font lookup
-     */
-    @Override
-    public boolean isLookupFontSupported() {
-        return true;
-    }
-
-    @Override
-    public boolean isAntiAliasedTextSupported() {
-        return true;
-    }
-
-    @Override
-    public void setAntiAliasedText(Object graphics, boolean a) {
-        ((AndroidGraphics) graphics).getFont().setAntiAlias(a);
-    }
-
-    @Override
-    public Object getDefaultFont() {
-        CodenameOneTextPaint paint = new CodenameOneTextPaint(this.defaultFont);
-        return new NativeFont(Font.FACE_SYSTEM, Font.STYLE_PLAIN, Font.SIZE_MEDIUM, paint);
-    }
-
-
-    private AndroidGraphics nullGraphics;
-
-    private AndroidGraphics getNullGraphics() {
-        if (nullGraphics == null) {
-            Bitmap bitmap = Bitmap.createBitmap(getDisplayWidth()==0?100:getDisplayWidth(), getDisplayHeight()==0?100:getDisplayHeight(),
-                    Bitmap.Config.ARGB_8888);
-            nullGraphics = (AndroidGraphics) this.getNativeGraphics(bitmap);
-        }
-        return nullGraphics;
-    }
-
-
-    @Override
-    public Object getNativeGraphics() {
-        if(myView != null){
-            nullGraphics = null;
-            return myView.getGraphics();
-        }else{
-            return getNullGraphics();
-        }
-    }
-
-    @Override
-    public Object getNativeGraphics(Object image) {
-        return new AndroidGraphics(this, new Canvas((Bitmap) image), true);
-    }
-
-    @Override
-    public void getRGB(Object nativeImage, int[] arr, int offset, int x, int y,
-            int width, int height) {
-        ((Bitmap) nativeImage).getPixels(arr, offset, width, x, y, width,
-                height);
-    }
-    
-    private int sampleSizeOverride = -1;
-
-    @Override
-    public Object createImage(String path) throws IOException {
-        int IMAGE_MAX_SIZE = getDisplayHeight();
-        if (exists(path)) {
-            Bitmap b = null;
-            try {
-                //Decode image size
-                BitmapFactory.Options o = new BitmapFactory.Options();
-                o.inJustDecodeBounds = true;
-                o.inPreferredConfig = Bitmap.Config.ARGB_8888;
-
-                InputStream fis = createFileInputStream(path);
-                BitmapFactory.decodeStream(fis, null, o);
-                fis.close();
-
-                int scale = 1;
-                if (o.outHeight > IMAGE_MAX_SIZE || o.outWidth > IMAGE_MAX_SIZE) {
-                    scale = (int) Math.pow(2, (int) Math.round(Math.log(IMAGE_MAX_SIZE / (double) Math.max(o.outHeight, o.outWidth)) / Math.log(0.5)));
-                }
-
-                //Decode with inSampleSize
-                BitmapFactory.Options o2 = new BitmapFactory.Options();
-                o2.inPreferredConfig = Bitmap.Config.ARGB_8888;
-
-                if(sampleSizeOverride != -1) {
-                    o2.inSampleSize = sampleSizeOverride;
-                } else {
-                    String sampleSize = Display.getInstance().getProperty("android.sampleSize", null);
-                    if(sampleSize != null) {
-                        o2.inSampleSize = Integer.parseInt(sampleSize);
-                    } else {
-                        o2.inSampleSize = scale;
-                    }
-                }
-                o2.inPurgeable = true;
-                o2.inInputShareable = true;
-                fis = createFileInputStream(path);
-                b = BitmapFactory.decodeStream(fis, null, o2);
-                fis.close();
-                
-                //fix rotation 
-                ExifInterface exif = new ExifInterface(path);               
-                int orientation = exif.getAttributeInt(ExifInterface.TAG_ORIENTATION, ExifInterface.ORIENTATION_NORMAL);
-
-                int angle = 0;
-                switch (orientation) {
-                    case ExifInterface.ORIENTATION_ROTATE_90:
-                        angle = 90;
-                        break;
-                    case ExifInterface.ORIENTATION_ROTATE_180:
-                        angle = 180;
-                        break;
-                    case ExifInterface.ORIENTATION_ROTATE_270:
-                        angle = 270;
-                        break;
-                }
-
-                if (sampleSizeOverride < 0 && angle != 0) {
-                    Matrix mat = new Matrix();
-                    mat.postRotate(angle);
-                    Bitmap correctBmp = Bitmap.createBitmap(b, 0, 0, b.getWidth(), b.getHeight(), mat, true);
-                    b.recycle();
-                    b = correctBmp;
-                }
-            } catch (IOException e) {
-            }
-            return b;
-        } else {
-            InputStream in = this.getResourceAsStream(getClass(), path);
-            if (in == null) {
-                throw new IOException("Resource not found. " + path);
-            }
-            try {
-                return this.createImage(in);
-            } finally {
-                if (in != null) {
-                    try {
-                        in.close();
-                    } catch (Exception ignored) {
-                        ;
-                    }
-                }
-            }
-        }
-    }
-    
-    @Override
-    public boolean areMutableImagesFast() {
-        if (myView == null) return false;
-        return !myView.alwaysRepaintAll();
-    }
-    
-    @Override
-    public void repaint(Animation cmp) {
-        System.out.println("In repaint "+cmp+" "+myView);
-        if(myView != null && myView.alwaysRepaintAll()) {
-            if(cmp instanceof Component) {
-                Component c = (Component)cmp;
-                c.setDirtyRegion(null);
-                if(c.getParent() != null) {
-                    cmp = c.getComponentForm();
-                } else {
-                    Form f = getCurrentForm();
-                    if(f != null) {
-                        cmp = f;
-                    }
-                }
-            } else {
-                // make sure the form is repainted for standalone anims e.g. in the case
-                // of replace animation
-                Form f = getCurrentForm();
-                if(f != null) {
-                    super.repaint(f);
-                }
-            }
-        }
-        System.out.println("Repainting "+cmp);
-        super.repaint(cmp);
-    }
-    
-    @Override
-    public Object createImage(InputStream i) throws IOException {
-        BitmapFactory.Options opts = new BitmapFactory.Options();
-        opts.inPreferredConfig = Bitmap.Config.ARGB_8888;
-        return BitmapFactory.decodeStream(i, null, opts);
-    }
-
-    @Override
-    public void releaseImage(Object image) {
-        Bitmap i = (Bitmap) image;
-        i.recycle();
-    }
-
-    @Override
-    public Object createImage(byte[] bytes, int offset, int len) {
-        BitmapFactory.Options opts = new BitmapFactory.Options();
-        opts.inPreferredConfig = Bitmap.Config.ARGB_8888;
-        try {
-            BitmapFactory.Options.class.getField("inPurgeable").set(opts, true);
-        } catch (Exception e) {
-            // inPurgeable not supported
-            // http://www.droidnova.com/2d-sprite-animation-in-android-addendum,505.html
-        }
-        return BitmapFactory.decodeByteArray(bytes, offset, len, opts);
-    }
-
-    @Override
-    public Object createImage(int[] rgb, int width, int height) {
-        return Bitmap.createBitmap(rgb, width, height, Bitmap.Config.ARGB_8888);
-    }
-
-    @Override
-    public boolean isAlphaMutableImageSupported() {
-        return true;
-    }
-
-    @Override
-    public Object scale(Object nativeImage, int width, int height) {
-        return Bitmap.createScaledBitmap((Bitmap) nativeImage, width, height,
-                false);
-    }
-
-//    @Override
-//    public Object rotate(Object image, int degrees) {
-//        Matrix matrix = new Matrix();
-//        matrix.postRotate(degrees);
-//        return Bitmap.createBitmap((Bitmap) image, 0, 0, ((Bitmap) image).getWidth(), ((Bitmap) image).getHeight(), matrix, true);
-//    }
-    @Override
-    public boolean isRotationDrawingSupported() {
-        return false;
-    }
-
-    @Override
-    protected boolean cacheLinearGradients() {
-        return false;
-    }
-
-    @Override
-    public boolean isNativeInputSupported() {
-        return true;
-    }
-
-    /**
-     * Returns true if the underlying OS supports opening the native navigation
-     * application
-     * @return true if the underlying OS supports launch of native navigation app
-     */
-    public boolean isOpenNativeNavigationAppSupported(){
-        return true;
-    }
-    
-    /**
-     * Opens the native navigation app in the given coordinate.
-     * @param latitude 
-     * @param longitude 
-     */ 
-    public void openNativeNavigationApp(double latitude, double longitude){    
-        execute("google.navigation:ll=" + latitude+ "," + longitude);
-    }
-    
-    @Override
-    public Object createMutableImage(int width, int height, int fillColor) {
-        Bitmap bitmap = Bitmap.createBitmap(width, height,
-                Bitmap.Config.ARGB_8888);
-        AndroidGraphics graphics = (AndroidGraphics) this.getNativeGraphics(bitmap);
-        graphics.fillBitmap(fillColor);
-        return bitmap;
-    }
-
-    @Override
-    public int getImageHeight(Object i) {
-        return ((Bitmap) i).getHeight();
-    }
-
-    @Override
-    public int getImageWidth(Object i) {
-        return ((Bitmap) i).getWidth();
-    }
-
-    @Override
-    public void drawImage(Object graphics, Object img, int x, int y) {
-        ((AndroidGraphics) graphics).drawImage(img, x, y);
-    }
-    
-    @Override
-    public void tileImage(Object graphics, Object img, int x, int y, int w, int h) {
-        ((AndroidGraphics) graphics).tileImage(img, x, y, w, h);
-    }
-
-    public boolean isScaledImageDrawingSupported() {
-        return true;
-    }
-
-    public void drawImage(Object graphics, Object img, int x, int y, int w, int h) {
-        ((AndroidGraphics) graphics).drawImage(img, x, y, w, h);
-    }
-
-    @Override
-    public void drawLine(Object graphics, int x1, int y1, int x2, int y2) {
-        ((AndroidGraphics) graphics).drawLine(x1, y1, x2, y2);
-    }
-
-    @Override
-    public boolean isAntiAliasingSupported() {
-        return true;
-    }
-
-    @Override
-    public void setAntiAliased(Object graphics, boolean a) {
-        ((AndroidGraphics) graphics).getPaint().setAntiAlias(a);
-    }
-
-    @Override
-    public void drawPolygon(Object graphics, int[] xPoints, int[] yPoints, int nPoints) {
-        ((AndroidGraphics) graphics).drawPolygon(xPoints, yPoints, nPoints);
-    }
-
-    @Override
-    public void fillPolygon(Object graphics, int[] xPoints, int[] yPoints, int nPoints) {
-        ((AndroidGraphics) graphics).fillPolygon(xPoints, yPoints, nPoints);
-    }
-
-    @Override
-    public void drawRGB(Object graphics, int[] rgbData, int offset, int x,
-            int y, int w, int h, boolean processAlpha) {
-        ((AndroidGraphics) graphics).drawRGB(rgbData, offset, x, y, w, h, processAlpha);
-    }
-
-    @Override
-    public void drawRect(Object graphics, int x, int y, int width, int height) {
-        ((AndroidGraphics) graphics).drawRect(x, y, width, height);
-    }
-
-    @Override
-    public void drawRoundRect(Object graphics, int x, int y, int width,
-            int height, int arcWidth, int arcHeight) {
-        ((AndroidGraphics) graphics).drawRoundRect(x, y, width, height, arcWidth, arcHeight);
-    }
-
-    @Override
-    public void drawString(Object graphics, String str, int x, int y) {
-        ((AndroidGraphics) graphics).drawString(str, x, y);
-    }
-
-    @Override
-    public void drawArc(Object graphics, int x, int y, int width, int height,
-            int startAngle, int arcAngle) {
-        ((AndroidGraphics) graphics).drawArc(x, y, width, height, startAngle, arcAngle);
-    }
-
-    @Override
-    public void fillArc(Object graphics, int x, int y, int width, int height,
-            int startAngle, int arcAngle) {
-        ((AndroidGraphics) graphics).fillArc(x, y, width, height, startAngle, arcAngle);
-    }
-    
-    @Override
-    public void fillRect(Object graphics, int x, int y, int width, int height) {
-        ((AndroidGraphics) graphics).fillRect(x, y, width, height);
-    }
-
-    @Override
-    public void fillRect(Object graphics, int x, int y, int w, int h, byte alpha) {
-        ((AndroidGraphics) graphics).fillRect(x, y, w, h, alpha);
-    }
-
-    @Override
-    public void paintComponentBackground(Object graphics, int x, int y, int width, int height, Style s) {
-        if((!asyncView) || compatPaintMode ) {
-            super.paintComponentBackground(graphics, x, y, width, height, s);
-            return;
-        }
-        ((AndroidGraphics) graphics).paintComponentBackground(x, y, width, height, s);
-    }
-
-    @Override
-    public void fillLinearGradient(Object graphics, int startColor, int endColor, int x, int y, int width, int height, boolean horizontal) {
-        if(!asyncView) {
-            super.fillLinearGradient(graphics, startColor, endColor, x, y, width, height, horizontal);
-            return;
-        }
-        ((AndroidGraphics)graphics).fillLinearGradient(startColor, endColor, x, y, width, height, horizontal);
-    }
-
-    @Override
-    public void fillRectRadialGradient(Object graphics, int startColor, int endColor, int x, int y, int width, int height, float relativeX, float relativeY, float relativeSize) {
-        if(!asyncView) {
-            super.fillRectRadialGradient(graphics, startColor, endColor, x, y, width, height, relativeX, relativeY, relativeSize);
-            return;
-        }
-        ((AndroidGraphics)graphics).fillRectRadialGradient(startColor, endColor, x, y, width, height, relativeX, relativeY, relativeSize);
-    }
-
-    @Override
-    public void fillRadialGradient(Object graphics, int startColor, int endColor, int x, int y, int width, int height) {
-        ((AndroidGraphics)graphics).fillRadialGradient(startColor, endColor, x, y, width, height);
-    }
-        
-
-    @Override
-    public void drawLabelComponent(Object nativeGraphics, int cmpX, int cmpY, int cmpHeight, int cmpWidth, Style style, String text, Object icon, Object stateIcon, int preserveSpaceForState, int gap, boolean rtl, boolean isOppositeSide, int textPosition, int stringWidth, boolean isTickerRunning, int tickerShiftText, boolean endsWith3Points, int valign) {
-        if(AndroidAsyncView.legacyPaintLogic) {
-            super.drawLabelComponent(nativeGraphics, cmpX, cmpY, cmpHeight, cmpWidth, style, text, icon, stateIcon, preserveSpaceForState, gap, rtl, isOppositeSide, textPosition, stringWidth, isTickerRunning, tickerShiftText, endsWith3Points, valign);
-            return;
-        }
-        ((AndroidGraphics)nativeGraphics).drawLabelComponent(cmpX, cmpY, cmpHeight, cmpWidth, style, text, 
-                (Bitmap)icon, (Bitmap)stateIcon, preserveSpaceForState, gap, rtl, isOppositeSide, textPosition, stringWidth, 
-                isTickerRunning, tickerShiftText, endsWith3Points, valign);
-    }
-
-   
-    @Override
-    public void fillRoundRect(Object graphics, int x, int y, int width,
-            int height, int arcWidth, int arcHeight) {
-        ((AndroidGraphics) graphics).fillRoundRect(x, y, width, height, arcWidth, arcHeight);
-    }
-
-    @Override
-    public int getAlpha(Object graphics) {
-        return ((AndroidGraphics) graphics).getAlpha();
-    }
-
-    @Override
-    public void setAlpha(Object graphics, int alpha) {
-        ((AndroidGraphics) graphics).setAlpha(alpha);
-    }
-
-    @Override
-    public boolean isAlphaGlobal() {
-        return true;
-    }
-
-    @Override
-    public void setColor(Object graphics, int RGB) {
-        ((AndroidGraphics) graphics).setColor((getColor(graphics) & 0xff000000) | RGB);
-    }
-
-    @Override
-    public int getBackKeyCode() {
-        return DROID_IMPL_KEY_BACK;
-    }
-
-    @Override
-    public int getBackspaceKeyCode() {
-        return DROID_IMPL_KEY_BACKSPACE;
-    }
-
-    @Override
-    public int getClearKeyCode() {
-        return DROID_IMPL_KEY_CLEAR;
-    }
-
-    @Override
-    public int getClipHeight(Object graphics) {
-        return ((AndroidGraphics) graphics).getClipHeight();
-    }
-
-    @Override
-    public int getClipWidth(Object graphics) {
-        return ((AndroidGraphics) graphics).getClipWidth();
-    }
-
-    @Override
-    public int getClipX(Object graphics) {
-        return ((AndroidGraphics) graphics).getClipX();
-    }
-
-    @Override
-    public int getClipY(Object graphics) {
-        return ((AndroidGraphics) graphics).getClipY();
-    }
-
-    @Override
-    public void setClip(Object graphics, int x, int y, int width, int height) {
-        ((AndroidGraphics) graphics).setClip(x, y, width, height);
-    }
-    
-    @Override
-    public boolean isShapeClipSupported(Object graphics){
-        return true;
-    }
-    
-    @Override
-    public void setClip(Object graphics, Shape shape) {
-        //Path p = cn1ShapeToAndroidPath(shape);
-        ((AndroidGraphics) graphics).setClip(shape);
-    }
-    
-
-    @Override
-    public void clipRect(Object graphics, int x, int y, int width, int height) {
-        ((AndroidGraphics) graphics).clipRect(x, y, width, height);
-    }
-
-    @Override
-    public int getColor(Object graphics) {
-        return ((AndroidGraphics) graphics).getColor();
-    }
-
-    @Override
-    public int getDisplayHeight() {
-        if (this.myView != null) {
-            int h = this.myView.getViewHeight();
-            displayHeight = h;
-            return h;
-        }
-        return displayHeight;
-    }
-
-    @Override
-    public int getDisplayWidth() {
-        if (this.myView != null) {
-            int w = this.myView.getViewWidth();
-            displayWidth = w;
-            return w;
-        }
-        return displayWidth;
-    }
-
-    @Override
-    public int getActualDisplayHeight() {
-        DisplayMetrics dm = getContext().getResources().getDisplayMetrics();
-        return dm.heightPixels;
-    }
-
-    @Override
-    public int getGameAction(int keyCode) {
-        switch (keyCode) {
-            case DROID_IMPL_KEY_DOWN:
-                return Display.GAME_DOWN;
-            case DROID_IMPL_KEY_UP:
-                return Display.GAME_UP;
-            case DROID_IMPL_KEY_LEFT:
-                return Display.GAME_LEFT;
-            case DROID_IMPL_KEY_RIGHT:
-                return Display.GAME_RIGHT;
-            case DROID_IMPL_KEY_FIRE:
-                return Display.GAME_FIRE;
-            default:
-                return 0;
-        }
-    }
-
-    @Override
-    public int getKeyCode(int gameAction) {
-        switch (gameAction) {
-            case Display.GAME_DOWN:
-                return DROID_IMPL_KEY_DOWN;
-            case Display.GAME_UP:
-                return DROID_IMPL_KEY_UP;
-            case Display.GAME_LEFT:
-                return DROID_IMPL_KEY_LEFT;
-            case Display.GAME_RIGHT:
-                return DROID_IMPL_KEY_RIGHT;
-            case Display.GAME_FIRE:
-                return DROID_IMPL_KEY_FIRE;
-            default:
-                return 0;
-        }
-    }
-
-    @Override
-    public int[] getSoftkeyCode(int index) {
-        if (index == 0) {
-            return leftSK;
-        }
-        return null;
-    }
-
-    @Override
-    public int getSoftkeyCount() {
-        /**
-         * one menu button only. we may have to stuff some code here as soon as
-         * there are devices that no longer have only a single menu button.
-         */
-        return 1;
-    }
-
-    @Override
-    public void vibrate(int duration) {
-        if (!this.vibrateInitialized) {
-            try {
-                v = (Vibrator) getContext().getSystemService(Context.VIBRATOR_SERVICE);
-            } catch (Throwable e) {
-                Log.e("Codename One", "problem with virbrator(0)", e);
-            } finally {
-                this.vibrateInitialized = true;
-            }
-        }
-        if (v != null) {
-            try {
-                v.vibrate(duration);
-            } catch (Throwable e) {
-                Log.e("Codename One", "problem with virbrator(1)", e);
-            }
-        }
-    }
-
-    @Override
-    public boolean isTouchDevice() {
-        return getContext().getPackageManager().hasSystemFeature(PackageManager.FEATURE_TOUCHSCREEN);
-    }
-
-    @Override
-    public boolean hasPendingPaints() {
-        //if the view is not visible make sure the edt won't wait.
-        if (myView != null && myView.getAndroidView().getVisibility() != View.VISIBLE) {
-            return true;
-        } else {
-            return super.hasPendingPaints();
-        }
-    }
-
-    public void revalidate() {
-        if (myView != null) {
-            myView.getAndroidView().setVisibility(View.VISIBLE);
-            getCurrentForm().revalidate();
-            flushGraphics();
-        }
-
-    }
-
-    @Override
-    public int getKeyboardType() {
-        if (Display.getInstance().getDefaultVirtualKeyboard().isVirtualKeyboardShowing()) {
-            return Display.KEYBOARD_TYPE_VIRTUAL;
-        }
-        /**
-         * can we detect this? but even if we could i think it is best to have
-         * this fixed to qwerty. we pass unicode values to Codename One in any
-         * case. check AndroidView.onKeyUpDown() method. and read comment below.
-         */
-        return Display.KEYBOARD_TYPE_QWERTY;
-        /**
-         * some info from the MIDP docs about keycodes:
-         *
-         * "Applications receive keystroke events in which the individual keys
-         * are named within a space of key codes. Every key for which events are
-         * reported to MIDP applications is assigned a key code. The key code
-         * values are unique for each hardware key unless two keys are obvious
-         * synonyms for each other. MIDP defines the following key codes:
-         * KEY_NUM0, KEY_NUM1, KEY_NUM2, KEY_NUM3, KEY_NUM4, KEY_NUM5, KEY_NUM6,
-         * KEY_NUM7, KEY_NUM8, KEY_NUM9, KEY_STAR, and KEY_POUND. (These key
-         * codes correspond to keys on a ITU-T standard telephone keypad.) Other
-         * keys may be present on the keyboard, and they will generally have key
-         * codes distinct from those list above. In order to guarantee
-         * portability, applications should use only the standard key codes.
-         *
-         * The standard key codes values are equal to the Unicode encoding for
-         * the character that represents the key. If the device includes any
-         * other keys that have an obvious correspondence to a Unicode
-         * character, their key code values should equal the Unicode encoding
-         * for that character. For keys that have no corresponding Unicode
-         * character, the implementation must use negative values. Zero is
-         * defined to be an invalid key code."
-         *
-         * Because the MIDP implementation is our reference and that
-         * implementation does not interpret the given keycodes we behave alike
-         * and pass on the unicode values.
-         */
-    }
-
-    /**
-     * Exits the application...
-     */
-    public void exitApplication() {
-        android.os.Process.killProcess(android.os.Process.myPid()); 
-    }
-
-    @Override
-    public void notifyCommandBehavior(int commandBehavior) {
-        if (commandBehavior == Display.COMMAND_BEHAVIOR_NATIVE) {
-            if (getActivity() instanceof CodenameOneActivity) {
-                ((CodenameOneActivity) getActivity()).enableNativeMenu(true);
-            }
-        }
-    }
-    
-    private static class NotifyActionBar implements Runnable {
-        private Activity activity;
-        private boolean show;
-        
-        public NotifyActionBar(Activity activity, int commandBehavior) {
-            this.activity = activity;
-            show = commandBehavior == Display.COMMAND_BEHAVIOR_NATIVE;
-        }
-        
-        public NotifyActionBar(Activity activity, boolean show) {
-            this.activity = activity;
-            this.show = show;
-        }
-        
-        @Override
-        public void run() {
-            activity.invalidateOptionsMenu();
-            if (show) {
-                activity.getActionBar().show();
-            } else {
-                activity.getActionBar().hide();
-            }
-        }
-    }
-
-    @Override
-    public String getAppArg() {
-        if (super.getAppArg() != null) {
-            // This just maintains backward compatibility in case people are manually
-            // setting the AppArg in their properties.  It reproduces the general
-            // behaviour the existed when AppArg was just another Display property.
-            return super.getAppArg();
-        }
-        if (getActivity() == null) {
-            return null;
-        }
-        
-        android.content.Intent intent = getActivity().getIntent();
-        if (intent != null) {
-            Uri u = intent.getData();
-            if (u != null) {
-                String scheme = intent.getScheme();
-                intent.setData(null);
-                if ("content".equals(scheme)) {
-                    try {
-                        InputStream attachment = getActivity().getContentResolver().openInputStream(u);
-                        if (attachment != null) {
-                            String name = getContentName(getActivity().getContentResolver(), u);
-                            if (name != null) {
-                                String filePath = getAppHomePath()
-                                        + getFileSystemSeparator() + name;
-                                File f = new File(filePath);
-                                OutputStream tmp = createFileOuputStream(f);
-                                byte[] buffer = new byte[1024];
-                                while (attachment.read(buffer) > 0) {
-                                    tmp.write(buffer);
-                                }
-                                tmp.close();
-                                attachment.close(); 
-                                setAppArg(filePath);
-                                return filePath;
-                            }
-                        }
-                    } catch (FileNotFoundException e) {
-                        e.printStackTrace();
-                        return null;
-                    } catch (IOException e) {
-                        e.printStackTrace();
-                        return null;
-                    } catch (Exception e) {
-                        e.printStackTrace();
-                        return null;
-                    }
-                } else {
-                    
-                    /*
-                    // Why do we need this special case?  u.toString()
-                    // will include the full URL including query string.
-                    // This special case causes urls like myscheme://part1/part2
-                    // to only return "/part2" which is obviously problematic and
-                    // is inconsistent with iOS.  Is this special case necessary
-                    // in some versions of Android?
-                    String encodedPath = u.getEncodedPath();
-                    if (encodedPath != null && encodedPath.length() > 0) {
-                        String query = u.getQuery();
-                        if(query != null && query.length() > 0){
-                            encodedPath += "?" + query;
-                        }
-                        setAppArg(encodedPath);
-                        return encodedPath;
-                    }
-                    */
-                    setAppArg(u.toString());
-                    return u.toString();
-                }
-            }
-        }
-        return null;
-    }
-    
-    
-
-    /**
-     * @inheritDoc
-     */
-    public String getProperty(String key, String defaultValue) {
-        if(key.equalsIgnoreCase("cn1_push_prefix")) {
-            if(!checkForPermission(Manifest.permission.READ_PHONE_STATE, "This is required to get notifications")){
-                return "";
-            }
-            boolean has = hasAndroidMarket();
-            if(has) {
-                return "gcm";
-            }
-            return defaultValue;
-        }
-        if ("OS".equals(key)) {
-            return "Android";
-        }
-        if ("androidId".equals(key)) {
-            return Settings.Secure.getString(getContext().getContentResolver(), Settings.Secure.ANDROID_ID);
-        }
-        
-        if ("cellId".equals(key)) {
-            try {
-                if(!checkForPermission(Manifest.permission.READ_PHONE_STATE, "This is required to get the cellId")){
-                    return defaultValue;
-                }
-                String serviceName = Context.TELEPHONY_SERVICE;
-                TelephonyManager telephonyManager = (TelephonyManager) getContext().getSystemService(serviceName);
-                int cellId = ((GsmCellLocation) telephonyManager.getCellLocation()).getCid();
-                return "" + cellId;
-            } catch (Throwable t) {
-                return defaultValue;
-            }
-        }
-        if ("AppName".equals(key)) {
-            
-            final PackageManager pm = getContext().getPackageManager();
-            ApplicationInfo ai;
-            try {
-                ai = pm.getApplicationInfo(getContext().getPackageName(), 0);
-            } catch (NameNotFoundException e) {
-                ai = null;
-            }
-            String applicationName = (String) (ai != null ? pm.getApplicationLabel(ai) : null);
-            if(applicationName == null){
-                return defaultValue;
-            }
-            return applicationName;
-        }
-        if ("AppVersion".equals(key)) {
-            try {
-                PackageInfo i = getContext().getPackageManager().getPackageInfo(getContext().getApplicationInfo().packageName, 0);
-                return i.versionName;
-            } catch (NameNotFoundException ex) {
-                ex.printStackTrace();
-            }
-            return defaultValue;
-        }
-        if ("Platform".equals(key)) {
-            String p = System.getProperty("platform");
-            if(p == null) {
-                return defaultValue;
-            }
-            return p;
-        }
-        if ("User-Agent".equals(key)) {
-            String ua = getUserAgent();
-            if(ua == null) {
-                return defaultValue;
-            }
-            return ua;
-        }
-        if("OSVer".equals(key)) {
-            return "" + android.os.Build.VERSION.RELEASE;
-        }
-        if("DeviceName".equals(key)) {
-            return "" + android.os.Build.MODEL;
-        }
-        try {
-            if ("IMEI".equals(key) || "UDID".equals(key)) {
-                if(!checkForPermission(Manifest.permission.READ_PHONE_STATE, "This is required to get the device ID")){
-                    return "";
-                }
-                TelephonyManager tm = (TelephonyManager) getContext().getSystemService(Context.TELEPHONY_SERVICE);
-                return tm.getDeviceId();
-            }
-            if ("MSISDN".equals(key)) {
-                if(!checkForPermission(Manifest.permission.READ_PHONE_STATE, "This is required to get the device ID")){
-                    return "";
-                }
-                TelephonyManager tm = (TelephonyManager) getContext().getSystemService(Context.TELEPHONY_SERVICE);
-                return tm.getLine1Number();
-            }
-        } catch(Throwable t) {
-            // will be caused by no permissions.
-            return defaultValue;
-        }
-
-        if (getActivity() != null) {
-            android.content.Intent intent = getActivity().getIntent();
-            if(intent != null){
-                Bundle extras = intent.getExtras();
-                if (extras != null) {
-                    String value = extras.getString(key);
-                    if(value != null) {
-                        return value;
-                    }
-                }
-            }
-        }
-        
-        //these keys/values are from the Application Resources (strings values)
-        try {
-            int id = getContext().getResources().getIdentifier(key, "string", getContext().getApplicationInfo().packageName);
-            String val = getContext().getResources().getString(id);
-            return val;
-
-        } catch (Exception e) {
-        }
-        return System.getProperty(key, super.getProperty(key, defaultValue));
-    }
-
-    private String getContentName(ContentResolver resolver, Uri uri) {
-        Cursor cursor = resolver.query(uri, null, null, null, null);
-        cursor.moveToFirst();
-        int nameIndex = cursor.getColumnIndex(MediaStore.MediaColumns.DISPLAY_NAME);
-        if (nameIndex >= 0) {
-            String name = cursor.getString(nameIndex);
-            cursor.close();
-            return name;
-        }
-        return null;
-    }
-    
-    private String getUserAgent() {
-        try {
-            String userAgent = System.getProperty("http.agent");            
-            if(userAgent != null){
-                return userAgent;
-            }
-        } catch (Exception e) {
-        }
-        if (getActivity() == null) {
-            return "Android-CN1";
-        }
-        try {
-            Constructor<WebSettings> constructor = WebSettings.class.getDeclaredConstructor(Context.class, WebView.class);
-            constructor.setAccessible(true);
-            try {
-                WebSettings settings = constructor.newInstance(getActivity(), null);
-                return settings.getUserAgentString();
-            } finally {
-                constructor.setAccessible(false);
-            }
-        } catch (Exception e) {
-            final StringBuffer ua = new StringBuffer();
-            if (Thread.currentThread().getName().equalsIgnoreCase("main")) {
-                WebView m_webview = new WebView(getActivity());
-                ua.append(m_webview.getSettings().getUserAgentString());
-                m_webview.destroy();
-            } else {
-                final boolean[] flag = new boolean[1];
-                Thread thread = new Thread() {
-                    public void run() {
-                        Looper.prepare();
-                        WebView m_webview = new WebView(getActivity());
-                        ua.append(m_webview.getSettings().getUserAgentString());
-                        m_webview.destroy();
-                        Looper.loop();
-                        flag[0] = true;
-                        synchronized (flag) {
-                            flag.notify();
-                        }
-                    }
-                };
-                thread.start();
-                while (!flag[0]) {
-                    synchronized (flag) {
-                        try {
-                            flag.wait(100);
-                        } catch (InterruptedException ex) {
-                        }
-                    }
-                }
-            }
-            return ua.toString();
-        }
-    }
-
-    private String getMimeType(String url){
-        String type = null;
-        String extension = MimeTypeMap.getFileExtensionFromUrl(url);
-        if (extension != null) {
-            MimeTypeMap mime = MimeTypeMap.getSingleton();
-            type = mime.getMimeTypeFromExtension(extension);
-        }
-        return type;
-    }
-    
-    private Intent createIntentForURL(String url) {
-        Intent intent;
-        Uri uri;
-        try {
-            if (url.startsWith("intent")) {
-                intent = Intent.parseUri(url, Intent.URI_INTENT_SCHEME);
-            } else {
-                if(!checkForPermission(Manifest.permission.WRITE_EXTERNAL_STORAGE, "This is required to open the file")){
-                    return null;
-                }
-                url = fixAttachmentPath(url);
-                intent = new Intent();
-                intent.setAction(Intent.ACTION_VIEW);
-                if (url.startsWith("/")) {
-                    uri = Uri.fromFile(new File(url));
-                }else{
-                    uri = Uri.parse(url);
-                }
-                String mimeType = getMimeType(url);
-                if(mimeType != null){
-                    intent.setDataAndType(uri, mimeType);            
-                }else{
-                    intent.setData(uri);
-                }
-            }
-
-            return intent;
-        } catch(Exception err) {
-            com.codename1.io.Log.e(err);
-            return null;
-        }
-    }
-
-    @Override
-    public Boolean canExecute(String url) {
-        try {
-            Intent it = createIntentForURL(url);
-            if(it == null) {
-                return false;
-            }
-            final PackageManager mgr = getContext().getPackageManager();
-            List<ResolveInfo> list = mgr.queryIntentActivities(it, PackageManager.MATCH_DEFAULT_ONLY);
-            return list.size() > 0;            
-        } catch(Exception err) {
-            com.codename1.io.Log.e(err);
-            return false;
-        }
-    }
-
-    
-    public void execute(String url, ActionListener response) {
-        if (response != null) {
-            callback = new EventDispatcher();
-            callback.addListener(response);
-        }
-
-        try {
-            Intent intent = createIntentForURL(url);
-            if(intent == null) {
-                return;
-            }
-            if(response != null && getActivity() != null){
-                getActivity().startActivityForResult(intent, IntentResultListener.URI_SCHEME);
-            }else {
-                getContext().startActivity(intent);
-            }
-            return;
-        } catch (Exception ex) {           
-            com.codename1.io.Log.e(ex);
-        }
-        
-        try {
-            if(editInProgress()) {
-                stopEditing(true);
-            }
-            getContext().startActivity(new Intent(Intent.ACTION_VIEW, Uri.parse(url)));
-        } catch (Exception e) {
-            e.printStackTrace();
-        }
-    }
-
-
-    /**
-     * @inheritDoc
-     */
-    @Override
-    public void execute(String url) {
-        execute(url, null);
-    }
-
-    /**
-     * @inheritDoc
-     */
-    public void playBuiltinSound(String soundIdentifier) {
-        if (getActivity() != null && Display.SOUND_TYPE_BUTTON_PRESS == soundIdentifier) {
-            getActivity().runOnUiThread(new Runnable() {
-                public void run() {
-                    if (myView != null) {
-                        myView.getAndroidView().playSoundEffect(AudioManager.FX_KEY_CLICK);
-                    }
-                }
-            });
-        }
-    }
-
-    /**
-     * @inheritDoc
-     */
-    protected void playNativeBuiltinSound(Object data) {
-    }
-
-    /**
-     * @inheritDoc
-     */
-    public boolean isBuiltinSoundAvailable(String soundIdentifier) {
-        return true;
-    }
-
-    /**
-     * @inheritDoc
-     */
-    @Override
-    public boolean isNativeVideoPlayerControlsIncluded() {
-        return true;
-    }
-    
-   
-    @Override
-    public Media createBackgroundMedia(String uri) throws IOException {
-
-        if(!checkForPermission(Manifest.permission.READ_PHONE_STATE, "This is required to play media")){
-            return null;
-        }
-        
-        Intent serviceIntent = new Intent(getContext(), AudioService.class);
-        serviceIntent.putExtra("mediaLink", uri);
-        
-        final ServiceConnection mConnection = new ServiceConnection() {
-
-            public void onServiceDisconnected(ComponentName name) {
-                background = null;
-            }
-
-            public void onServiceConnected(ComponentName name, IBinder service) {
-                AudioService.LocalBinder mLocalBinder = (AudioService.LocalBinder) service;
-                background = mLocalBinder.getService();
-            }
-        };
-
-        getContext().bindService(serviceIntent, mConnection, getContext().BIND_AUTO_CREATE);
-        getContext().startService(serviceIntent);
-        Display.getInstance().invokeAndBlock(new Runnable() {
-            @Override
-            public void run() {
-                while (background == null) {
-                    try {
-                        Thread.sleep(200);
-                    } catch (InterruptedException ex) {
-                    }
-                }
-            }
-        });
-
-        Media retVal = new MediaProxy(background) {
-
-            @Override
-            public void cleanup() {
-                super.cleanup();
-                getContext().unbindService(mConnection);
-            }
-        };
-        return retVal;
-    }
-
-    
-    /**
-     * @inheritDoc
-     */
-    @Override
-    public Media createMedia(final String uri, boolean isVideo, final Runnable onCompletion) throws IOException {
-        if (getActivity() == null) {
-            return null;
-        }
-        if(!checkForPermission(Manifest.permission.READ_PHONE_STATE, "This is required to play media")){
-            return null;
-        }
-        if(!checkForPermission(Manifest.permission.WRITE_EXTERNAL_STORAGE, "This is required to play media")){
-            return null;
-        }
-        if (uri.startsWith("file://")) {
-            return createMedia(uri.substring(7), isVideo, onCompletion);
-        }
-        File file = null;
-        if (uri.indexOf(':') < 0) {
-            // use a file object to play to try and workaround this issue:
-            // http://code.google.com/p/android/issues/detail?id=4124
-            file = new File(uri);
-        }
-
-        Media retVal;
-
-        if (isVideo) {
-            final AndroidImplementation.Video[] video = new AndroidImplementation.Video[1];
-            final boolean[] flag = new boolean[1];
-            final File f = file;
-            getActivity().runOnUiThread(new Runnable() {
-                @Override
-                public void run() {
-                    VideoView v = new VideoView(getActivity());
-                    v.setZOrderMediaOverlay(true);
-                    if (f != null) {
-                        v.setVideoURI(Uri.fromFile(f));
-                    } else {
-                        v.setVideoURI(Uri.parse(uri));
-                    }
-                    video[0] = new AndroidImplementation.Video(v, getActivity(), onCompletion);
-                    flag[0] = true;
-                    synchronized (flag) {
-                        flag.notify();
-                    }
-                }
-            });
-            while (!flag[0]) {
-                synchronized (flag) {
-                    try {
-                        flag.wait(100);
-                    } catch (InterruptedException ex) {
-                    }
-                }
-            }
-            return video[0];
-        } else {
-            MediaPlayer player;
-            if (file != null) {
-                FileInputStream is = new FileInputStream(file);
-                player = new MediaPlayer();
-                player.setDataSource(is.getFD());
-                player.prepare();
-            } else {
-                player = MediaPlayer.create(getActivity(), Uri.parse(uri));
-            }
-            retVal = new Audio(getActivity(), player, null, onCompletion);
-        }
-        return retVal;
-    }
-
-    /**
-     * @inheritDoc
-     */
-    @Override
-    public Media createMedia(InputStream stream, String mimeType, final Runnable onCompletion) throws IOException {
-        if (getActivity() == null) {
-            return null;
-        }
-        if(!checkForPermission(Manifest.permission.READ_PHONE_STATE, "This is required to play media")){
-            return null;
-        }
-        if(!checkForPermission(Manifest.permission.WRITE_EXTERNAL_STORAGE, "This is required to play media")){
-            return null;
-        }
-        boolean isVideo = mimeType.contains("video");
-
-        if (!isVideo && stream instanceof FileInputStream) {
-            MediaPlayer player = new MediaPlayer();
-            player.setDataSource(((FileInputStream) stream).getFD());
-            player.prepare();
-            return new Audio(getActivity(), player, stream, onCompletion);
-        }
-
-        final File temp = File.createTempFile("mtmp", "dat");
-        temp.deleteOnExit();
-        OutputStream out = createFileOuputStream(temp);
-       
-        byte buf[] = new byte[256];
-        int len = 0;
-        while ((len = stream.read(buf, 0, buf.length)) > -1) {
-            out.write(buf, 0, len);
-        }
-        out.close();
-        stream.close();
-        
-        final Runnable finish = new Runnable() {
-
-            @Override
-            public void run() {
-                if(onCompletion != null){
-                    Display.getInstance().callSerially(onCompletion);
-                    
-                    // makes sure the file is only deleted after the onCompletion was invoked
-                    Display.getInstance().callSerially(new Runnable() {
-                        @Override
-                        public void run() {
-                            temp.delete();                
-                        }
-                    });
-                    return;
-                }
-                temp.delete();                
-            }
-        };
-
-        if (isVideo) {
-            final AndroidImplementation.Video[] retVal = new AndroidImplementation.Video[1];
-            final boolean[] flag = new boolean[1];
-
-            getActivity().runOnUiThread(new Runnable() {
-                @Override
-                public void run() {
-                    VideoView v = new VideoView(getActivity());
-                    v.setZOrderMediaOverlay(true);
-                    v.setVideoURI(Uri.fromFile(temp));
-                    retVal[0] = new AndroidImplementation.Video(v, getActivity(), finish);
-                    flag[0] = true;
-                    synchronized (flag) {
-                        flag.notify();
-                    }
-                }
-            });
-            while (!flag[0]) {
-                synchronized (flag) {
-                    try {
-                        flag.wait(100);
-                    } catch (InterruptedException ex) {
-                    }
-                }
-            }
-
-            return retVal[0];
-        } else {
-            return createMedia(createFileInputStream(temp), mimeType, finish);
-        }
-
-    }
-
-    @Override
-    public Media createMediaRecorder(final String path, final String mimeType) throws IOException {
-        if (getActivity() == null) {
-            return null;
-        }
-        if(!checkForPermission(Manifest.permission.READ_PHONE_STATE, "This is required to access the mic")){
-            return null;
-        }
-        final AndroidRecorder[] record = new AndroidRecorder[1];
-        final IOException[] error = new IOException[1];
-
-        final Object lock = new Object();
-        synchronized (lock) {
-            getActivity().runOnUiThread(new Runnable() {
-                @Override
-                public void run() {
-                    synchronized (lock) {
-                        MediaRecorder recorder = new MediaRecorder();
-                        recorder.setAudioSource(MediaRecorder.AudioSource.MIC);
-                        if(mimeType.contains("amr")){
-                            recorder.setOutputFormat(MediaRecorder.OutputFormat.AMR_NB);
-                            recorder.setAudioEncoder(MediaRecorder.AudioEncoder.AMR_NB);
-                        }else{
-                            recorder.setOutputFormat(MediaRecorder.OutputFormat.MPEG_4);            
-                            recorder.setAudioEncoder(MediaRecorder.AudioEncoder.AAC);
-                        }
-                        recorder.setOutputFile(path);
-                        try {
-                            recorder.prepare();
-                            record[0] = new AndroidRecorder(recorder);
-                        } catch (IllegalStateException ex) {
-                            Logger.getLogger(AndroidImplementation.class.getName()).log(Level.SEVERE, null, ex);
-                        } catch (IOException ex) {
-                            error[0] = ex;
-                        } finally {
-                            lock.notify();
-                        }
-
-
-                    }
-                }
-            });
-
-            try {
-                lock.wait();
-            } catch (InterruptedException ex) {
-                ex.printStackTrace();
-            }
-
-            if (error[0] != null) {
-                throw error[0];
-            }
-
-            return record[0];
-        }
-    }
-    
-    public String [] getAvailableRecordingMimeTypes(){
-        return new String[]{"audio/amr", "audio/aac"};
-    }
-    
-
-    /**
-     * @inheritDoc
-     */
-    public Object createSoftWeakRef(Object o) {
-        return new SoftReference(o);
-    }
-
-    /**
-     * @inheritDoc
-     */
-    public Object extractHardRef(Object o) {
-        SoftReference w = (SoftReference) o;
-        if (w != null) {
-            return w.get();
-        }
-        return null;
-    }
-
-    /**
-     * @inheritDoc
-     */
-    public PeerComponent createNativePeer(Object nativeComponent) {
-        if (!(nativeComponent instanceof View)) {
-            throw new IllegalArgumentException(nativeComponent.getClass().getName());
-        }
-        return new AndroidImplementation.AndroidPeer((View) nativeComponent);
-    }
-
-    private void blockNativeFocusAll(boolean block) {
-        synchronized (this.nativePeers) {
-            final int size = this.nativePeers.size();
-            for (int i = 0; i < size; i++) {
-                AndroidImplementation.AndroidPeer next = (AndroidImplementation.AndroidPeer) this.nativePeers.get(i);
-                next.blockNativeFocus(block);
-            }
-        }
-    }
-
-    public void onFocusChange(View view, boolean bln) {
-
-        if (bln) {
-            /**
-             * whenever the base view receives focus we automatically block
-             * possible native subviews from gaining focus.
-             */
-            blockNativeFocusAll(true);
-            if (this.lastDirectionalKeyEventReceivedByWrapper != 0) {
-                /**
-                 * because we also consume any key event in the OnKeyListener of
-                 * the native wrappers, we have to simulate key events to make
-                 * Codename One move the focus to the next component.
-                 */
-                if (myView == null) {
-                    return;
-                }
-                if (!myView.getAndroidView().isInTouchMode()) {
-                    switch (lastDirectionalKeyEventReceivedByWrapper) {
-                        case AndroidImplementation.DROID_IMPL_KEY_LEFT:
-                        case AndroidImplementation.DROID_IMPL_KEY_RIGHT:
-                        case AndroidImplementation.DROID_IMPL_KEY_UP:
-                        case AndroidImplementation.DROID_IMPL_KEY_DOWN:
-                            Display.getInstance().keyPressed(lastDirectionalKeyEventReceivedByWrapper);
-                            Display.getInstance().keyReleased(lastDirectionalKeyEventReceivedByWrapper);
-                            break;
-                        default:
-                            Log.d("Codename One", "unexpected keycode: " + lastDirectionalKeyEventReceivedByWrapper);
-                            break;
-                    }
-                } else {
-                    Log.d("Codename One", "base view gained focus but no key event to process.");
-                }
-                lastDirectionalKeyEventReceivedByWrapper = 0;
-            }
-        }
-
-    }
-
-    @Override
-    public void edtIdle(boolean enter) {
-        super.edtIdle(enter);
-        if(enter) {
-            // check if we have peers waiting for resize...
-            if(myView instanceof AndroidAsyncView) {
-                ((AndroidAsyncView)myView).resizeViews();
-            }
-        }
-    }
-
-    /**
-     * wrapper component that capsules a native view object in a Codename One
-     * component. this involves A LOT of back and forth between the Codename One
-     * EDT and the Android UI thread.
-     *
-     *
-     * To use it you would:
-     *
-     * 1) create your native Android view(s). Make sure to work on the Android
-     * UI thread when constructing and modifying them. 2) create a Codename One
-     * peer component by calling:
-     *
-     * com.codename1.ui.PeerComponent.create(myAndroidView);
-     *
-     * 3) currently the view's size is not automatically calculated from the
-     * native view. so you should set the preferred size of the Codename One
-     * component manually.
-     *
-     *
-     */
-    class AndroidPeer extends PeerComponent {
-
-        private View v;
-        private AndroidImplementation.AndroidRelativeLayout layoutWrapper = null;
-        private int currentVisible = View.INVISIBLE;
-        private boolean lightweightMode;
-
-        public AndroidPeer(View vv) {
-            super(vv);
-            this.v = vv;
-            if(!superPeerMode) {
-                v.measure(MeasureSpec.makeMeasureSpec(0, MeasureSpec.UNSPECIFIED),
-                        MeasureSpec.makeMeasureSpec(0, MeasureSpec.UNSPECIFIED));
-            }
-        }
-
-        @Override
-        protected Image generatePeerImage() {
-            try {
-                Bitmap bmp = AndroidNativeUtil.renderViewOnBitmap(v, getWidth(), getHeight());
-                if(bmp == null) {
-                    return Image.createImage(5, 5);
-                }
-                Image image = new AndroidImplementation.NativeImage(bmp);
-                return image;
-            } catch(Throwable t) {
-                t.printStackTrace();
-                return Image.createImage(5, 5);
-            }
-        }
-        
-        protected boolean shouldRenderPeerImage() {
-            return !superPeerMode && (lightweightMode || !isInitialized());
-        }
-
-        protected void setLightweightMode(boolean l) {
-            if(superPeerMode) {
-                return;
-            }
-            doSetVisibility(!l);
-            if (lightweightMode == l) {
-                return;
-            }
-            lightweightMode = l;
-        }
-
-        @Override
-        public void setVisible(boolean visible) {
-            super.setVisible(visible);
-            this.doSetVisibility(visible);
-        }
-
-        void doSetVisibility(final boolean visible) {
-            if (getActivity() == null) {
-                return;
-            }
-            getActivity().runOnUiThread(new Runnable() {
-                public void run() {
-                    currentVisible = visible ? View.VISIBLE : View.INVISIBLE;
-                    v.setVisibility(currentVisible);
-                    if (visible) {
-                        v.bringToFront();
-                    }
-                }
-            });
-            if(visible){
-                layoutPeer();
-            }
-        }
-
-        private void doSetVisibilityInternal(final boolean visible) {
-            if (getActivity() == null) {
-                return;
-            }
-            getActivity().runOnUiThread(new Runnable() {
-                public void run() {
-                    currentVisible = visible ? View.VISIBLE : View.INVISIBLE;
-                    v.setVisibility(currentVisible);
-                    if (visible) {
-                        v.bringToFront();
-                    }
-                }
-            });
-        }
-        
-        protected void deinitialize() {
-            if(!superPeerMode) {
-                Image i = generatePeerImage();
-                setPeerImage(i);
-                super.deinitialize();
-                synchronized (nativePeers) {
-                    nativePeers.remove(this);
-                }
-                deinit();
-            }
-        }
-
-        public void deinit(){
-            if (getActivity() == null) {
-                return;
-            }
-            final boolean [] removed = new boolean[1];
-            getActivity().runOnUiThread(new Runnable() {
-                public void run() {
-                    if (layoutWrapper != null && AndroidImplementation.this.relativeLayout != null) {
-                        AndroidImplementation.this.relativeLayout.removeView(layoutWrapper);
-                        AndroidImplementation.this.relativeLayout.requestLayout();
-                        layoutWrapper = null;
-                    }
-                    removed[0] = true;
-                }
-            });
-            Display.getInstance().invokeAndBlock(new Runnable() {
-                public void run() {
-                    while (!removed[0]) {
-                        try {
-                            Thread.sleep(5);
-                        } catch(InterruptedException er) {}
-                    }
-                }
-            });
-        }
-        
-        protected void initComponent() {
-            super.initComponent();
-            if(!superPeerMode) {
-                synchronized (nativePeers) {
-                    nativePeers.add(this);
-                }
-                init();
-                setPeerImage(null);
-            }
-        }
-
-        public void init(){
-            if(superPeerMode || getActivity() == null) {
-                return;
-            }
-            runOnUiThreadAndBlock(new Runnable() {
-                public void run() {
-                    if (layoutWrapper == null) {
-                        /**
-                         * wrap the native item in a layout that we can move
-                         * around on the surface view as we like.
-                         */
-                        layoutWrapper = new AndroidImplementation.AndroidRelativeLayout(activity, AndroidImplementation.AndroidPeer.this, v);
-                        layoutWrapper.setBackgroundDrawable(null);
-                        v.setVisibility(currentVisible);
-                        v.setFocusable(AndroidImplementation.AndroidPeer.this.isFocusable());
-                        v.setFocusableInTouchMode(true);
-                        ArrayList<View> viewList = new ArrayList<View>();
-                        viewList.add(layoutWrapper);
-                        v.addFocusables(viewList, View.FOCUS_DOWN);
-                        v.addFocusables(viewList, View.FOCUS_UP);
-                        v.addFocusables(viewList, View.FOCUS_LEFT);
-                        v.addFocusables(viewList, View.FOCUS_RIGHT);
-                        if (v.isFocusable() || v.isFocusableInTouchMode()) {
-                            if (AndroidImplementation.AndroidPeer.super.hasFocus()) {
-                                AndroidImplementation.this.blockNativeFocusAll(true);
-                                blockNativeFocus(false);
-                                v.requestFocus();
-
-                            } else {
-                                blockNativeFocus(true);
-                            }
-                            layoutWrapper.setOnKeyListener(new View.OnKeyListener() {
-                                public boolean onKey(View view, int i, KeyEvent ke) {
-                                    lastDirectionalKeyEventReceivedByWrapper = CodenameOneView.internalKeyCodeTranslate(ke.getKeyCode());
-
-                                    // move focus back to base view.
-                                    if (AndroidImplementation.this.myView == null) return false;
-                                    AndroidImplementation.this.myView.getAndroidView().requestFocus();
-
-                                    /**
-                                     * if the wrapper has focus, then only because
-                                     * the wrapped native component just lost focus.
-                                     * we consume whatever key events we receive,
-                                     * just to make sure no half press/release
-                                     * sequence reaches the base view (and therefore
-                                     * Codename One).
-                                     */
-                                    return true;
-                                }
-                            });
-                            layoutWrapper.setOnFocusChangeListener(new View.OnFocusChangeListener() {
-                                public void onFocusChange(View view, boolean bln) {
-                                    Log.d("Codename One", "on focus change. " + view.toString() + " focus:" + bln + " touchmode: " + v.isInTouchMode());
-                                }
-                            });
-                            layoutWrapper.setOnTouchListener(new View.OnTouchListener() {
-                                public boolean onTouch(View v, MotionEvent me) {
-                                    if (myView == null) return false;
-                                    return myView.getAndroidView().onTouchEvent(me);
-                                }
-                            });
-                        }
-                        if(AndroidImplementation.this.relativeLayout != null){
-                            // not sure why this happens but we got an exception where add view was called with
-                            // a layout that was already added...
-                            if(layoutWrapper.getParent() != null) {
-                                ((ViewGroup)layoutWrapper.getParent()).removeView(layoutWrapper);
-                            }
-                            AndroidImplementation.this.relativeLayout.addView(layoutWrapper);
-                        }
-                    }
-                }
-            });
-        }
-        private Image peerImage;
-        public void paint(final Graphics g) {
-            if(superPeerMode) {
-                Object nativeGraphics = com.codename1.ui.Accessor.getNativeGraphics(g);
-
-                Object o = v.getLayoutParams();
-                AndroidAsyncView.LayoutParams lp;
-                if(o instanceof AndroidAsyncView.LayoutParams) {
-                    lp = (AndroidAsyncView.LayoutParams) o;
-                    if (lp == null) {
-                        lp = new AndroidAsyncView.LayoutParams(
-                                getX() + g.getTranslateX(),
-                                getY() + g.getTranslateY(),
-                                getWidth(),
-                                getHeight(), AndroidPeer.this);
-                        final AndroidAsyncView.LayoutParams finalLp = lp;
-                        v.post(new Runnable() {
-                            @Override
-                            public void run() {
-                                v.setLayoutParams(finalLp);
-                            }
-                        });
-                        lp.dirty = true;
-                    } else {
-                        int x = getX() + g.getTranslateX();
-                        int y = getY() + g.getTranslateY();
-                        int w = getWidth();
-                        int h = getHeight();
-                        if (x != lp.x || y != lp.y || w != lp.w || h != lp.h) {
-                            lp.dirty = true;
-                            lp.x = x;
-                            lp.y = y;
-                            lp.w = w;
-                            lp.h = h;
-                        }
-                    }
-                } else {
-                    final AndroidAsyncView.LayoutParams finalLp = new AndroidAsyncView.LayoutParams(
-                            getX() + g.getTranslateX(),
-                            getY() + g.getTranslateY(),
-                            getWidth(),
-                            getHeight(), AndroidPeer.this);
-                    v.post(new Runnable() {
-                        @Override
-                        public void run() {
-                            v.setLayoutParams(finalLp);
-                        }
-                    });
-                    finalLp.dirty = true;
-                    lp = finalLp;
-                }
-
-                // this is a mutable image or side menu etc. where the peer is drawn on a different form...
-                // Special case...
-                if(nativeGraphics.getClass() == AndroidGraphics.class) {
-                    if(peerImage == null) {
-                        peerImage = generatePeerImage();
-                    }
-                    //systemOut("Drawing native image");
-                    g.drawImage(peerImage, getX(), getY());
-                    return;
-                }
-                peerImage = null;
-
-                ((AndroidGraphics)nativeGraphics).drawView(v, lp);
-            }
-        }
-
-        @Override
-        protected void onPositionSizeChange() {
-            if(!superPeerMode) {
-                Form f = getComponentForm();
-                if (v.getVisibility() == View.INVISIBLE
-                        && f != null
-                        && Display.getInstance().getCurrent() == f) {
-                    doSetVisibilityInternal(true);
-                    return;
-                }
-                layoutPeer();
-            }
-        }
-
-        protected void layoutPeer(){
-            if (getActivity() == null) {
-                return;
-            }
-<<<<<<< HEAD
-            if(!superPeerMode) {
-                // called by Codename One EDT to position the native component.
-                activity.runOnUiThread(new Runnable() {
-                    public void run() {
-                        if (layoutWrapper != null) {
-                            if (v.getVisibility() == View.VISIBLE) {
-
-                                RelativeLayout.LayoutParams layoutParams = layoutWrapper.createMyLayoutParams(
-                                        AndroidImplementation.AndroidPeer.this.getAbsoluteX(),
-                                        AndroidImplementation.AndroidPeer.this.getAbsoluteY(),
-                                        AndroidImplementation.AndroidPeer.this.getWidth(),
-                                        AndroidImplementation.AndroidPeer.this.getHeight());
-                                layoutWrapper.setLayoutParams(layoutParams);
-                                if (AndroidImplementation.this.relativeLayout != null) {
-                                    AndroidImplementation.this.relativeLayout.requestLayout();
-                                }
-
-=======
-
-            // called by Codename One EDT to position the native component.
-            getActivity().runOnUiThread(new Runnable() {
-                public void run() {
-                    if (layoutWrapper != null) {
-                        if (v.getVisibility() == View.VISIBLE) {
-
-                            RelativeLayout.LayoutParams layoutParams = layoutWrapper.createMyLayoutParams(
-                                    AndroidImplementation.AndroidPeer.this.getAbsoluteX(),
-                                    AndroidImplementation.AndroidPeer.this.getAbsoluteY(),
-                                    AndroidImplementation.AndroidPeer.this.getWidth(),
-                                    AndroidImplementation.AndroidPeer.this.getHeight());
-                            layoutWrapper.setLayoutParams(layoutParams);
-                            if(AndroidImplementation.this.relativeLayout != null){
-                                AndroidImplementation.this.relativeLayout.requestLayout();
->>>>>>> 566cbeac
-                            }
-                        }
-                    }
-                });
-            }
-        }
-        
-        void blockNativeFocus(boolean block) {
-            if (layoutWrapper != null) {
-                layoutWrapper.setDescendantFocusability(block
-                        ? ViewGroup.FOCUS_BLOCK_DESCENDANTS : ViewGroup.FOCUS_AFTER_DESCENDANTS);
-            }
-        }
-
-        @Override
-        public boolean isFocusable() {
-            // EDT
-            if (v != null) {
-                return v.isFocusableInTouchMode() || v.isFocusable();
-            } else {
-                return super.isFocusable();
-            }
-        }
-
-        @Override
-        public void setFocusable(final boolean focusable) {
-            // EDT
-            super.setFocusable(focusable);
-            if (getActivity() == null) {
-                return;
-            }
-            getActivity().runOnUiThread(new Runnable() {
-                public void run() {
-                    v.setFocusable(focusable);
-                }
-            });
-        }
-
-        @Override
-        protected void focusGained() {
-            Log.d("Codename One", "native focus gain");
-            // EDT
-            super.focusGained();
-            if (getActivity() == null) {
-                return;
-            }
-            getActivity().runOnUiThread(new Runnable() {
-                public void run() {
-                    // allow this one to gain focus
-                    blockNativeFocus(false);
-                    if (v.isInTouchMode()) {
-                        v.requestFocusFromTouch();
-                    } else {
-                        v.requestFocus();
-                    }
-                }
-            });
-        }
-
-        @Override
-        protected void focusLost() {
-            Log.d("Codename One", "native focus loss");
-            // EDT
-            super.focusLost();
-            if (layoutWrapper != null && getActivity() != null) {
-                getActivity().runOnUiThread(new Runnable() {
-                    public void run() {
-                        if(isInitialized()) {
-                            // request focus of the wrapper. that will trigger the
-                            // android focus listener and move focus back to the
-                            // base view.
-                            layoutWrapper.requestFocus();
-                        }
-                    }
-                });
-            }
-        }
-
-        public void release() {
-            deinitialize();
-        }
-
-        @Override
-        protected Dimension calcPreferredSize() {
-            int w = 1;
-            int h = 1;
-            Drawable d = v.getBackground();
-            if (d != null) {
-                w = d.getMinimumWidth();
-                h = d.getMinimumHeight();
-            }
-            w = Math.max(v.getMeasuredWidth(), w);
-            h = Math.max(v.getMeasuredHeight(), h);
-            if (v instanceof TextView) {
-                w = (int) android.text.Layout.getDesiredWidth(((TextView) v).getText(), ((TextView) v).getPaint());
-            }
-            return new Dimension(w, h);
-        }
-    }
-
-    /**
-     * inner class that wraps the native components. this is a useful thingy to
-     * handle focus stuff and buffering.
-     */
-    class AndroidRelativeLayout extends RelativeLayout {
-
-        private AndroidImplementation.AndroidPeer peer;
-
-        public AndroidRelativeLayout(Context activity, AndroidImplementation.AndroidPeer peer, View v) {
-            super(activity);
-
-            this.peer = peer;
-            this.setLayoutParams(createMyLayoutParams(peer.getAbsoluteX(), peer.getAbsoluteY(),
-                    peer.getWidth(), peer.getHeight()));
-            if (v.getParent() != null) {
-                ((ViewGroup)v.getParent()).removeView(v);
-            }
-            this.addView(v, new RelativeLayout.LayoutParams(
-                    RelativeLayout.LayoutParams.FILL_PARENT,
-                    RelativeLayout.LayoutParams.FILL_PARENT));
-            this.setDrawingCacheEnabled(false);
-            this.setAlwaysDrawnWithCacheEnabled(false);
-            this.setFocusable(true);
-            this.setFocusableInTouchMode(false);
-            this.setDescendantFocusability(ViewGroup.FOCUS_AFTER_DESCENDANTS);
-
-        }
-
-        /**
-         * create a layout parameter object that holds the native component's
-         * position.
-         *
-         * @return
-         */
-        private RelativeLayout.LayoutParams createMyLayoutParams(int x, int y, int width, int height) {
-            RelativeLayout.LayoutParams layoutParams = new RelativeLayout.LayoutParams(
-                    RelativeLayout.LayoutParams.WRAP_CONTENT,
-                    RelativeLayout.LayoutParams.WRAP_CONTENT);
-            layoutParams.addRule(RelativeLayout.ALIGN_PARENT_LEFT);
-            layoutParams.addRule(RelativeLayout.ALIGN_PARENT_TOP);
-            layoutParams.width = width;
-            layoutParams.height = height;
-            layoutParams.leftMargin = x;
-            layoutParams.topMargin = y;
-            return layoutParams;
-        }
-        
-        @Override
-        public boolean dispatchKeyEvent(KeyEvent event) {
-            
-            int keycode = event.getKeyCode();
-            keycode = CodenameOneView.internalKeyCodeTranslate(keycode);
-            if (keycode == AndroidImplementation.DROID_IMPL_KEY_BACK) {
-                switch (event.getAction()) {
-                    case KeyEvent.ACTION_DOWN:
-                        Display.getInstance().keyPressed(keycode);
-                        break;
-                    case KeyEvent.ACTION_UP:
-                        Display.getInstance().keyReleased(keycode);
-                        break;
-                }
-                return true;
-            } else {
-                return super.dispatchKeyEvent(event);
-            }
-        }
-        
-
-    }
-    
-    private boolean testedNativeTheme;
-    private boolean nativeThemeAvailable;
-
-    public boolean hasNativeTheme() {
-        if (!testedNativeTheme) {
-            testedNativeTheme = true;
-            try {
-                InputStream is;
-                if (android.os.Build.VERSION.SDK_INT < 14 && !isTablet()) {
-                    is = getResourceAsStream(getClass(), "/androidTheme.res");
-                } else {
-                    is = getResourceAsStream(getClass(), "/android_holo_light.res");
-                }
-                nativeThemeAvailable = is != null;
-                if (is != null) {
-                    is.close();
-                }
-            } catch (IOException ex) {
-                ex.printStackTrace();
-            }
-        }
-        return nativeThemeAvailable;
-    }
-
-    /**
-     * Installs the native theme, this is only applicable if hasNativeTheme()
-     * returned true. Notice that this method might replace the
-     * DefaultLookAndFeel instance and the default transitions.
-     */
-    public void installNativeTheme() {
-        hasNativeTheme();
-        if (nativeThemeAvailable) {
-            try {
-                InputStream is;
-                if (android.os.Build.VERSION.SDK_INT < 14 && !isTablet() || Display.getInstance().getProperty("and.hololight", "false").equals("true")) {
-                    is = getResourceAsStream(getClass(), "/androidTheme.res");
-                } else {
-                    is = getResourceAsStream(getClass(), "/android_holo_light.res");
-                }
-                Resources r = Resources.open(is);
-                Hashtable h = r.getTheme(r.getThemeResourceNames()[0]);
-                h.put("@commandBehavior", "Native");
-                UIManager.getInstance().setThemeProps(h);
-                is.close();
-                Display.getInstance().setCommandBehavior(Display.COMMAND_BEHAVIOR_NATIVE);
-            } catch (IOException ex) {
-                ex.printStackTrace();
-            }
-        }
-    }
-
-    public boolean isNativeBrowserComponentSupported() {
-        return true;
-    }
-
-    @Override
-    public void setNativeBrowserScrollingEnabled(final PeerComponent browserPeer, final boolean e) {
-        super.setNativeBrowserScrollingEnabled(browserPeer, e);
-        if (getActivity() == null) {
-            return;
-        }
-        getActivity().runOnUiThread(new Runnable() {
-            public void run() {
-                AndroidBrowserComponent bc = (AndroidBrowserComponent)browserPeer;
-                bc.setScrollingEnabled(e);
-            }
-        });
-    }
-
-    @Override
-    public void setPinchToZoomEnabled(final PeerComponent browserPeer, final boolean e) {
-        super.setPinchToZoomEnabled(browserPeer, e);
-        if (getActivity() == null) {
-            return;
-        }
-        getActivity().runOnUiThread(new Runnable() {
-            public void run() {
-                AndroidBrowserComponent bc = (AndroidBrowserComponent)browserPeer;
-                bc.setPinchZoomEnabled(e);
-            }
-        });
-    }
-
-    public PeerComponent createBrowserComponent(final Object parent) {
-        if (getActivity() == null) {
-            return null;
-        }
-        final AndroidImplementation.AndroidBrowserComponent[] bc = new AndroidImplementation.AndroidBrowserComponent[1];
-
-        final Object lock = new Object();
-        synchronized (lock) {
-            getActivity().runOnUiThread(new Runnable() {
-                @Override
-                public void run() {
-                    synchronized (lock) {
-                        WebView wv = new WebView(getActivity()) {
-                            
-                            public boolean onKeyDown(int keyCode, KeyEvent event) {
-                                switch (keyCode) {
-                                    case KeyEvent.KEYCODE_BACK:
-                                        Display.getInstance().keyPressed(AndroidImplementation.DROID_IMPL_KEY_BACK);
-                                        return true;
-                                    case KeyEvent.KEYCODE_MENU:
-                                        //if the native commands are used don't handle the keycode
-                                        if (Display.getInstance().getCommandBehavior() != Display.COMMAND_BEHAVIOR_NATIVE) {
-                                            Display.getInstance().keyPressed(AndroidImplementation.DROID_IMPL_KEY_MENU);
-                                            return true;
-                                        }
-                                }
-                                return super.onKeyDown(keyCode, event);
-                            }
-
-                            public boolean onKeyUp(int keyCode, KeyEvent event) {
-                                switch (keyCode) {
-                                    case KeyEvent.KEYCODE_BACK:
-                                        Display.getInstance().keyReleased(AndroidImplementation.DROID_IMPL_KEY_BACK);
-                                        return true;
-                                    case KeyEvent.KEYCODE_MENU:
-                                        //if the native commands are used don't handle the keycode
-                                        if (Display.getInstance().getCommandBehavior() != Display.COMMAND_BEHAVIOR_NATIVE) {
-                                            Display.getInstance().keyPressed(AndroidImplementation.DROID_IMPL_KEY_MENU);
-                                            return true;
-                                        }
-                                }
-                                return super.onKeyUp(keyCode, event);
-                            }
-                        };
-                        wv.setOnTouchListener(new View.OnTouchListener() {
-
-                            @Override
-                            public boolean onTouch(View v, MotionEvent event) {
-                                switch (event.getAction()) {
-                                    case MotionEvent.ACTION_DOWN:
-                                    case MotionEvent.ACTION_UP:
-                                        if (!v.hasFocus()) {
-                                            v.requestFocus();
-                                        }
-                                        break;
-                                }
-                                return false;
-                            }
-                        });
-                        wv.getSettings().setDomStorageEnabled(true);
-                        wv.requestFocus(View.FOCUS_DOWN);
-                        wv.setFocusableInTouchMode(true);
-                        bc[0] = new AndroidImplementation.AndroidBrowserComponent(wv, getActivity(), parent);
-                        lock.notify();
-                    }
-                }
-            });
-            try {
-                lock.wait();
-            } catch (InterruptedException ex) {
-                ex.printStackTrace();
-            }
-        }
-        return bc[0];
-    }
-
-    public void setBrowserProperty(PeerComponent browserPeer, String key, Object value) {
-        ((AndroidImplementation.AndroidBrowserComponent) browserPeer).setProperty(key, value);
-    }
-
-    public String getBrowserTitle(PeerComponent browserPeer) {
-        return ((AndroidImplementation.AndroidBrowserComponent) browserPeer).getTitle();
-    }
-
-    public String getBrowserURL(PeerComponent browserPeer) {
-        return ((AndroidImplementation.AndroidBrowserComponent) browserPeer).getURL();
-    }
-
-    public void setBrowserURL(PeerComponent browserPeer, String url) {
-        if (url.startsWith("jar:")) {
-            url = url.substring(6);
-            if(url.indexOf("/") != 0) {
-                url = "/"+url;
-            }
-
-            url = "file:///android_asset"+url;
-        }
-        AndroidImplementation.AndroidBrowserComponent bc = (AndroidImplementation.AndroidBrowserComponent) browserPeer;
-        if(bc.parent.getBrowserNavigationCallback().shouldNavigate(url)) {
-            bc.setURL(url);
-        }
-    }
-
-    public void browserStop(PeerComponent browserPeer) {
-        ((AndroidImplementation.AndroidBrowserComponent) browserPeer).stop();
-    }
-
-    public void browserDestroy(PeerComponent browserPeer) {
-        ((AndroidImplementation.AndroidBrowserComponent) browserPeer).destroy();
-    }
-    
-    /**
-     * Reload the current page
-     *
-     * @param browserPeer browser instance
-     */
-    public void browserReload(PeerComponent browserPeer) {
-        ((AndroidImplementation.AndroidBrowserComponent) browserPeer).reload();
-    }
-
-    /**
-     * Indicates whether back is currently available
-     *
-     * @param browserPeer browser instance
-     * @return true if back should work
-     */
-    public boolean browserHasBack(PeerComponent browserPeer) {
-        return ((AndroidImplementation.AndroidBrowserComponent) browserPeer).hasBack();
-    }
-
-    public boolean browserHasForward(PeerComponent browserPeer) {
-        return ((AndroidImplementation.AndroidBrowserComponent) browserPeer).hasForward();
-    }
-
-    public void browserBack(PeerComponent browserPeer) {
-        ((AndroidImplementation.AndroidBrowserComponent) browserPeer).back();
-    }
-
-    public void browserForward(PeerComponent browserPeer) {
-        ((AndroidImplementation.AndroidBrowserComponent) browserPeer).forward();
-    }
-
-    public void browserClearHistory(PeerComponent browserPeer) {
-        ((AndroidImplementation.AndroidBrowserComponent) browserPeer).clearHistory();
-    }
-
-    public void setBrowserPage(PeerComponent browserPeer, String html, String baseUrl) {
-        ((AndroidImplementation.AndroidBrowserComponent) browserPeer).setPage(html, baseUrl);
-    }
-
-    public void browserExposeInJavaScript(PeerComponent browserPeer, Object o, String name) {
-        ((AndroidImplementation.AndroidBrowserComponent) browserPeer).exposeInJavaScript(o, name);
-    }
-
-
-    /**
-     * Executes javascript and returns a string result where appropriate.
-     * @param browserPeer
-     * @param javaScript
-     * @return
-     */
-    @Override
-    public String browserExecuteAndReturnString(final PeerComponent browserPeer, final String javaScript) {
-        final AndroidImplementation.AndroidBrowserComponent bc = (AndroidImplementation.AndroidBrowserComponent) browserPeer;
-
-        // The jsCallback is a special java object exposed to javascript that we use
-        // to return values from javascript to java.
-        synchronized (bc.jsCallback){
-            // Initialize the return value to null
-            bc.jsCallback.setReturnValue(null);
-
-            // Reset the callback so that it will fire the notify() when
-            // a value is set.
-            bc.jsCallback.reset();
-        }
-
-        // We are placing the javascript inside eval() so we need to escape
-        // the input.
-        String escaped = StringUtil.replaceAll(javaScript, "\\", "\\\\");
-        escaped = StringUtil.replaceAll(escaped, "'", "\\'");
-
-        final String js = "javascript:(function(){"
-                + AndroidBrowserComponentCallback.JS_RETURNVAL_VARNAME+"=null;try{"
-                + AndroidBrowserComponentCallback.JS_RETURNVAL_VARNAME
-                + "=eval('"+escaped +"');} catch (e){console.log(e)};"
-                + AndroidBrowserComponentCallback.JS_VAR_NAME+".setReturnValue(''+"
-                + AndroidBrowserComponentCallback.JS_RETURNVAL_VARNAME
-                + ");})()";
-
-        // Send the Javascript string via SetURL.
-        // NOTE!! This is sent asynchronously so we will need to wait for
-        // the result to come in.
-        bc.setURL(js);
-        if(Display.getInstance().isEdt()) {
-            // If we are on the EDT then we need to invokeAndBlock
-            // so that we wait for the javascript result, but we don't
-            // prevent the EDT from executing the rest of the pipeline.
-            Display.getInstance().invokeAndBlock(new Runnable() {
-                public void run() {
-                    // Loop/wait until the callback value has been set.
-                    // The callback.setReturnValue() method, which will
-                    // be called from Javascript issues a notify() to
-                    // let us know it is done.
-                    while (!bc.jsCallback.isValueSet()) {
-                        synchronized(bc.jsCallback){
-                            try {
-                                bc.jsCallback.wait(200);
-                            } catch (InterruptedException ex) {}
-                        }
-                    }
-                }
-            });
-        } else {
-            // If we are not on the EDT, then it is safe to just loop and wait.
-            while (!bc.jsCallback.isValueSet()) {
-                synchronized(bc.jsCallback){
-                    try {
-                        bc.jsCallback.wait(200);
-                    } catch (InterruptedException ex) {
-                    }
-                }
-            }
-        }
-        return bc.jsCallback.getReturnValue();
-    }
-
-    
-    public boolean canForceOrientation() {
-        return true;
-    }
-
-    public void lockOrientation(boolean portrait) {
-        if (getActivity() == null) {
-            return;
-        }
-        if(portrait){
-            getActivity().setRequestedOrientation(ActivityInfo.SCREEN_ORIENTATION_PORTRAIT);
-        }else{
-            getActivity().setRequestedOrientation(ActivityInfo.SCREEN_ORIENTATION_LANDSCAPE);        
-        }
-    }
-
-    public void unlockOrientation() {
-        if (getActivity() == null) {
-            return;
-        }
-        getActivity().setRequestedOrientation(ActivityInfo.SCREEN_ORIENTATION_SENSOR);
-    }
-    
-    
-    
-    public boolean isAffineSupported() {
-        return true;
-    }
-
-    public void resetAffine(Object nativeGraphics) {
-        ((AndroidGraphics) nativeGraphics).resetAffine();
-    }
-
-    public void scale(Object nativeGraphics, float x, float y) {
-        ((AndroidGraphics) nativeGraphics).scale(x, y);
-    }
-
-    public void rotate(Object nativeGraphics, float angle) {
-        ((AndroidGraphics) nativeGraphics).rotate(angle);
-    }
-
-    public void rotate(Object nativeGraphics, float angle, int x, int y) {
-        ((AndroidGraphics) nativeGraphics).rotate(angle, x, y);
-    }
-
-    public void shear(Object nativeGraphics, float x, float y) {
-    }
-
-    public boolean isTablet() {
-        return (getContext().getResources().getConfiguration().screenLayout
-                & Configuration.SCREENLAYOUT_SIZE_MASK)
-                >= Configuration.SCREENLAYOUT_SIZE_LARGE;
-    }
-
-    /**
-     * Executes r on the UI thread and blocks the EDT to completion
-     * @param r runnable to execute
-     */
-    public static void runOnUiThreadAndBlock(final Runnable r) {
-        if (getActivity() == null) {
-            throw new RuntimeException("Cannot run on UI thread because getActivity() is null.  This generally means we are running inside a service in the background so UI access is disabled.");
-        }
-                
-        final boolean[] completed = new boolean[1];
-        getActivity().runOnUiThread(new Runnable() {
-            @Override
-            public void run() {
-                r.run();
-                completed[0] = true;
-                synchronized(completed) {
-                    completed.notify();
-                }
-            }
-        });
-        Display.getInstance().invokeAndBlock(new Runnable() {
-            @Override
-            public void run() {
-                synchronized(completed) {
-                    while(!completed[0]) {
-                        try {
-                            completed.wait();
-                        } catch(InterruptedException err) {}
-                    }
-                }
-            }
-        });
-    }
-    
-    public int convertToPixels(int dipCount, boolean horizontal) {
-        DisplayMetrics dm = getContext().getResources().getDisplayMetrics();
-        float ppi = dm.density * 160f;
-        return (int) (((float) dipCount) / 25.4f * ppi);
-    }
-
-    public boolean isPortrait() {
-        int orientation = getContext().getResources().getConfiguration().orientation;
-        if (orientation == Configuration.ORIENTATION_UNDEFINED
-                || orientation == Configuration.ORIENTATION_SQUARE) {
-            return super.isPortrait();
-        }
-        return orientation == Configuration.ORIENTATION_PORTRAIT;
-    }
-
-    
-    class AndroidBrowserComponent extends AndroidImplementation.AndroidPeer {
-
-        private Activity act;
-        private WebView web;
-        private BrowserComponent parent;
-        private boolean scrollingEnabled = true;
-        protected AndroidBrowserComponentCallback jsCallback;
-        private boolean lightweightMode = false;        
-        private ProgressDialog progressBar;
-        private boolean hideProgress;
-        
-        
-        public AndroidBrowserComponent(final WebView web, Activity act, Object p) {
-            super(web);
-            if(!superPeerMode) {
-                doSetVisibility(false);
-            }
-            parent = (BrowserComponent) p;
-            this.web = web;
-            web.getSettings().setJavaScriptEnabled(true);
-            web.getSettings().setSupportZoom(parent.isPinchToZoomEnabled());
-            this.act = act;
-            jsCallback = new AndroidBrowserComponentCallback();
-            hideProgress = Display.getInstance().getProperty("WebLoadingHidden", "false").equals("true");
-            
-            web.addJavascriptInterface(jsCallback, AndroidBrowserComponentCallback.JS_VAR_NAME);
-
-            web.setWebViewClient(new WebViewClient() {
-                public void onLoadResource(WebView view, String url) {
-                    try {
-                        URI uri = new URI(url);
-                        CookieManager mgr = CookieManager.getInstance();
-                        String cookieStr = mgr.getCookie(url);
-                        if (cookieStr!=null){
-                            String[] cookies = cookieStr.split(";");
-                            int len = cookies.length;
-                            Vector out = new Vector();
-                            String domain = uri.getHost();
-                            for ( int i=0; i<len; i++){
-                                Cookie c = new Cookie();
-                                String[] parts = cookies[i].split("=");
-                                c.setName(parts[0].trim());
-                                if(parts.length > 1){
-                                    c.setValue(parts[1].trim());
-                                }else{
-                                    c.setValue("");                                
-                                }
-                                c.setDomain(domain);
-                                out.add(c);
-                            }
-                            Cookie[] cookiesArr = new Cookie[out.size()];
-                            out.toArray(cookiesArr);
-                            AndroidImplementation.this.addCookie(cookiesArr, false);
-                        }
-
-                    } catch (URISyntaxException ex) {
-
-                    }
-                    
-                    parent.fireWebEvent("onLoadResource", new ActionEvent(url));
-                    super.onLoadResource(view, url);
-                    setShouldCalcPreferredSize(true);
-                }
-
-                @Override
-                public void onPageStarted(WebView view, String url, Bitmap favicon) {
-                    if (getActivity() == null) {
-                        return;
-                    }
-                            
-                    parent.fireWebEvent("onStart", new ActionEvent(url));
-                    super.onPageStarted(view, url, favicon);
-                    dismissProgress();
-                    //show the progress only if there is no ActionBar
-                    if(!hideProgress && !isNativeTitle()){
-                        progressBar = ProgressDialog.show(getActivity(), null, "Loading...");
-                        //if the page hasn't finished for more the 10 sec, dismiss 
-                        //the dialog
-                        Timer t= new Timer();
-                        t.schedule(new TimerTask() {
-                            @Override
-                            public void run() {
-                                dismissProgress();
-                            }
-                        }, 10000);
-                    }
-                }
-
-                public void onPageFinished(WebView view, String url) {
-                    parent.fireWebEvent("onLoad", new ActionEvent(url));
-                    super.onPageFinished(view, url);
-                    setShouldCalcPreferredSize(true);
-                    dismissProgress();
-                }
-                
-                private void dismissProgress() {
-                    if (progressBar != null && progressBar.isShowing()) {
-                        progressBar.dismiss();
-                        Display.getInstance().callSerially(new Runnable() {
-
-                            public void run() {
-                                setVisible(true);
-                                repaint();
-                            }
-                        });
-                    }
-                }
-
-                public void onReceivedError(WebView view, int errorCode, String description, String failingUrl) {
-                    parent.fireWebEvent("onError", new ActionEvent(description, errorCode));
-                    super.onReceivedError(view, errorCode, description, failingUrl);
-                    super.shouldOverrideKeyEvent(view, null);
-                    dismissProgress();
-                }
-
-                public boolean shouldOverrideKeyEvent(WebView view, KeyEvent event) {
-                    int keyCode = event.getKeyCode();
-                    if (keyCode == KeyEvent.KEYCODE_BACK || keyCode == KeyEvent.KEYCODE_MENU) {
-                        return true;
-                    }
-
-                    return super.shouldOverrideKeyEvent(view, event);
-                }
-
-                public boolean shouldOverrideUrlLoading(WebView view, String url) {
-                    if (url.startsWith("jar:")) {
-                        setURL(url);
-                        return true;
-                    }
-                    
-                    // this will fail if dial permission isn't declared
-                    if(url.startsWith("tel:")) {
-                        if(parent.getBrowserNavigationCallback().shouldNavigate(url)) {
-                            try {
-                                Intent dialer = new Intent(android.content.Intent.ACTION_DIAL, Uri.parse(url));
-                                getContext().startActivity(dialer);
-                            } catch(Throwable t) {}
-                        }
-                        return true;
-                    }
-                    // this will fail if dial permission isn't declared
-                    if(url.startsWith("mailto:")) {
-                        if(parent.getBrowserNavigationCallback().shouldNavigate(url)) {
-                            try {
-                                Intent emailIntent = new Intent(Intent.ACTION_SENDTO, Uri.parse(url));        
-                                getContext().startActivity(emailIntent);
-                            } catch(Throwable t) {}
-                        }
-                        return true;
-                    }
-                    return !parent.getBrowserNavigationCallback().shouldNavigate(url); 
-                }
-                
-                
-            });
-            
-            web.setWebChromeClient(new WebChromeClient(){
-                @Override
-                public boolean onConsoleMessage(ConsoleMessage consoleMessage) {
-                    com.codename1.io.Log.p("["+consoleMessage.messageLevel()+"] "+consoleMessage.message()+" On line "+consoleMessage.lineNumber()+" of "+consoleMessage.sourceId());
-                    return true;
-                }
-
-               @Override 
-               public void onProgressChanged(WebView view, int newProgress) {
-                    if(!hideProgress && isNativeTitle() && getCurrentForm() != null && getCurrentForm().getTitle() != null && getCurrentForm().getTitle().length() > 0 ){
-                        if(getActivity() != null){
-                            try{
-                                getActivity().setProgressBarVisibility(true);
-                                getActivity().setProgress(newProgress * 100);
-                                if(newProgress == 100){
-                                    getActivity().setProgressBarVisibility(false);
-                                }                            
-                            }catch(Throwable t){
-                            }
-                        }
-                    }
-                }
-                 
-                @Override
-                public void onGeolocationPermissionsShowPrompt(String origin,
-                        GeolocationPermissions.Callback callback) {
-                    // Always grant permission since the app itself requires location
-                    // permission and the user has therefore already granted it
-                    callback.invoke(origin, true, false);
-                }
-            });
-        }
-        
-        @Override
-        protected void initComponent() {
-            super.initComponent();
-            blockNativeFocus(false);
-            setPeerImage(null);
-        }
-        
-        
-        @Override
-        protected Image generatePeerImage() {
-            try {
-                final Bitmap nativeBuffer = Bitmap.createBitmap(
-                        getWidth(), getHeight(), Bitmap.Config.ARGB_8888);
-                Image image = new AndroidImplementation.NativeImage(nativeBuffer);
-                getActivity().runOnUiThread(new Runnable() {
-                    @Override
-                    public void run() {
-                        try {
-                            Canvas canvas = new Canvas(nativeBuffer);
-                            web.draw(canvas);
-                        } catch(Throwable t) {
-                            t.printStackTrace();
-                        }
-                    }
-                });
-                return image;
-            } catch(Throwable t) {
-                t.printStackTrace();
-                return Image.createImage(5, 5);
-            }
-        }
-        
-        protected boolean shouldRenderPeerImage() {
-            return lightweightMode || !isInitialized();
-        }
-
-        protected void setLightweightMode(boolean l) {
-            doSetVisibility(!l);
-            if (lightweightMode == l) {
-                return;
-            }
-            lightweightMode = l;
-        }
-        
-        
-
-        public void setScrollingEnabled(final boolean enabled){
-            this.scrollingEnabled = enabled;
-            act.runOnUiThread(new Runnable() {
-                public void run() {
-                    web.setHorizontalScrollBarEnabled(enabled);
-                    web.setVerticalScrollBarEnabled(enabled);
-                    if ( !enabled ){
-                        web.setOnTouchListener(new View.OnTouchListener(){
-
-                            @Override
-                            public boolean onTouch(View view, MotionEvent me) {
-                                return (me.getAction() == MotionEvent.ACTION_MOVE);
-                            }
-
-                        });
-                    } else {
-                       web.setOnTouchListener(null);
-                    }
-                }
-            });
-            
-        }
-        
-        public boolean isScrollingEnabled(){
-            return scrollingEnabled;
-        }
-        
-        public void setProperty(final String key, final Object value) {
-            act.runOnUiThread(new Runnable() {
-                public void run() {
-                    WebSettings s = web.getSettings();
-                    if(key.equalsIgnoreCase("useragent")) {
-                        s.setUserAgentString((String)value);
-                        return;
-                    }
-                    String methodName = "set" + key;
-                    for (Method m : s.getClass().getMethods()) {
-                        if (m.getName().equalsIgnoreCase(methodName) && m.getParameterTypes().length == 0) {
-                            try {
-                                m.invoke(s, value);
-                            } catch (Exception ex) {
-                                ex.printStackTrace();
-                            }
-                            return;
-                        }
-                    }
-                }
-            });
-        }
-
-        public String getTitle() {
-            final String[] retVal = new String[1];
-            
-            act.runOnUiThread(new Runnable() {
-                public void run() {
-                    retVal[0] = web.getTitle();
-                }
-            });
-            
-            Display.getInstance().invokeAndBlock(new Runnable() {
-                @Override
-                public void run() {
-                    while (retVal[0] == null) {
-                        try {
-                            Thread.sleep(200);
-                        } catch (InterruptedException ex) {
-                        }
-                    }
-                }
-            });
-            return retVal[0];
-        }
-
-        public String getURL() {
-            final String[] retVal = new String[1];
-            
-            act.runOnUiThread(new Runnable() {
-                public void run() {
-                    retVal[0] = web.getUrl();
-                }
-            });
-            
-            Display.getInstance().invokeAndBlock(new Runnable() {
-                @Override
-                public void run() {
-                    while (retVal[0] == null) {
-                        try {
-                            Thread.sleep(200);
-                        } catch (InterruptedException ex) {
-                        }
-                    }
-                }
-            });
-            return retVal[0];
-        }
-
-        public void setURL(final String url) {
-            act.runOnUiThread(new Runnable() {
-                public void run() {
-                    web.loadUrl(url);
-                }
-            });
-        }
-
-        public void reload() {
-            act.runOnUiThread(new Runnable() {
-                public void run() {
-                    web.reload();
-                }
-            });
-        }
-
-        public boolean hasBack() {
-            final Boolean [] retVal = new Boolean[1];
-            
-            act.runOnUiThread(new Runnable() {
-                public void run() {
-                    retVal[0] = web.canGoBack();
-                }
-            });
-            
-            Display.getInstance().invokeAndBlock(new Runnable() {
-                @Override
-                public void run() {
-                    while (retVal[0] == null) {
-                        try {
-                            Thread.sleep(200);
-                        } catch (InterruptedException ex) {
-                        }
-                    }
-                }
-            });
-            return retVal[0].booleanValue();
-        }
-
-        public boolean hasForward() {
-            final Boolean [] retVal = new Boolean[1];
-            
-            act.runOnUiThread(new Runnable() {
-                public void run() {
-                    retVal[0] = web.canGoForward();
-                }
-            });
-            
-            Display.getInstance().invokeAndBlock(new Runnable() {
-                @Override
-                public void run() {
-                    while (retVal[0] == null) {
-                        try {
-                            Thread.sleep(200);
-                        } catch (InterruptedException ex) {
-                        }
-                    }
-                }
-            });
-            return retVal[0].booleanValue();
-        }
-
-        public void back() {
-            act.runOnUiThread(new Runnable() {
-                public void run() {
-                    web.goBack();
-                }
-            });
-        }
-
-        public void forward() {
-            act.runOnUiThread(new Runnable() {
-                public void run() {
-                    web.goForward();
-                }
-            });
-        }
-
-        public void clearHistory() {
-            act.runOnUiThread(new Runnable() {
-                public void run() {
-                    web.clearHistory();
-                }
-            });
-        }
-
-        public void stop() {
-            act.runOnUiThread(new Runnable() {
-                public void run() {
-                    web.stopLoading();
-                }
-            });
-        }
-        
-        public void destroy() {
-            act.runOnUiThread(new Runnable() {
-                public void run() {
-                    web.destroy();
-                }
-            });
-        }
-        
-        public void setPage(final String html, final String baseUrl) {
-            act.runOnUiThread(new Runnable() {
-                public void run() {
-                    web.loadDataWithBaseURL(baseUrl, html, "text/html", "UTF-8", null);
-                }
-            });
-        }
-
-        public void exposeInJavaScript(final Object o, final String name) {
-            act.runOnUiThread(new Runnable() {
-                public void run() {
-                    web.addJavascriptInterface(o, name);
-                }
-            });
-        }
-
-        public  void setPinchZoomEnabled(final boolean e) {
-            act.runOnUiThread(new Runnable() {
-                public void run() {
-                    web.getSettings().setSupportZoom(e);
-                    web.getSettings().setBuiltInZoomControls(e);
-                }
-            });
-        }
-    }
-
-    
-    
-    public Object connect(String url, boolean read, boolean write, int timeout) throws IOException {
-        URL u = new URL(url);
-        CookieHandler.setDefault(null);
-        URLConnection con = u.openConnection();
-        if (con instanceof HttpURLConnection) {
-            HttpURLConnection c = (HttpURLConnection) con;
-            c.setUseCaches(false);
-            c.setDefaultUseCaches(false);
-            c.setInstanceFollowRedirects(false);
-            if(timeout > -1) {
-                c.setConnectTimeout(timeout);
-            }
-            if(read){
-                if(timeout > -1) {                
-                    c.setReadTimeout(timeout);
-                }else{
-                    c.setReadTimeout(10000);                
-                }
-            }
-            if (android.os.Build.VERSION.SDK_INT > 13) { 
-                c.setRequestProperty("Connection", "close"); 
-            }
-        }
-        con.setDoInput(read);
-        con.setDoOutput(write);
-        return con;
-    }
-    
-    /**
-     * @inheritDoc
-     */
-    public Object connect(String url, boolean read, boolean write) throws IOException {
-        return connect(url, read, write, timeout);
-    }
-
-    /**
-     * @inheritDoc
-     */
-    public void setHeader(Object connection, String key, String val) {
-        ((URLConnection) connection).setRequestProperty(key, val);
-    }
-
-    @Override
-    public void setChunkedStreamingMode(Object connection, int bufferLen){    
-        HttpURLConnection con = ((HttpURLConnection) connection);
-        con.setChunkedStreamingMode(bufferLen);
-    }
-    
-    
-
-    /**
-     * @inheritDoc
-     */
-    public OutputStream openOutputStream(Object connection) throws IOException {
-        if (connection instanceof String) {
-            String con = (String)connection;
-            if (con.startsWith("file://")) {
-                con = con.substring(7);
-            }
-
-            OutputStream fc = createFileOuputStream((String) con);
-            BufferedOutputStream o = new BufferedOutputStream(fc, (String) con);
-            return o;
-        }
-        return new BufferedOutputStream(((URLConnection) connection).getOutputStream(), connection.toString());
-    }
-
-    /**
-     * @inheritDoc
-     */
-    public OutputStream openOutputStream(Object connection, int offset) throws IOException {
-        String con = (String) connection;
-        if (con.startsWith("file://")) {
-            con = con.substring(7);
-        }
-        RandomAccessFile rf = new RandomAccessFile(con, "rw");
-        rf.seek(offset);
-        FileOutputStream fc = new FileOutputStream(rf.getFD());
-        BufferedOutputStream o = new BufferedOutputStream(fc, con);
-        o.setConnection(rf);
-        return o;
-    }
-
-    /**
-     * @inheritDoc
-     */
-    public void cleanup(Object o) {
-        try {
-            super.cleanup(o);
-            if (o != null) {
-                if (o instanceof RandomAccessFile) {
-                    ((RandomAccessFile) o).close();
-                }
-            }
-        } catch (Throwable ex) {
-            ex.printStackTrace();
-        }
-    }
-
-    /**
-     * @inheritDoc
-     */
-    public InputStream openInputStream(Object connection) throws IOException {
-        if (connection instanceof String) {
-            String con = (String) connection;
-            if (con.startsWith("file://")) {
-                con = con.substring(7);
-            }
-            InputStream fc = createFileInputStream(con);
-            BufferedInputStream o = new BufferedInputStream(fc, con);
-            return o;
-        }
-        if(connection instanceof HttpURLConnection) {
-            HttpURLConnection ht = (HttpURLConnection)connection;
-            if(ht.getResponseCode() < 400) {
-                return new BufferedInputStream(ht.getInputStream());
-            }
-            return new BufferedInputStream(ht.getErrorStream());
-        } else {
-            return new BufferedInputStream(((URLConnection) connection).getInputStream());
-        }        
-    }
-
-    /**
-     * @inheritDoc
-     */
-    public void setHttpMethod(Object connection, String method) throws IOException {
-        ((HttpURLConnection) connection).setRequestMethod(method);
-    }
-
-    /**
-     * @inheritDoc
-     */
-    public void setPostRequest(Object connection, boolean p) {
-        try {
-            if (p) {
-                ((HttpURLConnection) connection).setRequestMethod("POST");
-            } else {
-                ((HttpURLConnection) connection).setRequestMethod("GET");
-            }
-        } catch (IOException err) {
-            // an exception here doesn't make sense
-            err.printStackTrace();
-        }
-    }
-
-    /**
-     * @inheritDoc
-     */
-    public int getResponseCode(Object connection) throws IOException {
-        // workaround for Android bug discussed here: http://stackoverflow.com/questions/17638398/androids-httpurlconnection-throws-eofexception-on-head-requests
-        HttpURLConnection con = (HttpURLConnection) connection;
-        if("head".equalsIgnoreCase(con.getRequestMethod())) {
-            con.setRequestProperty( "Accept-Encoding", "" );
-        }
-        return ((HttpURLConnection) connection).getResponseCode();
-    }
-
-    /**
-     * @inheritDoc
-     */
-    public String getResponseMessage(Object connection) throws IOException {
-        return ((HttpURLConnection) connection).getResponseMessage();
-    }
-
-    /**
-     * @inheritDoc
-     */
-    public int getContentLength(Object connection) {
-        return ((HttpURLConnection) connection).getContentLength();
-    }
-
-    /**
-     * @inheritDoc
-     */
-    public String getHeaderField(String name, Object connection) throws IOException {
-        return ((HttpURLConnection) connection).getHeaderField(name);
-    }
-
-    /**
-     * @inheritDoc
-     */
-    public String[] getHeaderFieldNames(Object connection) throws IOException {
-        Set<String> s = ((HttpURLConnection) connection).getHeaderFields().keySet();
-        String[] resp = new String[s.size()];
-        s.toArray(resp);
-        return resp;
-    }
-
-    /**
-     * @inheritDoc
-     */
-    public String[] getHeaderFields(String name, Object connection) throws IOException {
-        HttpURLConnection c = (HttpURLConnection) connection;
-        List<String> headers = new ArrayList<String>();
-        
-        // we need to merge headers with differing case since this should be case insensitive
-        for(String key : c.getHeaderFields().keySet()) {
-            if(key != null && key.equalsIgnoreCase(name)) {
-                headers.addAll(c.getHeaderFields().get(key));
-            }
-        }
-        if (headers.size() > 0) {
-            List<String> v = new ArrayList<String>();
-            v.addAll(headers);
-            Collections.reverse(v);
-            String[] s = new String[v.size()];
-            v.toArray(s);
-            return s;
-        }
-        // workaround for a bug in some android devices
-        String f = c.getHeaderField(name);
-        if(f != null && f.length() > 0) {
-            return new String[] {f};
-        }
-        return null;
-
-
-
-    }
-
-    /**
-     * @inheritDoc
-     */
-    public void deleteStorageFile(String name) {
-        getContext().deleteFile(name);
-    }
-
-    /**
-     * @inheritDoc
-     */
-    public OutputStream createStorageOutputStream(String name) throws IOException {
-        return getContext().openFileOutput(name, 0);
-    }
-
-    /**
-     * @inheritDoc
-     */
-    public InputStream createStorageInputStream(String name) throws IOException {
-        return getContext().openFileInput(name);
-    }
-
-    /**
-     * @inheritDoc
-     */
-    public boolean storageFileExists(String name) {
-        String[] fileList = getContext().fileList();
-        for (int iter = 0; iter < fileList.length; iter++) {
-            if (fileList[iter].equals(name)) {
-                return true;
-            }
-        }
-        return false;
-    }
-
-    /**
-     * @inheritDoc
-     */
-    public String[] listStorageEntries() {
-        return getContext().fileList();
-    }
-
-    /**
-     * @inheritDoc
-     */
-    public int getStorageEntrySize(String name) {
-        return (int)new File(getContext().getFilesDir(), name).length();
-    }
-    
-    /**
-     * @inheritDoc
-     */
-    public String[] listFilesystemRoots() {
-        
-        if(!checkForPermission(Manifest.permission.READ_EXTERNAL_STORAGE, "This is required to browse the file system")){
-            return new String[]{};
-        }
-        
-        String [] storageDirs = getStorageDirectories();
-        if(storageDirs != null){
-            String [] roots = new String[storageDirs.length + 1];
-            System.arraycopy(storageDirs, 0, roots, 0, storageDirs.length);
-            roots[roots.length - 1] = Environment.getRootDirectory().getAbsolutePath();
-            return roots;
-        }
-        return new String[]{Environment.getRootDirectory().getAbsolutePath()};
-    }
-    
-    private String[] getStorageDirectories() {
-        String [] storageDirs = null;
-        
-        String storageDev = Environment.getExternalStorageDirectory().getPath();
-        String storageRoot = storageDev.substring(0, storageDev.length() - 1);
-        BufferedReader bufReader = null;
-        
-        try {
-            bufReader = new BufferedReader(new FileReader("/proc/mounts"));
-            ArrayList<String> list = new ArrayList<String>();
-            String line;
-            
-            while ((line = bufReader.readLine()) != null) {
-                if (line.contains("vfat") || line.contains("/mnt") || line.contains("/storage")) {
-                    StringTokenizer tokens = new StringTokenizer(line, " ");
-                    String s = tokens.nextToken();
-                    s = tokens.nextToken(); // Take the second token, i.e. mount point
-                    
-                    if (s.indexOf("secure") != -1) {
-                        continue;
-                    }
-
-                    if (s.startsWith(storageRoot) == true) {
-                        list.add(s);
-                        continue;
-                    }
-
-                    if (line.contains("vfat") && line.contains("/mnt")) {
-                        list.add(s);
-                        continue;
-                    }
-                }
-            }
-
-            int count = list.size();
-            
-            if (count < 2) {
-                storageDirs = new String[] {
-                    storageDev
-                };
-            }
-            else {
-                storageDirs = new String[count];
-
-                for (int i = 0; i < count; i++) {
-                    storageDirs[i] = (String) list.get(i);
-                }
-            }
-        }
-        catch (FileNotFoundException e) {}
-        catch (IOException e) {}
-        finally {
-            if (bufReader != null) {
-                try {
-                    bufReader.close();
-                }
-                catch (IOException e) {}
-            }
-
-            return storageDirs;
-        }
-    }    
-
-    /**
-     * @inheritDoc
-     */
-    public String getAppHomePath() {
-        return getContext().getFilesDir().getAbsolutePath() + "/";
-    }
-
-    /**
-     * @inheritDoc
-     */
-    public String[] listFiles(String directory) throws IOException {
-        return new File(directory).list();
-    }
-
-    /**
-     * @inheritDoc
-     */
-    public long getRootSizeBytes(String root) {
-        return -1;
-    }
-
-    /**
-     * @inheritDoc
-     */
-    public long getRootAvailableSpace(String root) {
-        return -1;
-    }
-
-    /**
-     * @inheritDoc
-     */
-    public void mkdir(String directory) {
-        new File(directory).mkdirs();
-    }
-
-    /**
-     * @inheritDoc
-     */
-    public void deleteFile(String file) {
-        File f = new File(file);
-        f.delete();
-    }
-
-    /**
-     * @inheritDoc
-     */
-    public boolean isHidden(String file) {
-        return new File(file).isHidden();
-    }
-
-    /**
-     * @inheritDoc
-     */
-    public void setHidden(String file, boolean h) {
-    }
-
-    /**
-     * @inheritDoc
-     */
-    public long getFileLength(String file) {
-        return new File(file).length();
-    }
-
-    /**
-     * @inheritDoc
-     */
-    public long getFileLastModified(String file) {
-        return new File(file).lastModified();
-    }
-    
-    /**
-     * @inheritDoc
-     */
-    public boolean isDirectory(String file) {
-        return new File(file).isDirectory();
-    }
-
-    /**
-     * @inheritDoc
-     */
-    public char getFileSystemSeparator() {
-        return File.separatorChar;
-    }
-
-    /**
-     * @inheritDoc
-     */
-    public OutputStream openFileOutputStream(String file) throws IOException {
-        OutputStream os = null;
-        try{
-            os = createFileOuputStream(file);        
-        }catch(FileNotFoundException fne){
-            //It is impossible to know if a path is considered an external 
-            //storage on the various android's versions.
-            //So we try to open the path and if failed due to permission we will 
-            //ask for the permission from the user
-            if(fne.getMessage().contains("Permission denied")){
-                
-                if(!checkForPermission(Manifest.permission.WRITE_EXTERNAL_STORAGE, "This is required to access the file")){
-                    //The user refused to give access.
-                    return null;
-                }else{
-                    //The user gave permission try again to access the path
-                    return createFileOuputStream(file);
-                }
-                
-            }else{
-                throw fne;
-            }
-        }
-        
-        return os;        
-    }
-
-    /**
-     * @inheritDoc
-     */
-    public InputStream openFileInputStream(String file) throws IOException {
-        InputStream is = null;
-        try{
-            is = createFileInputStream(file);        
-        }catch(FileNotFoundException fne){
-            //It is impossible to know if a path is considered an external 
-            //storage on the various android's versions.
-            //So we try to open the path and if failed due to permission we will 
-            //ask for the permission from the user
-            if(fne.getMessage().contains("Permission denied")){
-                
-                if(!checkForPermission(Manifest.permission.WRITE_EXTERNAL_STORAGE, "This is required to access the file")){
-                    //The user refused to give access.
-                    return null;
-                }else{
-                    //The user gave permission try again to access the path
-                    return openFileInputStream(file);
-                }
-                
-            }else{
-                throw fne;
-            }
-        }
-        
-        return is;
-    }
-
-    @Override
-    public boolean isMultiTouch() {
-        return true;
-    }
-
-    /**
-     * @inheritDoc
-     */
-    public boolean exists(String file) {
-        if (file.startsWith("file://")) {
-            file = file.substring(7);
-        }
-        return new File(file).exists();
-    }
-
-    /**
-     * @inheritDoc
-     */
-    public void rename(String file, String newName) {
-        if (file.startsWith("file://")) {
-            file = file.substring(7);
-        }
-        new File(file).renameTo(new File(new File(file).getParentFile(), newName));
-    }
-
-    protected File createFileObject(String fileName) {
-        return new File(fileName);
-    }
-    
-    protected InputStream createFileInputStream(String fileName) throws FileNotFoundException {
-        return new FileInputStream(fileName);
-    }
-    
-    protected InputStream createFileInputStream(File f) throws FileNotFoundException {
-        return new FileInputStream(f);
-    }
-
-    protected OutputStream createFileOuputStream(String fileName) throws FileNotFoundException {
-        return new FileOutputStream(fileName);
-    }
-        
-    protected OutputStream createFileOuputStream(java.io.File f) throws FileNotFoundException {
-        return new FileOutputStream(f);
-    }
-    
-    /**
-     * @inheritDoc
-     */
-    public boolean shouldWriteUTFAsGetBytes() {
-        return true;
-    }
-
-    /**
-     * @inheritDoc
-     */
-    /*public void startThread(String name, Runnable r) {
-     new Thread(Thread.currentThread().getThreadGroup(), r, name, 64 * 1024).start();
-     }*/
-    /**
-     * @inheritDoc
-     */
-    public void closingOutput(OutputStream s) {
-        // For some reasons the Android guys chose not doing this by default:
-        // http://android-developers.blogspot.com/2010/12/saving-data-safely.html
-        // this seems to be a mistake of sacrificing stability for minor performance
-        // gains which will only be noticeable on a server.
-        if (s != null) {
-            if (s instanceof FileOutputStream) {
-                try {
-                    FileDescriptor fd = ((FileOutputStream) s).getFD();
-                    if (fd != null) {
-                        fd.sync();
-                    }
-                } catch (IOException ex) {
-                    // this exception doesn't help us
-                    ex.printStackTrace();
-                }
-            }
-        }
-    }
-
-    /**
-     * @inheritDoc
-     */
-    public void printStackTraceToStream(Throwable t, Writer o) {
-        PrintWriter p = new PrintWriter(o);
-        t.printStackTrace(p);
-    }
-
-    /**
-     * This method returns the platform Location Control
-     *
-     * @return LocationControl Object
-     */
-    public LocationManager getLocationManager() {
-        if(!checkForPermission(Manifest.permission.ACCESS_FINE_LOCATION, "This is required to get the location")){
-            return null;
-        }
-        
-        boolean includesPlayServices = Display.getInstance().getProperty("IncludeGPlayServices", "false").equals("true");
-        if (includesPlayServices && hasAndroidMarket()) {
-            try {
-                Class clazz = Class.forName("com.codename1.location.AndroidLocationPlayServiceManager");
-                return (com.codename1.location.LocationManager)clazz.getMethod("getInstance").invoke(null);
-            } catch (Exception e) {
-                return AndroidLocationManager.getInstance(getContext());
-            }
-        } else {
-            return AndroidLocationManager.getInstance(getContext());
-        }
-    }
-
-    private String fixAttachmentPath(String attachment) {
-        if (attachment.contains(getAppHomePath())) {
-            FileSystemStorage fs = FileSystemStorage.getInstance();
-            final char sep = fs.getFileSystemSeparator();
-            String fileName = attachment.substring(attachment.lastIndexOf(sep) + 1);
-            String[] roots = FileSystemStorage.getInstance().getRoots();
-            // iOS doesn't have an SD card
-            String root = roots[0];
-            for (int i = 0; i < roots.length; i++) {
-                //media_rw is a protected system lib
-                if (FileSystemStorage.getInstance().getRootType(roots[i]) == FileSystemStorage.ROOT_TYPE_SDCARD && !roots[i].contains("media_rw")) {
-                    root = roots[i];
-                    break;
-                }
-            }
-            //might happen if only the media_rw is of type ROOT_TYPE_SDCARD
-            if(root.contains("media_rw")){
-                //try again without checking the root type
-                for (int i = 0; i < roots.length; i++) {
-                    //media_rw is a protected system lib
-                    if (!roots[i].contains("media_rw")) {
-                        root = roots[i];
-                        break;
-                    }
-                }            
-            }
-            
-            String fileUri = root + sep + "tmp" + sep + fileName;
-            FileSystemStorage.getInstance().mkdir(root + sep + "tmp");
-            try {
-                InputStream is = FileSystemStorage.getInstance().openInputStream(attachment);
-                OutputStream os = FileSystemStorage.getInstance().openOutputStream(fileUri);
-                byte [] buf = new byte[1024];
-                int len;
-                while((len = is.read(buf)) > -1){
-                    os.write(buf, 0, len);
-                }
-                is.close();
-                os.close();
-            } catch (IOException ex) {
-                Logger.getLogger(AndroidImplementation.class.getName()).log(Level.SEVERE, null, ex);
-            }
-
-            attachment = fileUri;
-        }
-        if (attachment.indexOf(":") < 0) {
-            attachment = "file://" + attachment;
-        }
-        return attachment;
-    }
-    
-    /**
-     * @inheritDoc
-     */
-    public void sendMessage(String[] recipients, String subject, Message msg) {
-        if(editInProgress()) {
-            stopEditing(true);
-        }
-        Intent emailIntent;
-        String attachment = msg.getAttachment();
-        boolean hasAttachment = (attachment != null && attachment.length() > 0) || msg.getAttachments().size() > 0;
-            
-        if(msg.getMimeType().equals(Message.MIME_TEXT) && !hasAttachment){
-            StringBuilder to = new StringBuilder();
-            for (int i = 0; i < recipients.length; i++) {
-                to.append(recipients[i]);
-                to.append(";");
-            }
-            emailIntent = new Intent(Intent.ACTION_SENDTO,
-                    Uri.parse(
-                    "mailto:" + to.toString()
-                    + "?subject=" + Uri.encode(subject)
-                    + "&body=" + Uri.encode(msg.getContent())));        
-        }else{
-            if (hasAttachment) {
-                if(msg.getAttachments().size() > 0) {
-                    emailIntent = new Intent(android.content.Intent.ACTION_SEND_MULTIPLE);
-                    emailIntent.putExtra(android.content.Intent.EXTRA_EMAIL, recipients);
-                    emailIntent.putExtra(android.content.Intent.EXTRA_SUBJECT, subject);
-                    emailIntent.setType(msg.getMimeType());
-                    ArrayList<Uri> uris = new ArrayList<Uri>();
-                    
-                    for(String path : msg.getAttachments().keySet()) {
-                        uris.add(Uri.parse(fixAttachmentPath(path)));
-                    }
-                    
-                    emailIntent.putParcelableArrayListExtra(Intent.EXTRA_STREAM, uris);
-                } else {
-                    emailIntent = new Intent(android.content.Intent.ACTION_SEND);
-                    emailIntent.putExtra(android.content.Intent.EXTRA_EMAIL, recipients);
-                    emailIntent.putExtra(android.content.Intent.EXTRA_SUBJECT, subject);
-                    emailIntent.setType(msg.getMimeType());
-                    emailIntent.setType(msg.getAttachmentMimeType());
-                    //if the attachment is in the uder home dir we need to copy it 
-                    //to an accessible dir
-                    attachment = fixAttachmentPath(attachment);
-                    emailIntent.putExtra(Intent.EXTRA_STREAM, Uri.parse(attachment));
-                }
-            } else {
-                emailIntent = new Intent(android.content.Intent.ACTION_SEND);
-                emailIntent.putExtra(android.content.Intent.EXTRA_EMAIL, recipients);
-                emailIntent.putExtra(android.content.Intent.EXTRA_SUBJECT, subject);
-                emailIntent.setType(msg.getMimeType());
-            }
-            if (msg.getMimeType().equals(Message.MIME_HTML)) {
-                emailIntent.putExtra(android.content.Intent.EXTRA_TEXT, Html.fromHtml(msg.getContent()));                                
-            }else{
-                emailIntent.putExtra(android.content.Intent.EXTRA_TEXT, msg.getContent());                    
-            }
-            
-        }
-        final String attach = attachment;
-        AndroidNativeUtil.startActivityForResult(Intent.createChooser(emailIntent, "Send mail..."), new IntentResultListener() {
-
-            @Override
-            public void onActivityResult(int requestCode, int resultCode, Intent data) {
-                if(attach != null && attach.length() > 0 && attach.contains("tmp")){
-                    FileSystemStorage.getInstance().delete(attach);
-                }
-            }
-        });
-    }
-
-    /**
-     * @inheritDoc
-     */
-    public void dial(String phoneNumber) {
-        Intent dialer = new Intent(android.content.Intent.ACTION_DIAL, Uri.parse("tel:" + phoneNumber));
-        getContext().startActivity(dialer);
-    }
-
-    @Override
-    public int getSMSSupport() {
-        return Display.SMS_BOTH;
-    }
-    
-    /**
-     * @inheritDoc
-     */
-    public void sendSMS(final String phoneNumber, final String message, boolean i) throws IOException {
-        if(!checkForPermission(Manifest.permission.SEND_SMS, "This is required to send a SMS")){
-            return;
-        }
-        if(!checkForPermission(Manifest.permission.READ_PHONE_STATE, "This is required to send a SMS")){
-            return;
-        }
-        if(i) {            
-            Intent smsIntent = null;
-            if(android.os.Build.VERSION.SDK_INT < 19){
-                smsIntent = new Intent(Intent.ACTION_VIEW);
-                smsIntent.setType("vnd.android-dir/mms-sms");
-                smsIntent.putExtra("address", phoneNumber);
-                smsIntent.putExtra("sms_body",message);
-            }else{
-                smsIntent = new Intent(Intent.ACTION_SENDTO);
-                smsIntent.setData(Uri.parse("smsto:" + Uri.encode(phoneNumber)));   
-                smsIntent.putExtra("sms_body", message); 
-            }
-            getContext().startActivity(smsIntent);            
-            
-        } else {
-            SmsManager sms = SmsManager.getDefault();
-            ArrayList<String> parts = sms.divideMessage(message);
-            sms.sendMultipartTextMessage(phoneNumber, null, parts, null, null);
-        }
-    }
-    
-    @Override
-    public void dismissNotification(Object o) {
-        NotificationManager notificationManager = (NotificationManager) getContext().getSystemService(Activity.NOTIFICATION_SERVICE);
-        if(o != null){
-            Integer n = (Integer)o;
-            notificationManager.cancel("CN1", n.intValue());
-        }else{
-            notificationManager.cancelAll();
-        }
-    }
-    
-    @Override
-    public boolean isNotificationSupported() {
-        return true;
-    }
-
-    public Object notifyStatusBar(String tickerText, String contentTitle,
-            String contentBody, boolean vibrate, boolean flashLights, Hashtable args) {
-        int id = getContext().getResources().getIdentifier("icon", "drawable", getContext().getApplicationInfo().packageName);
-
-        NotificationManager notificationManager = (NotificationManager) getContext().getSystemService(Activity.NOTIFICATION_SERVICE);
-        
-        Intent notificationIntent = new Intent();
-        notificationIntent.setComponent(getActivity().getComponentName());
-        PendingIntent contentIntent = PendingIntent.getActivity(getContext(), 0, notificationIntent, 0);
-
-        
-        Notification.Builder builder = new Notification.Builder(getContext())
-                .setContentIntent(contentIntent)
-                .setSmallIcon(id)
-                .setContentTitle(contentTitle)
-                .setTicker(tickerText);
-        if(flashLights){
-            builder.setLights(0, 1000, 1000);
-        }
-        if(vibrate){
-            builder.setVibrate(new long[]{0, 100, 1000});
-        }
-        if(args != null) {
-            Boolean b = (Boolean)args.get("persist");
-            if(b != null && b.booleanValue()) {
-                builder.setAutoCancel(false);
-                builder.setOngoing(true);
-            } else {
-                builder.setAutoCancel(false);
-            }
-        } else {
-            builder.setAutoCancel(true);
-        }
-        Notification notification = builder.build();
-        int notifyId = 10001;
-        notificationManager.notify("CN1", notifyId, notification);
-        return new Integer(notifyId);
-    }
-
-    public boolean isContactsPermissionGranted() {
-        if (android.os.Build.VERSION.SDK_INT < 23) {
-            return true;
-        }
-
-        if (android.support.v4.content.ContextCompat.checkSelfPermission(getContext(),
-                Manifest.permission.READ_CONTACTS)
-                != PackageManager.PERMISSION_GRANTED) {
-            return false;
-        }
-        return true;
-    }
-
-    
-    @Override
-    public String[] getAllContacts(boolean withNumbers) {
-        if(!checkForPermission(Manifest.permission.READ_CONTACTS, "This is required to get the contacts")){
-            return new String[]{};
-        }
-        return AndroidContactsManager.getInstance().getContacts(getContext(), withNumbers);
-    }
-
-    @Override
-    public Contact getContactById(String id) {
-        if(!checkForPermission(Manifest.permission.READ_CONTACTS, "This is required to get the contacts")){
-            return null;
-        }
-        return AndroidContactsManager.getInstance().getContact(getContext(), id);
-    }
-
-    @Override 
-    public Contact getContactById(String id, boolean includesFullName, boolean includesPicture, 
-            boolean includesNumbers, boolean includesEmail, boolean includeAddress){
-        if(!checkForPermission(Manifest.permission.READ_CONTACTS, "This is required to get the contacts")){
-            return null;
-        }
-        return AndroidContactsManager.getInstance().getContact(getContext(), id, includesFullName, includesPicture, 
-            includesNumbers, includesEmail, includeAddress);
-    }
-    
-    @Override
-    public Contact[] getAllContacts(boolean withNumbers, boolean includesFullName, boolean includesPicture, boolean includesNumbers, boolean includesEmail, boolean includeAddress) {
-        if(!checkForPermission(Manifest.permission.READ_CONTACTS, "This is required to get the contacts")){
-            return new Contact[]{};
-        }
-        return AndroidContactsManager.getInstance().getAllContacts(getContext(), withNumbers, includesFullName, includesPicture, includesNumbers, includesEmail, includeAddress);
-    }
-
-    @Override
-    public boolean isGetAllContactsFast() {
-        return true;
-    }
-    
-    public String createContact(String firstName, String surname, String officePhone, String homePhone, String cellPhone, String email) {
-        if(!checkForPermission(Manifest.permission.WRITE_CONTACTS, "This is required to create a contact")){
-            return null;
-        }
-         return AndroidContactsManager.getInstance().createContact(getContext(), firstName, surname, officePhone, homePhone, cellPhone, email);
-    }
-
-    public boolean deleteContact(String id) {
-        if(!checkForPermission(Manifest.permission.WRITE_CONTACTS, "This is required to delete a contact")){
-            return false;
-        }
-        return AndroidContactsManager.getInstance().deleteContact(getContext(), id);
-    }
-    
-    @Override
-    public boolean isNativeShareSupported() {
-        return true;
-    }
-
-    @Override
-    public void share(String text, String image, String mimeType, Rectangle sourceRect){   
-        if(!checkForPermission(Manifest.permission.READ_PHONE_STATE, "This is required to perform share")){
-            return;
-        }
-        Intent shareIntent = new Intent(android.content.Intent.ACTION_SEND);
-        if(image == null){
-            shareIntent.setType("text/plain");
-            shareIntent.putExtra(android.content.Intent.EXTRA_TEXT, text);
-        }else{
-            shareIntent.setType(mimeType);
-            shareIntent.putExtra(Intent.EXTRA_STREAM, Uri.parse(fixAttachmentPath(image)));
-            shareIntent.putExtra(Intent.EXTRA_TEXT, text);
-        }
-        getContext().startActivity(Intent.createChooser(shareIntent, "Share with..."));
-    }
-
-    /**
-     * @inheritDoc
-     */
-    public String getPlatformName() {
-        return "and";
-    }
-
-    /**
-     * @inheritDoc
-     */
-    public String[] getPlatformOverrides() {
-        if (isTablet()) {
-            return new String[]{"tablet", "android", "android-tab"};
-        } else {
-            return new String[]{"phone", "android", "android-phone"};
-        }
-    }
-    
-    /**
-     * @inheritDoc
-     */
-    public void copyToClipboard(final Object obj) {
-        if (getActivity() == null) {
-            return;
-        }
-        getActivity().runOnUiThread(new Runnable() {
-            @Override
-            public void run() {
-                int sdk = android.os.Build.VERSION.SDK_INT;
-                if (sdk < 11) {
-                    android.text.ClipboardManager clipboard = (android.text.ClipboardManager) getActivity().getSystemService(Context.CLIPBOARD_SERVICE);
-                    clipboard.setText(obj.toString());
-                } else {
-                    android.content.ClipboardManager clipboard = (android.content.ClipboardManager) getActivity().getSystemService(Context.CLIPBOARD_SERVICE);
-                    android.content.ClipData clip = ClipData.newPlainText("Codename One", obj.toString());
-                    clipboard.setPrimaryClip(clip);
-                }        
-            }
-        });
-    }
-
-    /**
-     * @inheritDoc
-     */
-    public Object getPasteDataFromClipboard() {
-        if (getContext() == null) {
-            return null;
-        }
-        final Object[] response = new Object[1];
-        runOnUiThreadAndBlock(new Runnable() {
-            @Override
-            public void run() {
-                int sdk = android.os.Build.VERSION.SDK_INT;
-                if (sdk < 11) {
-                    android.text.ClipboardManager clipboard = (android.text.ClipboardManager) getActivity().getSystemService(Context.CLIPBOARD_SERVICE);
-                    response[0] = clipboard.getText().toString();
-                } else {
-                    android.content.ClipboardManager clipboard = (android.content.ClipboardManager) getActivity().getSystemService(Context.CLIPBOARD_SERVICE);
-                    ClipData.Item item = clipboard.getPrimaryClip().getItemAt(0);
-                    response[0] = item.getText();    
-                }
-            }
-        });
-        return response[0];
-    }
-    
-    
-    
-
-    public class Video extends AndroidImplementation.AndroidPeer implements Media {
-
-        private VideoView nativeVideo;
-        private Activity activity;
-        private boolean fullScreen = false;
-        private Rectangle bounds;
-        private boolean nativeController = true;
-        private boolean nativePlayer;
-        private Form curentForm;
-
-        public Video(final VideoView nativeVideo, final Activity activity, final Runnable onCompletion) {
-            super(nativeVideo);
-            this.nativeVideo = nativeVideo;
-            this.activity = activity;
-            if (nativeController) {
-                MediaController mc = new AndroidImplementation.CN1MediaController();
-                nativeVideo.setMediaController(mc);
-            }
-
-            nativeVideo.setOnCompletionListener(new MediaPlayer.OnCompletionListener() {
-                @Override
-                public void onCompletion(MediaPlayer arg0) {
-                    if (onCompletion != null) {
-                        onCompletion.run();
-                    }
-                }
-            });
-
-            nativeVideo.setOnErrorListener(new MediaPlayer.OnErrorListener() {
-                @Override
-                public boolean onError(MediaPlayer mp, int what, int extra) {
-                    if (onCompletion != null) {
-                        onCompletion.run();
-                    }
-                    return false;
-                }
-            });
-
-        }
-        
-        @Override
-        public void init() {
-            super.init();
-            setVisible(true);
-        }        
-        
-        public void prepare() { 
-        }
-
-        @Override
-        public void play() {
-            if (nativePlayer && curentForm == null) {
-                curentForm = Display.getInstance().getCurrent();
-                Form f = new Form();
-                f.setLayout(new BorderLayout());
-                Component cmp = getVideoComponent();
-                if(cmp.getParent() != null) {
-                    cmp.getParent().removeComponent(cmp);
-                }
-                f.addComponent(BorderLayout.CENTER, cmp);
-                f.show();
-            }
-            nativeVideo.start();
-        }
-
-        @Override
-        public void pause() {
-            if(nativeVideo != null && nativeVideo.canPause()){
-                nativeVideo.pause();
-            }
-        }
-
-        @Override
-        public void cleanup() {
-            nativeVideo.stopPlayback();
-            nativeVideo = null;
-            if (nativePlayer && curentForm != null) {
-                curentForm.showBack();
-                curentForm = null;
-            }
-        }
-
-        @Override
-        public int getTime() {
-            return nativeVideo.getCurrentPosition();
-        }
-
-        @Override
-        public void setTime(int time) {
-            nativeVideo.seekTo(time);
-        }
-
-        @Override
-        public int getDuration() {
-            return nativeVideo.getDuration();
-        }
-
-        @Override
-        public void setVolume(int vol) {
-            // float v = ((float) vol) / 100.0F;
-            AudioManager am = (AudioManager) activity.getSystemService(Context.AUDIO_SERVICE);
-            int max = am.getStreamMaxVolume(AudioManager.STREAM_MUSIC);
-            am.setStreamVolume(AudioManager.STREAM_MUSIC, vol, 0);
-        }
-
-        @Override
-        public int getVolume() {
-            AudioManager am = (AudioManager) activity.getSystemService(Context.AUDIO_SERVICE);
-            return am.getStreamVolume(AudioManager.STREAM_MUSIC);
-        }
-
-        @Override
-        public boolean isVideo() {
-            return true;
-        }
-
-        @Override
-        public boolean isFullScreen() {
-            return fullScreen || nativePlayer;
-        }
-
-        @Override
-        public void setFullScreen(boolean fullScreen) {
-            this.fullScreen = fullScreen;
-            if (fullScreen) {
-                bounds = new Rectangle(getBounds());
-                setX(0);
-                setY(0);
-                setWidth(Display.getInstance().getDisplayWidth());
-                setHeight(Display.getInstance().getDisplayHeight());
-            } else {
-                if (bounds != null) {
-                    setX(bounds.getX());
-                    setY(bounds.getY());
-                    setWidth(bounds.getSize().getWidth());
-                    setHeight(bounds.getSize().getHeight());
-                }
-            }
-            repaint();
-        }
-
-        @Override
-        public Component getVideoComponent() {
-            return this;
-        }
-
-        @Override
-        protected Dimension calcPreferredSize() {
-            return new Dimension(nativeVideo.getWidth(), nativeVideo.getHeight());
-        }
-        
-        @Override
-        public void setWidth(int width) {
-            super.setWidth(width);
-            if(nativeVideo != null && !superPeerMode){
-                activity.runOnUiThread(new Runnable() {
-
-                    public void run() {
-                        RelativeLayout.LayoutParams layout = new RelativeLayout.LayoutParams(getWidth(), getHeight());
-                        layout.addRule(RelativeLayout.CENTER_HORIZONTAL);
-                        layout.addRule(RelativeLayout.CENTER_VERTICAL);                        
-                        nativeVideo.setLayoutParams(layout);
-                        nativeVideo.getHolder().setSizeFromLayout();
-                    }
-                });
-            }
-        }
-
-        @Override
-        public void setHeight(int height) {
-            super.setHeight(height);
-            if(nativeVideo != null  && !superPeerMode){
-                activity.runOnUiThread(new Runnable() {
-
-                    public void run() {
-                        //RelativeLayout.LayoutParams layout = new RelativeLayout.LayoutParams(RelativeLayout.LayoutParams.WRAP_CONTENT, RelativeLayout.LayoutParams.WRAP_CONTENT);
-                        RelativeLayout.LayoutParams layout = new RelativeLayout.LayoutParams(getWidth(), getHeight());
-                        layout.addRule(RelativeLayout.CENTER_HORIZONTAL);
-                        layout.addRule(RelativeLayout.CENTER_VERTICAL);                        
-                        nativeVideo.setLayoutParams(layout);
-                        nativeVideo.getHolder().setSizeFromLayout();
-                    }
-                });
-                
-            }
-        }
-
-        @Override
-        public void setNativePlayerMode(boolean nativePlayer) {
-            this.nativePlayer = nativePlayer;
-        }
-
-        @Override
-        public boolean isNativePlayerMode() {
-            return nativePlayer;
-        }
-
-        @Override
-        public boolean isPlaying() {
-            return nativeVideo.isPlaying();
-        }
-
-        public void setVariable(String key, Object value) {
-        }
-
-        public Object getVariable(String key) {
-            return null;
-        }
-    }
-
-    @Override
-    public void onActivityResult(int requestCode, int resultCode, Intent intent) {
-        
-        if (requestCode == ZOOZ_PAYMENT) {
-            ((IntentResultListener) pur).onActivityResult(requestCode, resultCode, intent);
-            return;
-        }
-
-        if (resultCode == Activity.RESULT_OK) {
-            if (requestCode == CAPTURE_IMAGE) {
-                try {
-                    String imageUri = (String) Storage.getInstance().readObject("imageUri");
-                    Vector pathandId = StringUtil.tokenizeString(imageUri, ";");
-                    String path = (String)pathandId.get(0);
-                    String lastId = (String)pathandId.get(1);                    
-                    Storage.getInstance().deleteStorageFile("imageUri");                                        
-                    clearMediaDB(lastId, path);
-                    callback.fireActionEvent(new ActionEvent(path));
-                    return;
-                } catch (Exception e) {
-                    e.printStackTrace();
-                }
-            } else if (requestCode == CAPTURE_VIDEO) {
-                String path = (String) Storage.getInstance().readObject("videoUri");
-                Storage.getInstance().deleteStorageFile("videoUri");                                        
-                callback.fireActionEvent(new ActionEvent(path));
-                return;
-            } else if (requestCode == CAPTURE_AUDIO) {
-                Uri data = intent.getData();
-                String path = convertImageUriToFilePath(data, getContext());
-                callback.fireActionEvent(new ActionEvent(path));
-                return;
-            } else if (requestCode == OPEN_GALLERY) {
-                Uri selectedImage = intent.getData();
-                String scheme = intent.getScheme();
-                
-                String[] filePathColumn = {MediaStore.Images.Media.DATA};
-                Cursor cursor = getContext().getContentResolver().query(selectedImage, filePathColumn, null, null, null);
-                
-                // this happens on Android devices, not exactly sure what the use case is
-                if(cursor == null) {
-                    callback.fireActionEvent(null);
-                    return;
-                }
-                
-                cursor.moveToFirst();
-                int columnIndex = cursor.getColumnIndex(filePathColumn[0]);
-                String filePath = cursor.getString(columnIndex);
-                cursor.close();
-                
-                if (filePath == null && "content".equals(scheme)) {
-                    //if the file is not on the filesystem download it and save it 
-                    //locally
-                    try {
-                        InputStream inputStream = getContext().getContentResolver().openInputStream(selectedImage);
-                        if (inputStream != null) {
-                            String name = getContentName(getContext().getContentResolver(), selectedImage);
-                            if (name != null) {
-                                filePath = getAppHomePath()
-                                        + getFileSystemSeparator() + name;
-                                File f = new File(filePath);
-                                OutputStream tmp = createFileOuputStream(f);
-                                byte[] buffer = new byte[1024];
-                                while (inputStream.read(buffer) > 0) {
-                                    tmp.write(buffer);
-                                }
-                                tmp.close();
-                                inputStream.close();                                                           
-                            }
-                        }
-                    } catch (Exception e) {
-                        e.printStackTrace();
-                    }
-                }
-                
-                callback.fireActionEvent(new ActionEvent(filePath));
-                return;
-            } else {
-                if(callback != null) {
-                    callback.fireActionEvent(new ActionEvent("ok"));
-                }
-                return;
-            }
-        }
-        //clean imageUri
-        String imageUri = (String) Storage.getInstance().readObject("imageUri");
-        if(imageUri != null){
-            Storage.getInstance().deleteStorageFile("imageUri");                                        
-        }
-        
-        if(callback != null) {
-            callback.fireActionEvent(null);
-        }
-    }
-
-    @Override
-    public void capturePhoto(ActionListener response) {
-        if (getActivity() == null) {
-            throw new RuntimeException("Cannot capture photo in background mode");
-        }
-        if(!checkForPermission(Manifest.permission.WRITE_EXTERNAL_STORAGE, "This is required to take a picture")){
-            return;
-        }
-        callback = new EventDispatcher();
-        callback.addListener(response);
-        Intent intent = new Intent(android.provider.MediaStore.ACTION_IMAGE_CAPTURE);
-
-        File newFile = getOutputMediaFile(false);
-        Uri imageUri = Uri.fromFile(newFile);
-
-        intent.putExtra(android.provider.MediaStore.EXTRA_OUTPUT, imageUri);
-        
-        String lastImageID = getLastImageId();
-        Storage.getInstance().writeObject("imageUri", newFile.getAbsolutePath() + ";" + lastImageID);
-
-        intent.putExtra(android.provider.MediaStore.EXTRA_OUTPUT, imageUri);
-        intent.setFlags(Intent.FLAG_ACTIVITY_CLEAR_TOP);
-        
-        this.getActivity().startActivityForResult(intent, CAPTURE_IMAGE);
-    }
-
-    @Override
-    public void captureVideo(ActionListener response) {
-        if (getActivity() == null) {
-            throw new RuntimeException("Cannot capture video in background mode");
-        }
-        if(!checkForPermission(Manifest.permission.WRITE_EXTERNAL_STORAGE, "This is required to take a video")){
-            return;
-        }
-        callback = new EventDispatcher();
-        callback.addListener(response);
-        Intent intent = new Intent(android.provider.MediaStore.ACTION_VIDEO_CAPTURE);
-        
-        File newFile = getOutputMediaFile(true);
-        Uri videoUri = Uri.fromFile(newFile);
-
-        Storage.getInstance().writeObject("videoUri", newFile.getAbsolutePath());
-
-        intent.putExtra(android.provider.MediaStore.EXTRA_OUTPUT, videoUri);
-        intent.setFlags(Intent.FLAG_ACTIVITY_CLEAR_TOP);
-        
-        this.getActivity().startActivityForResult(intent, CAPTURE_VIDEO);
-    }
-
-    public void captureAudio(final ActionListener response) {
-
-        if(!checkForPermission(Manifest.permission.RECORD_AUDIO, "This is required to record the audio")){
-            return;
-        }
-        
-        try {
-            final Form current = Display.getInstance().getCurrent();
-
-            final File temp = File.createTempFile("mtmp", "dat");
-            temp.deleteOnExit();
-
-            if (recorder != null) {
-                recorder.release();
-            }
-            recorder = new MediaRecorder();
-            recorder.setAudioSource(MediaRecorder.AudioSource.MIC);
-            recorder.setOutputFormat(MediaRecorder.OutputFormat.THREE_GPP);
-            recorder.setAudioEncoder(MediaRecorder.AudioEncoder.AMR_WB);
-            recorder.setOutputFile(temp.getAbsolutePath());
-
-            final Form recording = new Form("Recording");
-            recording.setTransitionInAnimator(CommonTransitions.createEmpty());
-            recording.setTransitionOutAnimator(CommonTransitions.createEmpty());
-            recording.setLayout(new BorderLayout());
-
-            recorder.prepare();
-            recorder.start();
-
-            final Label time = new Label("00:00");
-            time.getAllStyles().setAlignment(Component.CENTER);
-            Font f = Font.createSystemFont(Font.FACE_SYSTEM, Font.STYLE_PLAIN, Font.SIZE_LARGE);
-            f = f.derive(getDisplayHeight() / 10, Font.STYLE_PLAIN);
-            time.getAllStyles().setFont(f);
-            recording.addComponent(BorderLayout.CENTER, time);
-
-            recording.registerAnimated(new Animation() {
-
-                long current = System.currentTimeMillis();
-                long zero = current;
-                int sec = 0;
-
-                public boolean animate() {
-                    long now = System.currentTimeMillis();
-                    if (now - current > 1000) {
-                        current = now;
-                        sec++;
-                        return true;
-                    }
-                    return false;
-                }
-
-                public void paint(Graphics g) {
-                    int seconds = sec % 60;
-                    int minutes = sec / 60;
-
-                    String secStr = seconds < 10 ? "0" + seconds : "" + seconds;
-                    String minStr = minutes < 10 ? "0" + minutes : "" + minutes;
-
-                    String txt = minStr + ":" + secStr;
-                    time.setText(txt);
-                }
-            });
-
-            Container south = new Container(new com.codename1.ui.layouts.GridLayout(1, 2));
-            Command cancel = new Command("Cancel") {
-
-                @Override
-                public void actionPerformed(ActionEvent evt) {
-                    if (recorder != null) {
-                        recorder.stop();
-                        recorder.release();
-                        recorder = null;
-                    }
-                    current.showBack();
-                    response.actionPerformed(null);
-                }
-
-            };
-            recording.setBackCommand(cancel);
-            south.add(new com.codename1.ui.Button(cancel));
-            south.add(new com.codename1.ui.Button(new Command("Save") {
-
-                @Override
-                public void actionPerformed(ActionEvent evt) {
-                    if (recorder != null) {
-                        recorder.stop();
-                        recorder.release();
-                        recorder = null;
-                    }
-                    current.showBack();
-                    response.actionPerformed(new ActionEvent(temp.getAbsolutePath()));
-                }
-
-            }));
-            recording.addComponent(BorderLayout.SOUTH, south);
-            recording.show();
-
-        } catch (IOException ex) {
-            ex.printStackTrace();
-            throw new RuntimeException("failed to start audio recording");
-        }
-
-    }
-
-    /**
-     * Opens the device image gallery
-     *
-     * @param response callback for the resulting image
-     */
-    public void openImageGallery(ActionListener response) {
-        if (getActivity() == null) {
-            throw new RuntimeException("Cannot open image gallery in background mode");
-        }
-        if(!checkForPermission(Manifest.permission.WRITE_EXTERNAL_STORAGE, "This is required to browse the photos")){
-            return;
-        }
-        
-        if(editInProgress()) {
-            stopEditing(true);
-        }
-        
-        callback = new EventDispatcher();
-        callback.addListener(response);
-        Intent galleryIntent = new Intent(Intent.ACTION_PICK, android.provider.MediaStore.Images.Media.INTERNAL_CONTENT_URI);
-        this.getActivity().startActivityForResult(galleryIntent, OPEN_GALLERY);
-    }
-    
-    public void openGallery(final ActionListener response, int type){
-        if (getActivity() == null) {
-            throw new RuntimeException("Cannot open galery in background mode");
-        }
-        if(!checkForPermission(Manifest.permission.WRITE_EXTERNAL_STORAGE, "This is required to browse the photos")){
-            return;
-        }
-        callback = new EventDispatcher();
-        callback.addListener(response);
-        Intent galleryIntent = new Intent(Intent.ACTION_PICK, android.provider.MediaStore.Images.Media.INTERNAL_CONTENT_URI);
-        if(type == Display.GALLERY_VIDEO){
-            galleryIntent.setType("video/*");
-        }else if(type == Display.GALLERY_IMAGE){
-            galleryIntent.setType("image/*");
-        }else{
-            galleryIntent.setType("*/*");
-        }
-        this.getActivity().startActivityForResult(galleryIntent, OPEN_GALLERY);        
-    }
-
-    class NativeImage extends Image {
-
-        public NativeImage(Bitmap nativeImage) {
-            super(nativeImage);
-        }
-    }
-
-    /**
-     * Create a File for saving an image or video
-     */
-    private File getOutputMediaFile(boolean isVideo) {
-        // To be safe, you should check that the SDCard is mounted
-        // using Environment.getExternalStorageState() before doing this.
-        if (getActivity() != null) {
-            return GetOutputMediaFile.getOutputMediaFile(isVideo, getActivity());
-        } else {
-            return GetOutputMediaFile.getOutputMediaFile(isVideo, getContext(), "Video");
-        }
-    }
-    
-    private static class GetOutputMediaFile {
-        
-        public static File getOutputMediaFile(boolean isVideo,Activity activity) {
-            activity.getComponentName();
-            return getOutputMediaFile(isVideo, activity, activity.getTitle());
-        }
-        
-        public static File getOutputMediaFile(boolean isVideo, Context activity, CharSequence title) {
-            
-
-            File mediaStorageDir = null;
-            if(android.os.Build.VERSION.SDK_INT >= 8) {
-                mediaStorageDir = new File(Environment.getExternalStoragePublicDirectory(
-                     Environment.DIRECTORY_PICTURES), "" + title);
-            } else {
-                mediaStorageDir = new File(Environment.getExternalStorageDirectory(), "" + title);
-            }            
-            
-            // This location works best if you want the created images to be shared
-            // between applications and persist after your app has been uninstalled.
-
-            // Create the storage directory if it does not exist
-            if (!mediaStorageDir.exists()) {
-                if (!mediaStorageDir.mkdirs()) {
-                    Log.d(Display.getInstance().getProperty("AppName", "CodenameOne"), "failed to create directory");
-                    return null;
-                }
-            }
-
-            // Create a media file name
-            String timeStamp = new SimpleDateFormat("yyyyMMdd_HHmmss").format(new Date());
-            File mediaFile = null;
-            if (!isVideo) {
-                mediaFile = new File(mediaStorageDir.getPath() + File.separator
-                        + "IMG_" + timeStamp + ".jpg");
-            } else {
-                mediaFile = new File(mediaStorageDir.getPath() + File.separator
-                        + "VID_" + timeStamp + ".mp4");
-            }
-
-            return mediaFile;
-        }
-    }
-    
-    @Override
-    public void systemOut(String content){
-        Log.d(Display.getInstance().getProperty("AppName", "CodenameOne"), content);
-    }
-
-    private boolean hasAndroidMarket() {
-        return hasAndroidMarket(getContext());
-    }
-
-    private static final String GooglePlayStorePackageNameOld = "com.google.market";
-    private static final String GooglePlayStorePackageNameNew = "com.android.vending";
-
-    /**
-     * Indicates whether this is a Google certified device which means that it
-     * has Android market etc.
-     */
-    public static boolean hasAndroidMarket(Context activity) {
-        final PackageManager packageManager = activity.getPackageManager();
-        List<PackageInfo> packages = packageManager.getInstalledPackages(PackageManager.GET_UNINSTALLED_PACKAGES);
-        for (PackageInfo packageInfo : packages) {
-            if (packageInfo.packageName.equals(GooglePlayStorePackageNameOld) ||
-                packageInfo.packageName.equals(GooglePlayStorePackageNameNew)) {
-                return true;
-            }
-        }
-        return false;
-    }
-
-    @Override
-    public void registerPush(Hashtable metaData, boolean noFallback) {
-        if (getActivity() == null) {
-            return;
-        }
-        boolean has = hasAndroidMarket();
-        if (noFallback && !has) {
-            Log.d("Codename One", "Device doesn't have Android market/google play can't register for push!");
-            return;
-        }
-        String id = (String)metaData.get(com.codename1.push.Push.GOOGLE_PUSH_KEY);
-        if(has) {
-            Log.d("Codename One", "Sending async push request for id: " + id);
-            ((CodenameOneActivity) getActivity()).registerForPush(id);
-        } else {
-            PushNotificationService.forceStartService(getActivity().getPackageName() + ".PushNotificationService", getActivity());
-            if(!registerServerPush(id, getApplicationKey(), (byte)10, getProperty("UDID", ""), getPackageName())) {
-                sendPushRegistrationError("Server registration error", 1);
-            } 
-        }
-    }
-
-    public static void stopPollingLoop() {
-        stopPolling();
-    }
-
-    public static void registerPolling() {
-        registerPollingFallback();
-    }
-
-    @Override
-    public void deregisterPush() {
-        boolean has = hasAndroidMarket();
-        if (has) {
-            ((CodenameOneActivity) getActivity()).stopReceivingPush();
-            deregisterPushFromServer();
-        } else {
-            super.deregisterPush();
-        }
-    }
-
-    private static String convertImageUriToFilePath(Uri imageUri, Context activity) {
-        Cursor cursor = null;
-        String[] proj = {MediaStore.Images.Media.DATA};
-        cursor = activity.getContentResolver().query(imageUri, proj, null, null, null);
-        int column_index = cursor.getColumnIndexOrThrow(MediaStore.Images.Media.DATA);
-        cursor.moveToFirst();
-        String path = cursor.getString(column_index);
-        cursor.close();
-        return path;
-    }
-
-    class CN1MediaController extends MediaController {
-
-        public CN1MediaController() {
-            super(getActivity());
-        }
-
-        @Override
-        public boolean dispatchKeyEvent(KeyEvent event) {
-            int keycode = event.getKeyCode();
-            keycode = CodenameOneView.internalKeyCodeTranslate(keycode);
-            if (keycode == AndroidImplementation.DROID_IMPL_KEY_BACK) {
-                Display.getInstance().keyPressed(keycode);
-                Display.getInstance().keyReleased(keycode);
-                return true;
-            } else {
-                return super.dispatchKeyEvent(event);
-            }
-        }
-    }
-    private L10NManager l10n;
-
-    /**
-     * @inheritDoc
-     */
-    public L10NManager getLocalizationManager() {
-        if (l10n == null) {
-            Locale l = Locale.getDefault();
-            l10n = new L10NManager(l.getLanguage(), l.getCountry()) {
-                public double parseDouble(String localeFormattedDecimal) {
-                    try {
-                        return NumberFormat.getNumberInstance().parse(localeFormattedDecimal).doubleValue();
-                    } catch (ParseException err) {
-                        return Double.parseDouble(localeFormattedDecimal);
-                    }
-                }
-                
-                public String format(int number) {
-                    return NumberFormat.getNumberInstance().format(number);
-                }
-
-                public String format(double number) {
-                    return NumberFormat.getNumberInstance().format(number);
-                }
-
-                public String formatCurrency(double currency) {
-                    return NumberFormat.getCurrencyInstance().format(currency);
-                }
-
-                public String formatDateLongStyle(Date d) {
-                    return DateFormat.getDateInstance(DateFormat.LONG).format(d);
-                }
-
-                public String formatDateShortStyle(Date d) {
-                    return DateFormat.getDateInstance(DateFormat.SHORT).format(d);
-                }
-
-                public String formatDateTime(Date d) {
-                    return DateFormat.getDateTimeInstance().format(d);
-                }
-
-                public String formatDateTimeMedium(Date d) {
-                    DateFormat dd = DateFormat.getDateTimeInstance(DateFormat.MEDIUM, DateFormat.MEDIUM);
-                    return dd.format(d);
-                }
-
-                public String formatDateTimeShort(Date d) {
-                    DateFormat dd = DateFormat.getDateTimeInstance(DateFormat.SHORT, DateFormat.SHORT);
-                    return dd.format(d);
-                }
-
-                public String getCurrencySymbol() {
-                    return NumberFormat.getInstance().getCurrency().getSymbol();
-                }
-
-                public void setLocale(String locale, String language) {
-                    super.setLocale(locale, language);
-                    Locale l = new Locale(language, locale);
-                    Locale.setDefault(l);
-                }
-            };
-        }
-        return l10n;
-    }
-    private com.codename1.ui.util.ImageIO imIO;
-
-    @Override
-    public com.codename1.ui.util.ImageIO getImageIO() {
-        if (imIO == null) {
-            imIO = new com.codename1.ui.util.ImageIO() {
-                @Override
-                public Dimension getImageSize(String imageFilePath) throws IOException {
-                    BitmapFactory.Options o = new BitmapFactory.Options();
-                    o.inJustDecodeBounds = true;
-                    o.inPreferredConfig = Bitmap.Config.ARGB_8888;
-
-                    InputStream fis = createFileInputStream(imageFilePath);
-                    BitmapFactory.decodeStream(fis, null, o);
-                    fis.close();
-
-                    ExifInterface exif = new ExifInterface(imageFilePath);               
-                    
-                    // if the image is in portrait mode
-                    int orientation = exif.getAttributeInt(ExifInterface.TAG_ORIENTATION, ExifInterface.ORIENTATION_NORMAL);
-                    if(orientation == ExifInterface.ORIENTATION_ROTATE_90 || orientation == ExifInterface.ORIENTATION_ROTATE_270) {
-                        return new Dimension(o.outHeight, o.outWidth);
-                    }
-                    return new Dimension(o.outWidth, o.outHeight);
-                }
-                
-                private Dimension getImageSizeNoRotation(String imageFilePath) throws IOException {
-                    BitmapFactory.Options o = new BitmapFactory.Options();
-                    o.inJustDecodeBounds = true;
-                    o.inPreferredConfig = Bitmap.Config.ARGB_8888;
-
-                    InputStream fis = createFileInputStream(imageFilePath);
-                    BitmapFactory.decodeStream(fis, null, o);
-                    fis.close();
-
-                    return new Dimension(o.outWidth, o.outHeight);
-                }
-                
-                @Override
-                public void save(InputStream image, OutputStream response, String format, int width, int height, float quality) throws IOException {
-                    Bitmap.CompressFormat f = Bitmap.CompressFormat.PNG;
-                    if (format == FORMAT_JPEG) {
-                        f = Bitmap.CompressFormat.JPEG;
-                    }
-                    Image img = Image.createImage(image).scaled(width, height);
-                    Bitmap b = (Bitmap) img.getImage();
-                    b.compress(f, (int) (quality * 100), response);
-                }
-
-                @Override
-                public String saveAndKeepAspect(String imageFilePath, String preferredOutputPath, String format, int width, int height, float quality, boolean onlyDownscale, boolean scaleToFill) throws IOException{
-                    ExifInterface exif = new ExifInterface(imageFilePath);               
-                    Dimension d = getImageSizeNoRotation(imageFilePath);
-                    if(onlyDownscale) {
-                        if(scaleToFill) {
-                            if(d.getHeight() <= height || d.getWidth() <= width) {
-                                return imageFilePath;
-                            }
-                        } else {
-                            if(d.getHeight() <= height && d.getWidth() <= width) {
-                                return imageFilePath;
-                            }
-                        }
-                    }
-
-                    float ratio = ((float)d.getWidth()) / ((float)d.getHeight());
-                    int heightBasedOnWidth = (int)(((float)width) / ratio);
-                    int widthBasedOnHeight = (int)(((float)height) * ratio);
-                    if(scaleToFill) {
-                        if(heightBasedOnWidth >= width) {
-                            height = heightBasedOnWidth;
-                        } else {
-                            width = widthBasedOnHeight;
-                        }
-                    } else {
-                        if(heightBasedOnWidth > width) {
-                            width = widthBasedOnHeight;
-                        } else {
-                            height = heightBasedOnWidth;
-                        }
-                    }
-                    sampleSizeOverride = Math.max(d.getWidth()/width, d.getHeight()/height);
-                    OutputStream im = FileSystemStorage.getInstance().openOutputStream(preferredOutputPath);
-                    Image i = Image.createImage(imageFilePath);
-                    Image newImage = i.scaled(width, height);
-                    int orientation = exif.getAttributeInt(ExifInterface.TAG_ORIENTATION, ExifInterface.ORIENTATION_NORMAL);
-
-                    int angle = 0;
-                    switch (orientation) {
-                        case ExifInterface.ORIENTATION_ROTATE_90:
-                            angle = 90;
-                            break;
-                        case ExifInterface.ORIENTATION_ROTATE_180:
-                            angle = 180;
-                            break;
-                        case ExifInterface.ORIENTATION_ROTATE_270:
-                            angle = 270;
-                            break;
-                    }
-                    if (angle != 0) {
-                        Matrix mat = new Matrix();
-                        mat.postRotate(angle);
-                        Bitmap b = (Bitmap)newImage.getImage();
-                        Bitmap correctBmp = Bitmap.createBitmap(b, 0, 0, b.getWidth(), b.getHeight(), mat, true);
-                        b.recycle();
-                        newImage.dispose();
-                        Image tmp = Image.createImage(correctBmp);
-                        newImage = tmp;
-                        save(tmp, im, format, quality);
-                    } else {
-                        save(imageFilePath, im, format, width, height, quality);
-                    }
-                    sampleSizeOverride =  -1;
-                    return preferredOutputPath;
-                }
-
-                @Override
-                public void save(String imageFilePath, OutputStream response, String format, int width, int height, float quality) throws IOException {
-                    Image i = Image.createImage(imageFilePath);
-                    Image newImage = i.scaled(width, height);
-                    save(newImage, response, format, quality);
-                    newImage.dispose();
-                    i.dispose();
-                } 
-
-                @Override
-                protected void saveImage(Image img, OutputStream response, String format, float quality) throws IOException {
-                    Bitmap.CompressFormat f = Bitmap.CompressFormat.PNG;
-                    if (format == FORMAT_JPEG) {
-                        f = Bitmap.CompressFormat.JPEG;
-                    }
-                    Bitmap b = (Bitmap) img.getImage();
-                    b.compress(f, (int) (quality * 100), response);
-                }
-
-                @Override
-                public boolean isFormatSupported(String format) {
-                    return format == FORMAT_JPEG || format == FORMAT_PNG;
-                }
-            };
-        }
-        return imIO;
-    }
-
-    @Override
-    public Database openOrCreateDB(String databaseName) throws IOException {
-        SQLiteDatabase db = getContext().openOrCreateDatabase(databaseName, getContext().MODE_PRIVATE, null);        
-        return new AndroidDB(db);
-    }
-
-    @Override
-    public void deleteDB(String databaseName) throws IOException {
-        getContext().deleteDatabase(databaseName);
-    }
-
-    @Override
-    public boolean existsDB(String databaseName) {
-        File db = new File(getContext().getApplicationInfo().dataDir + "/databases/" + databaseName);
-        return db.exists();
-    }
-
-    public String getDatabasePath(String databaseName) {
-        File db = new File(getContext().getApplicationInfo().dataDir + "/databases/" + databaseName);
-        return db.getAbsolutePath();
-    }
-    
-    public boolean isNativeTitle() {
-        Form f = getCurrentForm();
-        boolean nativeCommand;
-        if(f != null){
-            nativeCommand = f.getMenuBar().getCommandBehavior() == Display.COMMAND_BEHAVIOR_NATIVE;
-        }else{
-            nativeCommand = getCommandBehavior() == Display.COMMAND_BEHAVIOR_NATIVE;
-        }
-        return hasActionBar() && nativeCommand;
-    }
-
-    public void refreshNativeTitle(){
-        if (getActivity() == null) {
-            return;
-        }
-        Form f = getCurrentForm();
-        if (f != null && isNativeTitle() &&  !(f instanceof Dialog)) {
-            getActivity().runOnUiThread(new SetCurrentFormImpl(getActivity(), f));
-        }
-    }
-    
-    public void setCurrentForm(final Form f) {
-        if (getActivity() == null) {
-            return;
-        }
-        if(getCurrentForm() == null){
-            flushGraphics();
-        }
-        if(editInProgress()) {
-            stopEditing(true);
-        }
-        super.setCurrentForm(f);
-        if (isNativeTitle() &&  !(f instanceof Dialog)) {
-            getActivity().runOnUiThread(new SetCurrentFormImpl(getActivity(), f));
-        }
-    }
-
-    @Override
-    public void setNativeCommands(Vector commands) {
-        refreshNativeTitle();
-    }
-    
-    @Override
-    public boolean isScreenLockSupported() {
-        return true;
-    }
-    
-    @Override
-    public void lockScreen(){
-        ((CodenameOneActivity)getContext()).lockScreen();
-    }
-    
-    @Override
-    public void unlockScreen(){
-        ((CodenameOneActivity)getContext()).unlockScreen();
-    }
-    
-    private static class SetCurrentFormImpl implements Runnable {
-        private Activity activity;
-        private Form f;
-        
-        public SetCurrentFormImpl(Activity activity, Form f) {
-            this.activity = activity;
-            this.f = f;
-        }
-
-        @Override
-        public void run() {
-            ActionBar ab = activity.getActionBar();
-            String title = f.getTitle();
-            boolean hasMenuBtn = false;
-            if(android.os.Build.VERSION.SDK_INT >= 14){
-                try {
-                    ViewConfiguration vc = ViewConfiguration.get(activity);
-                    Method m = vc.getClass().getMethod("hasPermanentMenuKey", (Class[])null);
-                    hasMenuBtn = ((Boolean)m.invoke(vc, (Object[])null)).booleanValue();
-                } catch(Throwable t) {
-                    t.printStackTrace();
-                }
-            }
-            if((title != null && title.length() > 0) || (f.getCommandCount() > 0 && !hasMenuBtn)){
-                activity.runOnUiThread(new NotifyActionBar(activity, true));
-            }else{
-                activity.runOnUiThread(new NotifyActionBar(activity, false));
-                return;
-            }
-
-            ab.setTitle(title);
-            ab.setDisplayHomeAsUpEnabled(f.getBackCommand() != null);
-            if(android.os.Build.VERSION.SDK_INT >= 14){
-                Image icon = f.getTitleComponent().getIcon();
-                try {
-                    if(icon != null){
-                        ab.getClass().getMethod("setIcon", Drawable.class).invoke(ab, new BitmapDrawable(activity.getResources(), (Bitmap)icon.getImage()));
-                    }else{
-                        if(activity.getApplicationInfo().icon != 0){
-                            ab.getClass().getMethod("setIcon", Integer.TYPE).invoke(ab, activity.getApplicationInfo().icon);
-                        }
-                    }
-                    activity.runOnUiThread(new InvalidateOptionsMenuImpl(activity));
-                } catch(Throwable t) {
-                    t.printStackTrace();
-                }
-            }
-            return;
-        }
-        
-    }
-    
-    private Purchase pur;
-    
-    @Override
-    public Purchase getInAppPurchase() {
-        try {
-            pur = ZoozPurchase.class.newInstance();
-            return pur;
-        } catch(Throwable t) {
-            return super.getInAppPurchase();
-        }
-    }
-
-    @Override
-    public boolean isTimeoutSupported() {
-        return true;
-    }
-
-    @Override
-    public void setTimeout(int t) {
-        timeout = t;
-    }
-
-    @Override
-    public CodeScanner getCodeScanner() {
-        if(scannerInstance == null) {
-            scannerInstance = new CodeScannerImpl();
-        }
-        return scannerInstance;
-    }
-
-    public void addCookie(Cookie c, boolean addToWebViewCookieManager, boolean sync) {
-        if(addToWebViewCookieManager) {
-            CookieManager mgr;
-            CookieSyncManager syncer;
-            try {
-                syncer = CookieSyncManager.getInstance();
-                mgr = CookieManager.getInstance();
-            } catch(IllegalStateException ex) {
-                syncer = CookieSyncManager.createInstance(this.getContext());
-                mgr = CookieManager.getInstance();
-            }
-            String cookieString = c.getName()+"="+c.getValue()+
-                    "; Domain="+c.getDomain()+
-                    "; Path="+c.getPath()+
-                    "; "+(c.isSecure()?"Secure;":"")
-                    +(c.isHttpOnly()?"httpOnly;":"");
-            mgr.setCookie("http"+
-                    (c.isSecure()?"s":"")+"://"+
-                    c.getDomain()+
-                    c.getPath(), cookieString);
-            if(sync) {
-                syncer.sync();
-            }
-        }
-        super.addCookie(c);
-            
-        
-        
-    }
-
-    @Override
-    public void addCookie(Cookie c) {
-        if(isUseNativeCookieStore()) {
-            this.addCookie(c, true, true);
-        } else {
-            super.addCookie(c);
-        }
-    }
-    
-    
-
-    @Override
-    public void addCookie(Cookie[] cookiesArray) {
-        if(isUseNativeCookieStore()) {
-            this.addCookie(cookiesArray, true);
-        } else {
-            super.addCookie(cookiesArray);
-        }
-    }
-    
-    public void addCookie(Cookie[] cookiesArray, boolean addToWebViewCookieManager){
-        int len = cookiesArray.length;
-        for ( int i=0; i< len; i++){
-            this.addCookie(cookiesArray[i], addToWebViewCookieManager, false);
-        }
-        if(addToWebViewCookieManager) {
-            try {
-                CookieSyncManager.getInstance().sync();
-            } catch (IllegalStateException ex) {
-                CookieSyncManager.createInstance(getContext()).sync();
-            }
-        }
-    }
-    
-    
-    
-    class CodeScannerImpl extends CodeScanner implements IntentResultListener {
-        private ScanResult callback;
-        
-        @Override
-        public void scanQRCode(ScanResult callback) {
-            if (getActivity() == null) {
-                return;
-            }
-            if (getActivity() instanceof CodenameOneActivity) {
-                ((CodenameOneActivity) getActivity()).setIntentResultListener(this);
-            }
-            this.callback = callback;
-            IntentIntegrator in = new IntentIntegrator(getActivity());
-            if(!in.initiateScan(IntentIntegrator.QR_CODE_TYPES, "QR_CODE_MODE")){
-                // restore old activity handling
-                 Display.getInstance().callSerially(new Runnable() {
-                        @Override
-                        public void run() {
-                            if(CodeScannerImpl.this != null && CodeScannerImpl.this.callback != null) {
-                                CodeScannerImpl.this.callback.scanError(-1, "no scan app");
-                                CodeScannerImpl.this.callback = null;
-                            }
-                        }
-                    });
-                 
-                if (getActivity() instanceof CodenameOneActivity) {
-                    ((CodenameOneActivity) getActivity()).restoreIntentResultListener();
-                }
-            }
-        }
-
-        @Override
-        public void scanBarCode(ScanResult callback) {
-            if (getActivity() == null) {
-                return;
-            }
-            if (getActivity() instanceof CodenameOneActivity) {
-                ((CodenameOneActivity) getActivity()).setIntentResultListener(this);
-            }
-            this.callback = callback;
-            IntentIntegrator in = new IntentIntegrator(getActivity());
-            Collection<String> types = IntentIntegrator.PRODUCT_CODE_TYPES;
-            if(Display.getInstance().getProperty("scanAllCodeTypes", "false").equals("true")) {
-                types = IntentIntegrator.ALL_CODE_TYPES;
-            } 
-            if(Display.getInstance().getProperty("android.scanTypes", null) != null) {
-                String[] arr = Display.getInstance().getProperty("android.scanTypes", null).split(";");
-                types = Arrays.asList(arr);
-            } 
-            
-            if(!in.initiateScan(types, "ONE_D_MODE")){
-                // restore old activity handling
-                 Display.getInstance().callSerially(new Runnable() {
-                        @Override
-                        public void run() {
-                            CodeScannerImpl.this.callback.scanError(-1, "no scan app");
-                            CodeScannerImpl.this.callback = null;
-                        }
-                    });
-
-                if (getActivity() instanceof CodenameOneActivity) {
-                    ((CodenameOneActivity) getActivity()).restoreIntentResultListener();
-                }
-            }
-        }
-
-        public void onActivityResult(int requestCode, final int resultCode, Intent data) {
-            if (requestCode == IntentIntegrator.REQUEST_CODE && callback != null) {
-                final ScanResult sr = callback;
-                if (resultCode == Activity.RESULT_OK) {
-                    final String contents = data.getStringExtra("SCAN_RESULT");
-                    final String formatName = data.getStringExtra("SCAN_RESULT_FORMAT");
-                    final byte[] rawBytes = data.getByteArrayExtra("SCAN_RESULT_BYTES");
-                    Display.getInstance().callSerially(new Runnable() {
-                        @Override
-                        public void run() {
-                            sr.scanCompleted(contents, formatName, rawBytes);
-                        }
-                    });
-                } else if(resultCode == Activity.RESULT_CANCELED) {
-                    Display.getInstance().callSerially(new Runnable() {
-                        @Override
-                        public void run() {
-                            sr.scanCanceled();
-                        }
-                    });
-                
-                } else {
-                    Display.getInstance().callSerially(new Runnable() {
-                        @Override
-                        public void run() {
-                            sr.scanError(resultCode, null);
-                        }
-                    });
-                }
-                callback = null;
-            }
-            
-            // restore old activity handling
-            if (getActivity() instanceof CodenameOneActivity) {
-                ((CodenameOneActivity) getActivity()).restoreIntentResultListener();
-            }
-        }
-    }
-    
-    public boolean hasCamera() {
-        try {
-            int numCameras = Camera.getNumberOfCameras();
-            return numCameras > 0;
-        } catch(Throwable t) {
-            return true;
-        }
-    }
-
-    public String getCurrentAccessPoint() {
-
-        ConnectivityManager cm = (ConnectivityManager) getContext().getSystemService(Context.CONNECTIVITY_SERVICE);
-        NetworkInfo info = cm.getActiveNetworkInfo();
-        if (info == null) {
-            return null;
-        }
-        String apName = info.getTypeName() + "_" + info.getSubtypeName();
-        if (info.getExtraInfo() != null) {
-            apName += "_" + info.getExtraInfo();
-        }
-        return apName;
-    }
-
-    /**
-     * @inheritDoc
-     */
-    public String[] getAPIds() {
-        if (apIds == null) {
-            apIds = new HashMap();
-            NetworkInfo[] aps = ((ConnectivityManager) getContext().getSystemService(Context.CONNECTIVITY_SERVICE)).getAllNetworkInfo();
-            for (int i = 0; i < aps.length; i++) {
-                String apName = aps[i].getTypeName() + "_" + aps[i].getSubtypeName();
-                if (aps[i].getExtraInfo() != null) {
-                    apName += "_" + aps[i].getExtraInfo();
-                }
-                apIds.put(apName, aps[i]);
-            }
-        }
-        if (apIds.isEmpty()) {
-            return null;
-        }
-        String[] ret = new String[apIds.size()];
-        Iterator iter = apIds.keySet().iterator();
-        for (int i = 0; iter.hasNext(); i++) {
-            ret[i] = iter.next().toString();
-        }
-        return ret;
-
-    }
-
-    /**
-     * @inheritDoc
-     */
-    public int getAPType(String id) {
-        if (apIds == null) {
-            getAPIds();
-        }
-        NetworkInfo info = (NetworkInfo) apIds.get(id);
-        if (info == null) {
-            return NetworkManager.ACCESS_POINT_TYPE_UNKNOWN;
-        }
-        int type = info.getType();
-        int subType = info.getSubtype();
-        if (type == ConnectivityManager.TYPE_WIFI) {
-            return NetworkManager.ACCESS_POINT_TYPE_WLAN;
-        } else if (type == ConnectivityManager.TYPE_MOBILE) {
-            switch (subType) {
-                case TelephonyManager.NETWORK_TYPE_1xRTT:
-                    return NetworkManager.ACCESS_POINT_TYPE_NETWORK2G; // ~ 50-100 kbps
-                case TelephonyManager.NETWORK_TYPE_CDMA:
-                    return NetworkManager.ACCESS_POINT_TYPE_NETWORK2G; // ~ 14-64 kbps
-                case TelephonyManager.NETWORK_TYPE_EDGE:
-                    return NetworkManager.ACCESS_POINT_TYPE_NETWORK2G; // ~ 50-100 kbps
-                case TelephonyManager.NETWORK_TYPE_EVDO_0:
-                    return NetworkManager.ACCESS_POINT_TYPE_NETWORK3G; // ~ 400-1000 kbps
-                case TelephonyManager.NETWORK_TYPE_EVDO_A:
-                    return NetworkManager.ACCESS_POINT_TYPE_NETWORK3G; // ~ 600-1400 kbps
-                case TelephonyManager.NETWORK_TYPE_GPRS:
-                    return NetworkManager.ACCESS_POINT_TYPE_NETWORK2G; // ~ 100 kbps
-                case TelephonyManager.NETWORK_TYPE_HSDPA:
-                    return NetworkManager.ACCESS_POINT_TYPE_NETWORK3G; // ~ 2-14 Mbps
-                case TelephonyManager.NETWORK_TYPE_HSPA:
-                    return NetworkManager.ACCESS_POINT_TYPE_NETWORK3G; // ~ 700-1700 kbps
-                case TelephonyManager.NETWORK_TYPE_HSUPA:
-                    return NetworkManager.ACCESS_POINT_TYPE_NETWORK3G; // ~ 1-23 Mbps
-                case TelephonyManager.NETWORK_TYPE_UMTS:
-                    return NetworkManager.ACCESS_POINT_TYPE_NETWORK3G; // ~ 400-7000 kbps
-            /*
-                 * Above API level 7, make sure to set android:targetSdkVersion
-                 * to appropriate level to use these
-                 */
-                case TelephonyManager.NETWORK_TYPE_EHRPD: // API level 11
-                    return NetworkManager.ACCESS_POINT_TYPE_NETWORK3G; // ~ 1-2 Mbps
-                case TelephonyManager.NETWORK_TYPE_EVDO_B: // API level 9
-                    return NetworkManager.ACCESS_POINT_TYPE_NETWORK3G; // ~ 5 Mbps
-                case TelephonyManager.NETWORK_TYPE_HSPAP: // API level 13
-                    return NetworkManager.ACCESS_POINT_TYPE_NETWORK3G; // ~ 10-20 Mbps
-                case TelephonyManager.NETWORK_TYPE_IDEN: // API level 8
-                    return NetworkManager.ACCESS_POINT_TYPE_NETWORK2G; // ~25 kbps
-                case TelephonyManager.NETWORK_TYPE_LTE: // API level 11
-                    return NetworkManager.ACCESS_POINT_TYPE_NETWORK3G; // ~ 10+ Mbps
-                // Unknown
-                case TelephonyManager.NETWORK_TYPE_UNKNOWN:
-                default:
-                    return NetworkManager.ACCESS_POINT_TYPE_NETWORK2G;
-            }
-        } else {
-            return NetworkManager.ACCESS_POINT_TYPE_UNKNOWN;
-        }
-    }
-   
-    /**
-     * @inheritDoc
-     */
-    public void setCurrentAccessPoint(String id) {
-
-        if (apIds == null) {
-            getAPIds();
-        }
-        NetworkInfo info = (NetworkInfo) apIds.get(id);
-        if (info == null || info.isConnectedOrConnecting()) {
-            return;
-
-        }
-        ConnectivityManager cm = (ConnectivityManager) getContext().getSystemService(Context.CONNECTIVITY_SERVICE);
-        cm.setNetworkPreference(info.getType());
-    }
-    
-    private void scanMedia(File file) {
-        Uri uri = Uri.fromFile(file);
-        Intent scanFileIntent = new Intent(
-                Intent.ACTION_MEDIA_SCANNER_SCAN_FILE, uri);
-        getActivity().sendBroadcast(scanFileIntent);
-    }
-    
-    /**
-     * Gets the last image id from the media store
-     *
-     * @return
-     */
-    private String getLastImageId() {
-        int idVal = 0;;
-        final String[] imageColumns = {MediaStore.Images.Media._ID};
-        final String imageOrderBy = MediaStore.Images.Media._ID + " DESC";
-        final String imageWhere = null;
-        final String[] imageArguments = null;
-        Cursor imageCursor = getContext().getContentResolver().query(MediaStore.Images.Media.EXTERNAL_CONTENT_URI, imageColumns, imageWhere, imageArguments, imageOrderBy);
-        if (imageCursor.moveToFirst()) {
-            int id = imageCursor.getInt(imageCursor.getColumnIndex(MediaStore.Images.Media._ID));
-            imageCursor.close();
-            idVal = id;
-        } 
-        return "" + idVal;
-    }
-    
-    private void clearMediaDB(String lastId, String capturePath) {
-        final String[] imageColumns = {MediaStore.Images.Media.DATA, MediaStore.Images.Media.DATE_TAKEN, MediaStore.Images.Media.SIZE, MediaStore.Images.Media._ID};
-        final String imageOrderBy = MediaStore.Images.Media._ID + " DESC";
-        final String imageWhere = MediaStore.Images.Media._ID + ">?";
-        final String[] imageArguments = {lastId};
-        Cursor imageCursor = getContext().getContentResolver().query(MediaStore.Images.Media.EXTERNAL_CONTENT_URI, imageColumns, imageWhere, imageArguments, imageOrderBy);
-        if (imageCursor.getCount() > 1) {
-            while (imageCursor.moveToNext()) {
-                int id = imageCursor.getInt(imageCursor.getColumnIndex(MediaStore.Images.Media._ID));
-                String path = imageCursor.getString(imageCursor.getColumnIndex(MediaStore.Images.Media.DATA));
-                Long takenTimeStamp = imageCursor.getLong(imageCursor.getColumnIndex(MediaStore.Images.Media.DATE_TAKEN));
-                Long size = imageCursor.getLong(imageCursor.getColumnIndex(MediaStore.Images.Media.SIZE));
-                if (path.contentEquals(capturePath)) {
-                    // Remove it
-                    ContentResolver cr = getContext().getContentResolver();
-                    cr.delete(MediaStore.Images.Media.EXTERNAL_CONTENT_URI, MediaStore.Images.Media._ID + "=?", new String[]{Long.toString(id)});
-                    break;
-                }
-            }
-        }
-        imageCursor.close();
-    }
-    
-    
-    @Override
-    public boolean isNativePickerTypeSupported(int pickerType) {
-        if(android.os.Build.VERSION.SDK_INT >= 11) {
-            return pickerType == Display.PICKER_TYPE_DATE || pickerType == Display.PICKER_TYPE_TIME || pickerType == Display.PICKER_TYPE_STRINGS;
-        }
-        return pickerType == Display.PICKER_TYPE_DATE || pickerType == Display.PICKER_TYPE_TIME;
-    }
-    
-    @Override
-    public Object showNativePicker(final int type, final Component source, final Object currentValue, final Object data) {
-        if (getActivity() == null) {
-            return null;
-        }
-        final boolean [] canceled = new boolean[1];
-        final boolean [] dismissed = new boolean[1];
-        
-        if(editInProgress()) {
-            stopEditing(true);
-        }
-        if(type == Display.PICKER_TYPE_TIME) {
-            
-            class TimePick implements TimePickerDialog.OnTimeSetListener, TimePickerDialog.OnCancelListener, Runnable {
-                int result = ((Integer)currentValue).intValue();
-                public void onTimeSet(TimePicker tp, int hour, int minute) {
-                    result = hour * 60 + minute;
-                    dismissed[0] = true;
-                    synchronized(this) {
-                        notify();
-                    }
-                }
-                
-                public void run() {
-                    while(!dismissed[0]) {
-                        synchronized(this) {
-                            try {
-                                wait(50);
-                            } catch(InterruptedException er) {}
-                        }
-                    }
-                }
-
-                @Override
-                public void onCancel(DialogInterface di) {
-                    dismissed[0] = true;
-                    canceled[0] = true;
-                    synchronized (this) {
-                        notify();
-                    }
-                }
-            }
-            final TimePick pickInstance = new TimePick();
-            getActivity().runOnUiThread(new Runnable() {
-                public void run() {
-                    int hour = ((Integer)currentValue).intValue() / 60;
-                    int minute = ((Integer)currentValue).intValue() % 60;
-                    TimePickerDialog tp = new TimePickerDialog(getActivity(), pickInstance, hour, minute, true){
-
-                        @Override
-                        public void cancel() {
-                            super.cancel();
-                            dismissed[0] = true;
-                            canceled[0] = true;
-                        }
-
-                        @Override
-                        public void dismiss() {
-                            super.dismiss();
-                            dismissed[0] = true;
-                        }
-                    
-                    };
-                    tp.setOnCancelListener(pickInstance);
-                        //DateFormat.is24HourFormat(activity));
-                    tp.show();
-                }
-            });
-            Display.getInstance().invokeAndBlock(pickInstance);
-            if(canceled[0]) {
-                return null;
-            }
-            return new Integer(pickInstance.result);
-        }
-        if(type == Display.PICKER_TYPE_DATE) {
-            final java.util.Calendar cl = java.util.Calendar.getInstance();
-            cl.setTime((Date)currentValue);
-            class DatePick implements DatePickerDialog.OnDateSetListener,DatePickerDialog.OnCancelListener, Runnable {
-                Date result = (Date)currentValue;
-                
-                public void onDateSet(DatePicker dp, int year, int month, int day) {
-                    java.util.Calendar c = java.util.Calendar.getInstance();
-                    c.set(java.util.Calendar.YEAR, year);
-                    c.set(java.util.Calendar.MONTH, month);
-                    c.set(java.util.Calendar.DAY_OF_MONTH, day);
-                    result = c.getTime();
-                    dismissed[0] = true;
-                    synchronized(this) {
-                        notify();
-                    }                    
-                }
-                
-                public void run() {
-                    while(!dismissed[0]) {
-                        synchronized(this) {
-                            try {
-                                wait(50);
-                            } catch(InterruptedException er) {}
-                        }
-                    }
-                }
-
-                public void onCancel(DialogInterface di) {
-                    result = null;
-                    dismissed[0] = true;
-                    canceled[0] = true;
-                    synchronized(this) {
-                        notify();
-                    }
-                }
-            }
-            final DatePick pickInstance = new DatePick();
-            getActivity().runOnUiThread(new Runnable() {
-                public void run() {
-                    DatePickerDialog tp = new DatePickerDialog(getActivity(), pickInstance, cl.get(java.util.Calendar.YEAR), cl.get(java.util.Calendar.MONTH), cl.get(java.util.Calendar.DAY_OF_MONTH)){
-
-                        @Override
-                        public void cancel() {
-                            super.cancel();
-                            dismissed[0] = true;
-                            canceled[0] = true;
-                        }
-
-                        @Override
-                        public void dismiss() {
-                            super.dismiss();
-                            dismissed[0] = true;
-                        }
-                        
-                    };
-                    tp.setOnCancelListener(pickInstance);
-                    tp.show();
-                }
-            });
-            Display.getInstance().invokeAndBlock(pickInstance);
-            return pickInstance.result;
-        }
-        if(type == Display.PICKER_TYPE_STRINGS) {
-            final String[] values = (String[])data;
-            class StringPick implements Runnable, NumberPicker.OnValueChangeListener {
-                int result = -1;
-                
-                StringPick() {
-                }
-                
-                public void run() {
-                    while(!dismissed[0]) {
-                        synchronized(this) {
-                            try {
-                                wait(50);
-                            } catch(InterruptedException er) {}
-                        }
-                    }
-                }
-
-                public void cancel() {
-                    dismissed[0] = true;
-                    canceled[0] = true;
-                    synchronized(this) {
-                        notify();
-                    }
-                }
-
-                public void ok() {
-                    canceled[0] = false;
-                    dismissed[0] = true;
-                    synchronized(this) {
-                        notify();
-                    }
-                }
-
-                @Override
-                public void onValueChange(NumberPicker np, int oldVal, int newVal) {
-                    result = newVal;
-                }
-            }
-            
-            final StringPick pickInstance = new StringPick();
-            for(int iter = 0 ; iter < values.length ; iter++) {
-                if(values[iter].equals(currentValue)) {
-                    pickInstance.result = iter;
-                    break;
-                }
-            }
-
-            getActivity().runOnUiThread(new Runnable() {
-                public void run() {
-                    NumberPicker picker = new NumberPicker(getActivity());
-                    picker.setDescendantFocusability(NumberPicker.FOCUS_BLOCK_DESCENDANTS);
-                    picker.setMinValue(0);
-                    picker.setMaxValue(values.length - 1);
-                    picker.setDisplayedValues(values);
-                    picker.setOnValueChangedListener(pickInstance);
-                    if(pickInstance.result > -1) {
-                        picker.setValue(pickInstance.result);
-                    }
-                    RelativeLayout linearLayout = new RelativeLayout(getActivity());
-                    RelativeLayout.LayoutParams params = new RelativeLayout.LayoutParams(50, 50);
-                    RelativeLayout.LayoutParams numPicerParams = new RelativeLayout.LayoutParams(RelativeLayout.LayoutParams.WRAP_CONTENT, RelativeLayout.LayoutParams.WRAP_CONTENT);
-                    numPicerParams.addRule(RelativeLayout.CENTER_HORIZONTAL);
-
-                    linearLayout.setLayoutParams(params);
-                    linearLayout.addView(picker,numPicerParams);
-
-                    AlertDialog.Builder alertDialogBuilder = new AlertDialog.Builder(getActivity());
-                    alertDialogBuilder.setView(linearLayout);
-                    alertDialogBuilder
-                            .setCancelable(false)
-                            .setPositiveButton("Ok",
-                                    new DialogInterface.OnClickListener() {
-                                        public void onClick(DialogInterface dialog,
-                                                            int id) {
-                                            pickInstance.ok();
-                                        }
-                                    })
-                            .setNegativeButton("Cancel",
-                                    new DialogInterface.OnClickListener() {
-                                        public void onClick(DialogInterface dialog,
-                                                            int id) {
-                                            dialog.cancel();
-                                            pickInstance.cancel();
-                                        }
-                                    });
-                    AlertDialog alertDialog = alertDialogBuilder.create();
-                    alertDialog.show();
-                }
-            });
-            Display.getInstance().invokeAndBlock(pickInstance);
-            if(canceled[0]) {
-                return null;
-            }
-            if(pickInstance.result < 0) {
-                return null;
-            }
-            return values[pickInstance.result];
-        }
-        return null;
-    }
-
-    class SocketImpl {
-        java.net.Socket socketInstance;
-        int errorCode = -1;
-        String errorMessage = null;
-        InputStream is;
-        OutputStream os;
-
-        public boolean connect(String param, int param1) {
-            try {
-                socketInstance = new java.net.Socket(param, param1);
-                return true;
-            } catch(Exception err) {
-                err.printStackTrace();
-                errorMessage = err.toString();
-                return false;
-            }
-        }
-
-        private InputStream getInput() throws IOException {
-            if(is == null) {
-                if(socketInstance != null) {
-                    is = socketInstance.getInputStream();
-                } else {
-
-                }
-            }
-            return is;
-        }
-
-        private OutputStream getOutput() throws IOException {
-            if(os == null) {
-                os = socketInstance.getOutputStream();
-            }
-            return os;
-        }
-
-        public int getAvailableInput() {
-            try {
-                return getInput().available();
-            } catch(IOException err) {
-                errorMessage = err.toString();
-                err.printStackTrace();
-            }
-            return 0;
-        }
-
-        public String getErrorMessage() {
-            return errorMessage;
-        }
-
-        public String getIP() {
-            try {
-                return java.net.InetAddress.getLocalHost().getHostAddress();
-            } catch(Throwable t) {
-                t.printStackTrace();
-                errorMessage = t.toString();
-                return t.getMessage();
-            }
-        }
-
-        public byte[] readFromStream() {
-            try {
-                int av = getAvailableInput();
-                if(av > 0) {
-                    byte[] arr = new byte[av];
-                    int size = getInput().read(arr);
-                    if(size == arr.length) {
-                        return arr;
-                    }
-                    return shrink(arr, size);
-                }
-                byte[] arr = new byte[8192];
-                int size = getInput().read(arr);
-                if(size == arr.length) {
-                    return arr;
-                }
-                return shrink(arr, size);
-            } catch(IOException err) {
-                err.printStackTrace();
-                errorMessage = err.toString();
-                return null;
-            }
-        }
-
-        private byte[] shrink(byte[] arr, int size) {
-            if(size == -1) {
-                return null;
-            }
-            byte[] n = new byte[size];
-            System.arraycopy(arr, 0, n, 0, size);
-            return n;
-        }
-
-        public void writeToStream(byte[] param) {
-            try {
-                OutputStream os = getOutput();
-                os.write(param);
-                os.flush();
-            } catch(IOException err) {
-                errorMessage = err.toString();
-                err.printStackTrace();
-            }
-        }
-
-        public void disconnect() {
-            try {
-                if(socketInstance != null) {
-                    if(is != null) {
-                        try {
-                            is.close();
-                        } catch(IOException err) {}
-                    }
-                    if(os != null) {
-                        try {
-                            os.close();
-                        } catch(IOException err) {}
-                    }
-                    socketInstance.close();
-                    socketInstance = null;
-                }
-            } catch(IOException err) {
-                errorMessage = err.toString();
-                err.printStackTrace();
-            }
-        }
-
-        public Object listen(int param) {
-            try {
-                ServerSocket serverSocketInstance = new ServerSocket(param);
-                socketInstance = serverSocketInstance.accept();
-                return socketInstance;
-            } catch(Exception err) {
-                errorMessage = err.toString();
-                err.printStackTrace();
-                return null;
-            }
-        }
-
-        public boolean isConnected() {
-            return socketInstance != null;
-        }
-
-        public int getErrorCode() {
-            return errorCode;
-        }
-    }
-    
-    @Override
-    public Object connectSocket(String host, int port) {
-        SocketImpl i = new SocketImpl();
-        if(i.connect(host, port)) {
-            return i;
-        }
-        return null;
-    }
-    
-    @Override
-    public Object listenSocket(int port) {
-        return new SocketImpl().listen(port);
-    }
-    
-    @Override
-    public String getHostOrIP() {
-        try {
-            return java.net.InetAddress.getLocalHost().getHostName();
-        } catch(Throwable t) {
-            t.printStackTrace();
-            return t.getMessage();
-        }
-    }
-
-    @Override
-    public void disconnectSocket(Object socket) {
-        ((SocketImpl)socket).disconnect();
-    }    
-    
-    @Override
-    public boolean isSocketConnected(Object socket) {
-        return ((SocketImpl)socket).isConnected();
-    }
-    
-    @Override
-    public boolean isServerSocketAvailable() {
-        return true;
-    }
-
-    @Override
-    public boolean isSocketAvailable() {
-        return true;
-    }
-    
-    @Override
-    public String getSocketErrorMessage(Object socket) {
-        return ((SocketImpl)socket).getErrorMessage();
-    }
-    
-    @Override
-    public int getSocketErrorCode(Object socket) {
-        return ((SocketImpl)socket).getErrorCode();
-    }
-    
-    @Override
-    public int getSocketAvailableInput(Object socket) {
-        return ((SocketImpl)socket).getAvailableInput();
-    }
-    
-    @Override
-    public byte[] readFromSocketStream(Object socket) {
-        return ((SocketImpl)socket).readFromStream();
-    }
-    
-    @Override
-    public void writeToSocketStream(Object socket, byte[] data) {
-        ((SocketImpl)socket).writeToStream(data);
-    }
-    
-    //Begin new Graphics Work
-    @Override
-    public boolean isShapeSupported(Object graphics) {
-        return true;
-    }
-
-    @Override
-    public boolean isTransformSupported(Object graphics) {
-        return true;
-    }
-    
-    @Override
-    public boolean isPerspectiveTransformSupported(Object graphics){
-    	return android.os.Build.VERSION.SDK_INT >= 14;
-    }
-
-    @Override
-    public void fillShape(Object graphics, com.codename1.ui.geom.Shape shape) {
-        AndroidGraphics ag = (AndroidGraphics)graphics;
-        Path p = cn1ShapeToAndroidPath(shape);
-        ag.fillPath(p);
-    }
-
-    @Override
-    public void drawShape(Object graphics, com.codename1.ui.geom.Shape shape, com.codename1.ui.Stroke stroke) {
-        AndroidGraphics ag = (AndroidGraphics)graphics;
-        Path p = cn1ShapeToAndroidPath(shape);
-        ag.drawPath(p, stroke);
-        
-    }
-    
-    
-
-    // BEGIN TRANSFORMATION METHODS---------------------------------------------------------
-    
-    
-    
-    @Override
-    public boolean transformEqualsImpl(Transform t1, Transform t2) {
-        
-        if ( t1 != null ){
-            CN1Matrix4f m1 = (CN1Matrix4f)t1.getNativeTransform();
-            CN1Matrix4f m2 = (CN1Matrix4f)t2.getNativeTransform();
-            return m1.equals(m2);
-        } else {
-            return t2 == null;
-        }
-    }
-
-    @Override
-    public boolean isTransformSupported() {
-        return true;
-    }
-
-    @Override
-    public boolean isPerspectiveTransformSupported() {
-    	
-        return true;
-    }
-    
-    
-    
-    
-
-    @Override
-    public Object makeTransformTranslation(float translateX, float translateY, float translateZ) {
-        return CN1Matrix4f.makeTranslation(translateX, translateY, translateZ);
-    }
-    
-    @Override
-    public void setTransformTranslation(Object nativeTransform, float translateX, float translateY, float translateZ) {
-        CN1Matrix4f m = (CN1Matrix4f)nativeTransform;
-        m.reset();
-        m.translate(translateX, translateY, translateZ);
-    }
-
-    @Override
-    public Object makeTransformScale(float scaleX, float scaleY, float scaleZ) {
-        CN1Matrix4f t = CN1Matrix4f.makeIdentity();
-        t.scale(scaleX, scaleY, scaleZ);
-        return t;
-    }
-    
-    @Override
-    public void setTransformScale(Object nativeTransform, float scaleX, float scaleY, float scaleZ) {
-        CN1Matrix4f t = (CN1Matrix4f)nativeTransform;
-        t.reset();
-        t.scale(scaleX, scaleY, scaleZ);
-    }
-
-    @Override
-    public Object makeTransformRotation(float angle, float x, float y, float z) {
-        return CN1Matrix4f.makeRotation(angle, x, y, z);
-    }
-    
-    @Override
-    public void setTransformRotation(Object nativeTransform, float angle, float x, float y, float z) {
-        CN1Matrix4f m = (CN1Matrix4f)nativeTransform;
-        m.reset();
-        m.rotate(angle, x, y, z);
-    }
-
-    @Override
-    public Object makeTransformPerspective(float fovy, float aspect, float zNear, float zFar) {
-        return CN1Matrix4f.makePerspective(fovy, aspect, zNear, zFar);
-    }
-    
-    @Override
-    public void setTransformPerspective(Object nativeGraphics, float fovy, float aspect, float zNear, float zFar) {
-        CN1Matrix4f m = (CN1Matrix4f)nativeGraphics;
-        m.setPerspective(fovy, aspect, zNear, zFar);
-    }
-
-    @Override
-    public Object makeTransformOrtho(float left, float right, float bottom, float top, float near, float far) {
-        return CN1Matrix4f.makeOrtho(left, right, bottom, top, near, far);
-    }
-    
-    @Override
-    public void setTransformOrtho(Object nativeGraphics, float left, float right, float bottom, float top, float near, float far) {
-        CN1Matrix4f m = (CN1Matrix4f)nativeGraphics;
-        m.setOrtho(left, right, bottom, top, near, far);
-    }
-
-    @Override
-    public Object makeTransformCamera(float eyeX, float eyeY, float eyeZ, float centerX, float centerY, float centerZ, float upX, float upY, float upZ) {
-       return CN1Matrix4f.makeCamera(eyeX, eyeY, eyeZ, centerX, centerY, centerZ, upX, upY, upZ);
-    }
-    
-    @Override
-    public void setTransformCamera(Object nativeGraphics, float eyeX, float eyeY, float eyeZ, float centerX, float centerY, float centerZ, float upX, float upY, float upZ) {
-        CN1Matrix4f m = (CN1Matrix4f)nativeGraphics;
-        m.setCamera(eyeX, eyeY, eyeZ, centerX, centerY, centerZ, upX, upY, upZ);
-    }
-
-
-    @Override
-    public void transformRotate(Object nativeTransform, float angle, float x, float y, float z) {
-        ((CN1Matrix4f)nativeTransform).rotate(angle, x, y, z);
-    }
-
-    @Override
-    public void transformTranslate(Object nativeTransform, float x, float y, float z) {
-        //((Matrix) nativeTransform).preTranslate(x, y);
-        ((CN1Matrix4f)nativeTransform).translate(x, y, z);
-    }
-
-    @Override
-    public void transformScale(Object nativeTransform, float x, float y, float z) {
-        //((Matrix) nativeTransform).preScale(x, y);
-        ((CN1Matrix4f)nativeTransform).scale(x, y, z);
-    }
-
-    @Override
-    public Object makeTransformInverse(Object nativeTransform) {
-        
-        CN1Matrix4f inverted = CN1Matrix4f.makeIdentity();
-        inverted.setData(((CN1Matrix4f)nativeTransform).getData());
-        if( inverted.invert()){
-            return inverted;
-        }
-        return null;
-        
-        //Matrix inverted = new Matrix();
-        //if(((Matrix) nativeTransform).invert(inverted)){
-        //    return inverted;
-        //}
-        //return null;
-    }
-    
-    @Override
-    public void setTransformInverse(Object nativeTransform) throws com.codename1.ui.Transform.NotInvertibleException {
-        
-        CN1Matrix4f m = (CN1Matrix4f)nativeTransform;
-        if (!m.invert()) {
-            throw new com.codename1.ui.Transform.NotInvertibleException();
-        }
-    }
-
-    @Override
-    public void setTransformIdentity(Object transform) {
-        CN1Matrix4f m = (CN1Matrix4f)transform;
-        m.setIdentity();
-    }
-    
-    @Override
-    public Object makeTransformIdentity() {
-        return CN1Matrix4f.makeIdentity();
-    }
-
-    @Override
-    public void copyTransform(Object src, Object dest) {
-        CN1Matrix4f t1 = (CN1Matrix4f) src;
-        CN1Matrix4f t2 = (CN1Matrix4f) dest;
-        t2.setData(t1.getData());
-    }
-
-    @Override
-    public void concatenateTransform(Object t1, Object t2) {
-        //((Matrix) t1).preConcat((Matrix) t2);
-        ((CN1Matrix4f)t1).concatenate((CN1Matrix4f)t2);
-    }
-
-    @Override
-    public void transformPoint(Object nativeTransform, float[] in, float[] out) {
-        //Matrix t = (Matrix) nativeTransform;
-        //t.mapPoints(in, 0, out, 0, 2);
-        ((CN1Matrix4f)nativeTransform).transformCoord(in, out);
-    }
-
-    @Override
-    public void setTransform(Object graphics, Transform transform) {
-        AndroidGraphics ag = (AndroidGraphics) graphics;
-        Transform existing = ag.getTransform();
-        if (existing == null) {
-            existing = transform == null ? Transform.makeIdentity() : transform.copy();
-            ag.setTransform(existing);
-        } else {
-            if (transform == null) {
-                existing.setIdentity();
-            } else {
-                existing.setTransform(transform);
-            }
-            ag.setTransform(existing); // sets dirty flag for transform
-        }
-        
-    }
-
-    @Override
-    public com.codename1.ui.Transform getTransform(Object graphics) {
-        com.codename1.ui.Transform t = ((AndroidGraphics) graphics).getTransform();
-        if (t == null) {
-            return Transform.makeIdentity();
-        }
-        Transform t2 = Transform.makeIdentity();
-        t2.setTransform(t);
-        return t2;
-    }
-
-    @Override
-    public void getTransform(Object graphics, Transform transform) {
-        com.codename1.ui.Transform t = ((AndroidGraphics) graphics).getTransform();
-        if (t == null) {
-            transform.setIdentity();
-        } else {
-            transform.setTransform(t);
-        }
-    }
-    
-    
-    // END TRANSFORM STUFF
-
-
-    static Path cn1ShapeToAndroidPath(com.codename1.ui.geom.Shape shape, Path p) {
-        //Path p = new Path();
-        p.rewind();
-        com.codename1.ui.geom.PathIterator it = shape.getPathIterator();
-        //p.setWindingRule(it.getWindingRule() == com.codename1.ui.geom.PathIterator.WIND_EVEN_ODD ? GeneralPath.WIND_EVEN_ODD : GeneralPath.WIND_NON_ZERO);
-        float[] buf = new float[6];
-        while (!it.isDone()) {
-            int type = it.currentSegment(buf);
-            switch (type) {
-                case com.codename1.ui.geom.PathIterator.SEG_MOVETO:
-                    p.moveTo(buf[0], buf[1]);
-                    break;
-                case com.codename1.ui.geom.PathIterator.SEG_LINETO:
-                    p.lineTo(buf[0], buf[1]);
-                    break;
-                case com.codename1.ui.geom.PathIterator.SEG_QUADTO:
-                    p.quadTo(buf[0], buf[1], buf[2], buf[3]);
-                    break;
-                case com.codename1.ui.geom.PathIterator.SEG_CUBICTO:
-                    p.cubicTo(buf[0], buf[1], buf[2], buf[3], buf[4], buf[5]);
-                    break;
-                case com.codename1.ui.geom.PathIterator.SEG_CLOSE:
-                    p.close();
-                    break;
-
-            }
-            it.next();
-        }
-
-        return p;
-    }
-
-    static Path cn1ShapeToAndroidPath(com.codename1.ui.geom.Shape shape) {
-        return cn1ShapeToAndroidPath(shape, new Path());
-    }
-
-    /**
-     * The ID used for a local notification that should actually trigger a background
-     * fetch.  This type of notification is handled specially by the {@link LocalNotificationPublisher}.  It
-     * doesn't display a notification to the user, but instead just calls the {@link #performBackgroundFetch() }
-     * method.
-     */
-    static final String BACKGROUND_FETCH_NOTIFICATION_ID="$$$CN1_BACKGROUND_FETCH$$$";
-    
-    
-    /**
-     * Calls the background fetch callback.  If the app is in teh background, this will
-     * check to see if the lifecycle class implements the {@link com.codename1.background.BackgroundFetch}
-     * interface.  If it does, it will execute its {@link com.codename1.background.BackgroundFetch#performBackgroundFetch(long, com.codename1.util.Callback) }
-     * method.
-     * @param blocking True if this should block until it is complete.
-     */
-    public static void performBackgroundFetch(boolean blocking) {
-        
-        if (Display.getInstance().isMinimized()) {
-            // By definition, background fetch should only occur if the app is minimized.
-            // This keeps it consistent with the iOS implementation that doesn't have a 
-            // choice
-            final boolean[] complete = new boolean[1];
-            final Object lock = new Object();
-            final BackgroundFetch bgFetchListener = instance.getBackgroundFetchListener();
-
-            if (bgFetchListener != null) {
-                Display.getInstance().callSerially(new Runnable() {
-                    public void run() {
-                        bgFetchListener.performBackgroundFetch(System.currentTimeMillis()+25*60*1000, new Callback<Boolean>() {
-
-                            @Override
-                            public void onSucess(Boolean value) {
-                                // On Android the OS doesn't care whether it worked or not
-                                // So we'll just consume this.
-                                synchronized (lock) {
-                                    complete[0] = true;
-                                    lock.notify();
-                                }
-                            }
-
-                            @Override
-                            public void onError(Object sender, Throwable err, int errorCode, String errorMessage) {
-                                com.codename1.io.Log.e(err);
-                                synchronized (lock) {
-                                    complete[0] = true;
-                                    lock.notify();
-                                }
-                            }
-
-                        });
-                    }
-                });
-                
-            }
-
-            while (blocking && !complete[0]) {
-                System.out.println("Waiting for background fetch to complete.  Make sure your background fetch handler calls onSuccess() or onError() in the callback when complete");
-                synchronized(lock) {
-                    try {
-                        lock.wait(1000);
-                    } catch (Exception ex){}
-                }
-                
-            }
-            
-            
-        }
-    }
-    
-    /**
-     * Starts the background fetch service.
-     */
-    public void startBackgroundFetchService() {
-        LocalNotification n = new LocalNotification();
-        n.setId(BACKGROUND_FETCH_NOTIFICATION_ID);
-        cancelLocalNotification(BACKGROUND_FETCH_NOTIFICATION_ID);
-        // We schedule a local notification
-        // First callback will be at the repeat interval
-        // We don't specify a repeat interval because the scheduleLocalNotification will 
-        // set that for us using the getPreferredBackgroundFetchInterval method.
-        scheduleLocalNotification(n, System.currentTimeMillis() + getPreferredBackgroundFetchInterval() * 1000, 0);
-    }
-    
-    public void stopBackgroundFetchService() {
-        cancelLocalNotification(BACKGROUND_FETCH_NOTIFICATION_ID);
-    }
-    
-    
-    private boolean backgroundFetchInitialized;
-    
-    @Override
-    public void setPreferredBackgroundFetchInterval(int seconds) {
-        int oldInterval = getPreferredBackgroundFetchInterval();
-        super.setPreferredBackgroundFetchInterval(seconds);
-        
-        if (!backgroundFetchInitialized || oldInterval != seconds) {
-            backgroundFetchInitialized = true;
-            if (seconds > 0) {
-                startBackgroundFetchService();
-            } else {
-                stopBackgroundFetchService();
-            }
-        }
-    }
-
-    
-    
-    @Override
-    public boolean isBackgroundFetchSupported() {
-        return true;
-    }
-    public static BackgroundFetch backgroundFetchListener;
-    
-    BackgroundFetch getBackgroundFetchListener() {
-        if (getActivity() != null && getActivity().getApp() instanceof BackgroundFetch) {
-            return (BackgroundFetch)getActivity().getApp();
-        } else if (backgroundFetchListener != null) {
-            return backgroundFetchListener;
-        } else {
-            return null;
-        }
-    }
-    
-    public void scheduleLocalNotification(LocalNotification notif, long firstTime, int repeat) {
-        
-        final Intent notificationIntent = new Intent(getContext(), LocalNotificationPublisher.class);
-        notificationIntent.setAction(getContext().getApplicationInfo().packageName + "." + notif.getId());        
-        notificationIntent.putExtra(LocalNotificationPublisher.NOTIFICATION, createBundleFromNotification(notif));
-        
-        Intent contentIntent = new Intent();
-        if (getActivity() != null) {
-            contentIntent.setComponent(getActivity().getComponentName());
-        }
-        contentIntent.putExtra("LocalNotificationID", notif.getId());
-        if (BACKGROUND_FETCH_NOTIFICATION_ID.equals(notif.getId()) && getBackgroundFetchListener() != null) {
-            Context context = AndroidNativeUtil.getContext();
-
-            Intent intent = new Intent(context, BackgroundFetchHandler.class);
-            //there is an bug that causes this to not to workhttps://code.google.com/p/android/issues/detail?id=81812
-            //intent.putExtra("backgroundClass", getBackgroundLocationListener().getName());
-            //an ugly workaround to the putExtra bug 
-            intent.setData(Uri.parse("http://a.com/a?" + getBackgroundFetchListener().getClass().getName()));
-            PendingIntent pendingIntent = PendingIntent.getService(context, 0,
-                    intent,
-                    PendingIntent.FLAG_UPDATE_CURRENT);
-            notificationIntent.putExtra(LocalNotificationPublisher.BACKGROUND_FETCH_INTENT, pendingIntent);
-
-        }
-        PendingIntent pendingContentIntent = PendingIntent.getActivity(getContext(), 0, contentIntent, PendingIntent.FLAG_UPDATE_CURRENT);
-
-        notificationIntent.putExtra(LocalNotificationPublisher.NOTIFICATION_INTENT, pendingContentIntent);
-        
-        
-        PendingIntent pendingIntent = PendingIntent.getBroadcast(getContext(), 0, notificationIntent, PendingIntent.FLAG_UPDATE_CURRENT);
-        
-        AlarmManager alarmManager = (AlarmManager) getContext().getSystemService(Context.ALARM_SERVICE);
-        if (BACKGROUND_FETCH_NOTIFICATION_ID.equals(notif.getId())) {
-            alarmManager.setRepeating(AlarmManager.RTC_WAKEUP, firstTime, getPreferredBackgroundFetchInterval() * 1000, pendingIntent);
-        } else {
-            if(repeat == LocalNotification.REPEAT_NONE){
-                alarmManager.set(AlarmManager.RTC_WAKEUP, firstTime, pendingIntent);
-
-            }else if(repeat == LocalNotification.REPEAT_MINUTE){
-
-                alarmManager.setRepeating(AlarmManager.RTC_WAKEUP, firstTime, 60*1000, pendingIntent);
-
-            }else if(repeat == LocalNotification.REPEAT_HOUR){
-
-                alarmManager.setInexactRepeating(AlarmManager.RTC_WAKEUP, firstTime, AlarmManager.INTERVAL_HALF_HOUR, pendingIntent);
-
-            }else if(repeat == LocalNotification.REPEAT_DAY){
-
-                alarmManager.setInexactRepeating(AlarmManager.RTC_WAKEUP, firstTime, AlarmManager.INTERVAL_DAY, pendingIntent);
-
-            }else if(repeat == LocalNotification.REPEAT_WEEK){
-
-                alarmManager.setRepeating(AlarmManager.RTC_WAKEUP, firstTime, AlarmManager.INTERVAL_DAY * 7, pendingIntent);
-
-            }
-        }
-    }
-
-    public void cancelLocalNotification(String notificationId) {
-        Intent notificationIntent = new Intent(getContext(), LocalNotificationPublisher.class);
-        notificationIntent.setAction(getContext().getApplicationInfo().packageName + "." + notificationId);
-        
-        PendingIntent pendingIntent = PendingIntent.getBroadcast(getContext(), 0, notificationIntent, PendingIntent.FLAG_UPDATE_CURRENT);        
-        AlarmManager alarmManager = (AlarmManager) getContext().getSystemService(Context.ALARM_SERVICE);
-        alarmManager.cancel(pendingIntent);
-    }
-
-    static Bundle createBundleFromNotification(LocalNotification notif){
-        Bundle b = new Bundle();
-        b.putString("NOTIF_ID", notif.getId());
-        b.putString("NOTIF_TITLE", notif.getAlertTitle());
-        b.putString("NOTIF_BODY", notif.getAlertBody());
-        b.putString("NOTIF_SOUND", notif.getAlertSound());
-        b.putString("NOTIF_IMAGE", notif.getAlertImage());
-        b.putInt("NOTIF_NUMBER", notif.getBadgeNumber());
-        return b;
-    }
-    
-    static LocalNotification createNotificationFromBundle(Bundle b){
-        LocalNotification n = new LocalNotification();
-        n.setId(b.getString("NOTIF_ID"));
-        n.setAlertTitle(b.getString("NOTIF_TITLE"));
-        n.setAlertBody(b.getString("NOTIF_BODY"));
-        n.setAlertSound(b.getString("NOTIF_SOUND"));
-        n.setAlertImage(b.getString("NOTIF_IMAGE"));
-        n.setBadgeNumber(b.getInt("NOTIF_NUMBER"));
-        return n;
-    }
-
-    public Image gaussianBlurImage(Image image, float radius) {
-
-        Bitmap outputBitmap = Bitmap.createBitmap((Bitmap)image.getImage());
-
-        RenderScript rs = RenderScript.create(getContext());
-        ScriptIntrinsicBlur theIntrinsic = ScriptIntrinsicBlur.create(rs, Element.U8_4(rs));
-        Allocation tmpIn = Allocation.createFromBitmap(rs, (Bitmap)image.getImage());
-        Allocation tmpOut = Allocation.createFromBitmap(rs, outputBitmap);
-        theIntrinsic.setRadius(radius);
-        theIntrinsic.setInput(tmpIn);
-        theIntrinsic.forEach(tmpOut);
-        tmpOut.copyTo(outputBitmap);
-        
-        return new NativeImage(outputBitmap);
-    }
-
-    public boolean isGaussianBlurSupported() {
-        return android.os.Build.VERSION.SDK_INT >= 11;
-    }
-    
-    public static boolean checkForPermission(String permission, String description){
-        return checkForPermission(permission, description, false);
-    }
-    
-    public static boolean checkForPermission(String permission, String description, boolean forceAsk){
-        //before sdk 23 no need to ask for permission
-        if(android.os.Build.VERSION.SDK_INT < 23){
-            return true;
-        }
-
-        String prompt = Display.getInstance().getProperty(permission, description);
-        
-        if (android.support.v4.content.ContextCompat.checkSelfPermission(getActivity(),
-                permission)
-                != PackageManager.PERMISSION_GRANTED) {
-
-            if (getActivity() == null) {
-                return false;
-            }
-                    
-            // Should we show an explanation?
-            if (!forceAsk && android.support.v4.app.ActivityCompat.shouldShowRequestPermissionRationale(getActivity(),
-                    permission)) {
-
-                // Show an expanation to the user *asynchronously* -- don't block
-                if(Dialog.show("Requires permission", prompt, "Ask again", "Don't Ask")){
-                    return checkForPermission(permission, description, true);
-                }else {
-                    return false;
-                }
-            } else {
-
-                // No explanation needed, we can request the permission.
-                ((CodenameOneActivity)getActivity()).setRequestForPermission(true);
-                android.support.v4.app.ActivityCompat.requestPermissions(getActivity(),
-                        new String[]{permission},
-                        1);
-                //wait for a response
-                Display.getInstance().invokeAndBlock(new Runnable() {
-                    @Override
-                    public void run() {
-                        while(((CodenameOneActivity)getActivity()).isRequestForPermission()) {
-                            try {
-                                Thread.sleep(50);
-                            } catch (InterruptedException e) {
-                                e.printStackTrace();
-                            }
-                        }
-                    }
-                });
-                //check again if the permission is given after the dialog was displayed
-                return android.support.v4.content.ContextCompat.checkSelfPermission(getActivity(),
-                        permission) == PackageManager.PERMISSION_GRANTED;
-
-            }
-        }
-        return true;
-    }
- 
-    
-}
+/*
+ * Copyright (c) 2012, Codename One and/or its affiliates. All rights reserved.
+ * DO NOT ALTER OR REMOVE COPYRIGHT NOTICES OR THIS FILE HEADER.
+ * This code is free software; you can redistribute it and/or modify it
+ * under the terms of the GNU General Public License version 2 only, as
+ * published by the Free Software Foundation.  Codename One designates this
+ * particular file as subject to the "Classpath" exception as provided
+ * by Oracle in the LICENSE file that accompanied this code.
+ *  
+ * This code is distributed in the hope that it will be useful, but WITHOUT
+ * ANY WARRANTY; without even the implied warranty of MERCHANTABILITY or
+ * FITNESS FOR A PARTICULAR PURPOSE.  See the GNU General Public License
+ * version 2 for more details (a copy is included in the LICENSE file that
+ * accompanied this code).
+ * 
+ * You should have received a copy of the GNU General Public License version
+ * 2 along with this work; if not, write to the Free Software Foundation,
+ * Inc., 51 Franklin St, Fifth Floor, Boston, MA 02110-1301 USA.
+ * 
+ * Please contact Codename One through http://www.codenameone.com/ if you 
+ * need additional information or have any questions.
+ */
+package com.codename1.impl.android;
+
+import android.Manifest;
+import com.codename1.location.AndroidLocationManager;
+import android.app.*;
+import android.content.pm.PackageManager.NameNotFoundException;
+import android.view.MotionEvent;
+import com.codename1.codescan.ScanResult;
+import com.codename1.media.Media;
+import com.codename1.ui.geom.Dimension;
+
+
+import android.webkit.CookieSyncManager;
+import android.content.*;
+import android.content.pm.*;
+import android.content.res.Configuration;
+import android.graphics.Bitmap;
+import android.graphics.BitmapFactory;
+import android.graphics.Canvas;
+import android.graphics.Paint;
+import android.graphics.Rect;
+import android.graphics.Typeface;
+import android.graphics.Path;
+import android.graphics.drawable.Drawable;
+import android.media.AudioManager;
+import android.net.Uri;
+import android.os.Vibrator;
+import android.telephony.TelephonyManager;
+import android.util.DisplayMetrics;
+import android.util.Log;
+import android.util.TypedValue;
+import android.view.KeyEvent;
+import android.view.View;
+import android.view.ViewGroup;
+import android.view.Window;
+import android.webkit.WebSettings;
+import android.webkit.WebView;
+import android.webkit.WebViewClient;
+import android.widget.RelativeLayout;
+import android.widget.TextView;
+import com.codename1.ui.BrowserComponent;
+
+import com.codename1.ui.Component;
+import com.codename1.ui.Font;
+import com.codename1.ui.Image;
+import com.codename1.ui.PeerComponent;
+import com.codename1.ui.events.ActionEvent;
+import com.codename1.impl.CodenameOneImplementation;
+import com.codename1.impl.VirtualKeyboardInterface;
+import com.codename1.ui.plaf.UIManager;
+import com.codename1.ui.util.Resources;
+import java.lang.ref.SoftReference;
+import java.lang.reflect.Method;
+import java.net.URISyntaxException;
+import java.util.Vector;
+import android.database.Cursor;
+import android.database.sqlite.SQLiteDatabase;
+import android.graphics.Matrix;
+import android.graphics.drawable.BitmapDrawable;
+import android.hardware.Camera;
+import android.media.ExifInterface;
+import android.media.MediaPlayer;
+import android.media.MediaRecorder;
+import android.net.ConnectivityManager;
+import android.net.NetworkInfo;
+import android.os.Bundle;
+import android.os.Environment;
+import android.os.Handler;
+import android.os.IBinder;
+import android.os.Looper;
+import android.provider.MediaStore;
+import android.provider.Settings;
+import android.renderscript.Allocation;
+import android.renderscript.Element;
+import android.renderscript.RenderScript;
+import android.renderscript.ScriptIntrinsicBlur;
+import android.telephony.SmsManager;
+import android.telephony.gsm.GsmCellLocation;
+import android.text.Html;
+import android.view.*;
+import android.view.View.MeasureSpec;
+import android.webkit.*;
+import android.widget.*;
+import com.codename1.background.BackgroundFetch;
+import com.codename1.codescan.CodeScanner;
+import com.codename1.contacts.Contact;
+import com.codename1.db.Database;
+import com.codename1.io.BufferedInputStream;
+import com.codename1.io.BufferedOutputStream;
+import com.codename1.io.*;
+import com.codename1.l10n.L10NManager;
+import com.codename1.location.LocationManager;
+import com.codename1.media.Audio;
+import com.codename1.media.AudioService;
+import com.codename1.media.MediaProxy;
+import com.codename1.messaging.Message;
+import com.codename1.notifications.LocalNotification;
+import com.codename1.payment.Purchase;
+import com.codename1.push.PushCallback;
+import com.codename1.ui.*;
+import com.codename1.ui.Dialog;
+import com.codename1.ui.Display;
+import com.codename1.ui.animations.Animation;
+import com.codename1.ui.animations.CommonTransitions;
+import com.codename1.ui.events.ActionListener;
+import com.codename1.ui.geom.Rectangle;
+import com.codename1.ui.geom.Shape;
+import com.codename1.ui.layouts.BorderLayout;
+import com.codename1.ui.plaf.Style;
+import com.codename1.ui.util.EventDispatcher;
+import com.codename1.util.Callback;
+import java.io.File;
+import java.io.FileDescriptor;
+import java.io.FileInputStream;
+import java.io.FileOutputStream;
+import java.io.IOException;
+import java.io.InputStream;
+import java.io.OutputStream;
+import java.io.PrintWriter;
+import java.io.RandomAccessFile;
+import java.io.Writer;
+import java.lang.reflect.Constructor;
+import java.net.HttpURLConnection;
+import java.net.URI;
+import java.net.URL;
+import java.net.URLConnection;
+import java.text.DateFormat;
+import java.text.NumberFormat;
+import java.text.SimpleDateFormat;
+import java.util.ArrayList;
+import java.util.Collections;
+import java.util.Date;
+import java.util.Hashtable;
+import java.util.List;
+import java.util.Locale;
+import java.util.Set;
+import java.util.logging.Level;
+import java.util.logging.Logger;
+import com.codename1.util.StringUtil;
+import java.io.*;
+import java.net.CookieHandler;
+import java.net.ServerSocket;
+import java.text.ParseException;
+import java.util.*;
+//import android.webkit.JavascriptInterface;
+
+public class AndroidImplementation extends CodenameOneImplementation implements IntentResultListener {
+
+    /**
+     * make sure these important keys have a negative value when passed to
+     * Codename One or they might be interpreted as characters.
+     */
+    static final int DROID_IMPL_KEY_LEFT = -23446;
+    static final int DROID_IMPL_KEY_RIGHT = -23447;
+    static final int DROID_IMPL_KEY_UP = -23448;
+    static final int DROID_IMPL_KEY_DOWN = -23449;
+    static final int DROID_IMPL_KEY_FIRE = -23450;
+    static final int DROID_IMPL_KEY_MENU = -23451;
+    static final int DROID_IMPL_KEY_BACK = -23452;
+    static final int DROID_IMPL_KEY_BACKSPACE = -23453;
+    static final int DROID_IMPL_KEY_CLEAR = -23454;
+    static final int DROID_IMPL_KEY_SEARCH = -23455;
+    static final int DROID_IMPL_KEY_CALL = -23456;
+    static final int DROID_IMPL_KEY_VOLUME_UP = -23457;
+    static final int DROID_IMPL_KEY_VOLUME_DOWN = -23458;
+    static final int DROID_IMPL_KEY_MUTE = -23459;
+    static int[] leftSK = new int[]{DROID_IMPL_KEY_MENU};
+
+    /**
+     * @return the activity
+     */
+    public static CodenameOneActivity getActivity() {
+        return activity;
+    }
+
+    /**
+     * @param aActivity the activity to set
+     */
+    public static void setActivity(CodenameOneActivity aActivity) {
+        activity = aActivity;
+    }
+    CodenameOneSurface myView = null;
+    CodenameOneTextPaint defaultFont;
+    private final char[] tmpchar = new char[1];
+    private final Rect tmprect = new Rect();
+    protected int defaultFontHeight;
+    private Vibrator v = null;
+    private boolean vibrateInitialized = false;
+    private int displayWidth;
+    private int displayHeight;
+    static CodenameOneActivity activity;
+    private static Context context;
+    RelativeLayout relativeLayout;
+    final Vector nativePeers = new Vector();
+    int lastDirectionalKeyEventReceivedByWrapper;
+    private EventDispatcher callback;
+    private int timeout = -1;
+    private CodeScannerImpl scannerInstance;
+    private HashMap apIds;
+    private static View viewBelow;
+    private static View viewAbove;
+    private static int aboveSpacing;
+    private static int belowSpacing;
+    public static boolean asyncView = false;
+    public static boolean textureView = false;
+    private Media background;
+    private boolean asyncEditMode = false;
+    private boolean compatPaintMode;
+    private MediaRecorder recorder = null;
+
+    private boolean superPeerMode = true;
+
+    /**
+     * Keeps track of running contexts.
+     * @see #startContext(Context)
+     * @see #stopContext(Context)
+     */
+    private static HashSet<Context> activeContexts = new HashSet<Context>();
+
+    /**
+     * A method to be called when a Context begins its execution.  This adds the
+     * context to the context set.  When the contenxt's execution completes, it should
+     * call {@link #stopContext} to clear up resources.
+     * @param ctx The context that is starting.
+     * @see #stopContext(Context)
+     */
+    public static void startContext(Context ctx) {
+
+        while (deinitializingEdt) {
+            // It is possible that deinitialize was called just before the
+            // last context was destroyed so there is a pending deinitialize
+            // working its way through the system.  Give it some time
+            // before forcing the deinitialize
+            System.out.println("Waiting for deinitializing to complete before starting a new initialization");
+            try {
+                Thread.sleep(30);
+
+            } catch (Exception ex){}
+        }
+        if (deinitializing && instance != null) {
+            instance.deinitialize();
+        }
+        synchronized(activeContexts) {
+            activeContexts.add(ctx);
+            if (instance == null) {
+                // If this is our first rodeo, just call Display.init() as that should
+                // be sufficient to set everything up.
+                Display.init(ctx);
+            } else {
+                // If we've initialized before, we should "re-initialize" the implementation
+                // Reinitializing will force views to be created even if the EDT was already
+                // running in background mode.
+                reinit(ctx);
+            }
+        }
+    }
+
+    /**
+     * Cleans up resources in the given context.  This method should be called by
+     * any Activity or Service that called startContext() when it started.
+     * @param ctx The context to stop.
+     *
+     * @see #startContext(Context)
+     */
+    public static void stopContext(Context ctx) {
+        synchronized(activeContexts) {
+            activeContexts.remove(ctx);
+            if (activeContexts.isEmpty()) {
+                // If we are the last context, we should deinitialize
+                syncDeinitialize();
+            } else {
+                if (instance != null && getActivity() != null) {
+                    // if this is an activity, then we should clean up
+                    // our UI resources anyways because the last context
+                    // to be cleaned up might not have access to the UI thread.
+                    instance.deinitialize();
+                }
+            }
+        }
+    }
+
+    @Override
+    public void setPlatformHint(String key, String value) {
+        if(key.equals("platformHint.compatPaintMode")) {
+            compatPaintMode = value.equalsIgnoreCase("true");
+            return;
+        }
+        if(key.equals("platformHint.legacyPaint")) {
+            AndroidAsyncView.legacyPaintLogic = value.equalsIgnoreCase("true");;
+        }
+    }
+
+    
+    /**
+     * This method in used internally for ads
+     * @param above shown above the view
+     * @param below shown below the view
+     */
+    public static void setViewAboveBelow(View above, View below, int spacingAbove, int spacingBelow) {
+        viewBelow = below;
+        viewAbove = above;
+        aboveSpacing = spacingAbove;
+        belowSpacing = spacingBelow;
+    }
+    
+    static boolean hasViewAboveBelow(){
+        return viewBelow != null || viewAbove != null;
+    }
+    
+    /**
+     * Copy the input stream into the output stream, closes both streams when finishing or in
+     * a case of an exception
+     * 
+     * @param i source
+     * @param o destination
+     */
+    private static void copy(InputStream i, OutputStream o) throws IOException {
+        copy(i, o, 8192);
+    }
+
+    /**
+     * Copy the input stream into the output stream, closes both streams when finishing or in
+     * a case of an exception
+     *
+     * @param i source
+     * @param o destination
+     * @param bufferSize the size of the buffer, which should be a power of 2 large enoguh
+     */
+    private static void copy(InputStream i, OutputStream o, int bufferSize) throws IOException {
+        try {
+            byte[] buffer = new byte[bufferSize];
+            int size = i.read(buffer);
+            while(size > -1) {
+                o.write(buffer, 0, size);
+                size = i.read(buffer);
+            }
+        } finally {
+            sCleanup(o);
+            sCleanup(i);
+        }
+    }
+
+    private static void sCleanup(Object o) {
+        try {
+            if(o != null) {
+                if(o instanceof InputStream) {
+                    ((InputStream)o).close();
+                    return;
+                }
+                if(o instanceof OutputStream) {
+                    ((OutputStream)o).close();
+                    return;
+                }
+            }
+        } catch(Throwable t) {}
+    }
+    
+    /**
+     * Copied here since the cleanup method in util would crash append notification that runs when the app isn't in the foreground
+     */
+    private static byte[] readInputStream(InputStream i) throws IOException {
+        ByteArrayOutputStream b = new ByteArrayOutputStream();
+        copy(i, b);
+        return b.toByteArray();
+    }
+    
+    
+    public static void appendNotification(String type, String body, Context a) {
+        try {
+            String[] fileList = a.fileList();
+            byte[] data = null;
+            for (int iter = 0; iter < fileList.length; iter++) {
+                if (fileList[iter].equals("CN1$AndroidPendingNotifications")) {
+                    InputStream is = a.openFileInput("CN1$AndroidPendingNotifications");
+                    if(is != null) {
+                        data = readInputStream(is);
+                        sCleanup(a);
+                        break;
+                    }
+                }
+            }
+            DataOutputStream os = new DataOutputStream(a.openFileOutput("CN1$AndroidPendingNotifications", 0));
+            if(data != null) {
+                data[0]++;
+                os.write(data);
+            } else {
+                os.writeByte(1);
+            }
+            if(type != null) {
+                os.writeBoolean(true);
+                os.writeUTF(type);
+            } else {
+                os.writeBoolean(false);
+            }
+            os.writeUTF(body);
+            os.writeLong(System.currentTimeMillis());
+        } catch(IOException err) {
+            err.printStackTrace();
+        }
+    }
+
+    public static void firePendingPushes(final PushCallback c, Context a) {
+        try {
+            if(c != null) {
+                InputStream i = a.openFileInput("CN1$AndroidPendingNotifications");
+                if(i == null) {
+                    return;
+                }
+                DataInputStream is = new DataInputStream(i);
+                int count = is.readByte();
+                for(int iter = 0 ; iter < count ; iter++) {
+                    boolean hasType = is.readBoolean();
+                    String actualType = null;
+                    if(hasType) {
+                        actualType = is.readUTF();
+                    }
+                    final String t = actualType;
+                    final String b = is.readUTF();
+                    long s = is.readLong();
+                    Display.getInstance().callSerially(new Runnable() {
+                        @Override
+                        public void run() {
+                            Display.getInstance().setProperty("pendingPush", "true");                            
+                            Display.getInstance().setProperty("pushType", t);
+                            if(t != null && ("3".equals(t) || "6".equals(t))) {                                
+                                String[] a = b.split(";");
+                                c.push(a[0]);
+                                c.push(a[1]);
+                            } else {
+                                c.push(b);
+                            }
+                            Display.getInstance().setProperty("pendingPush", null);                            
+                        }
+                    });
+                }
+                a.deleteFile("CN1$AndroidPendingNotifications");
+            }
+        } catch(IOException err) {
+        }
+    }
+    
+    public static String[] getPendingPush(String type, Context a) {
+        InputStream i = null;
+        try {
+            i = a.openFileInput("CN1$AndroidPendingNotifications");
+            if (i == null) {
+                return null;
+            }
+            DataInputStream is = new DataInputStream(i);
+            int count = is.readByte();
+            Vector v = new Vector<String>();
+            for (int iter = 0; iter < count; iter++) {
+                boolean hasType = is.readBoolean();
+                String actualType = null;
+                if (hasType) {
+                    actualType = is.readUTF();
+                }
+                final String t = actualType;
+                final String b = is.readUTF();
+                long s = is.readLong();
+                if(t != null && ("3".equals(t) || "6".equals(t))) {                               
+                    String[] m = b.split(";");
+                    v.add(m[0]);
+                } else if(t != null && "2".equals(t)){
+                    continue;
+                }else{
+                    v.add(b);
+                }
+            }
+            String [] retVal = new String[v.size()];
+            for (int j = 0; j < retVal.length; j++) {
+                retVal[j] = (String)v.get(j);
+            }
+            return retVal;
+            
+        } catch (Exception ex) {
+            ex.printStackTrace();
+        } finally {
+            try {
+                if(i != null){
+                    i.close();
+                }
+            } catch (IOException ex) {
+            }
+        }
+        return null;
+    }
+    
+    private static AndroidImplementation instance;
+    
+    public static AndroidImplementation getInstance() {
+        return instance;
+    }
+    
+    public static void clearAppArg() {
+        if (instance != null) {
+            instance.setAppArg(null);
+        }
+    }
+    
+    public static Context getContext() {
+        Context out = getActivity();
+        if (out != null) {
+            return out;
+        }
+        return context;
+    }
+    
+    public void setContext(Context c) {
+        context = c;
+    }
+    
+    @Override
+    public void init(Object m) {
+        if (m instanceof CodenameOneActivity) {
+            setContext(null);
+            setActivity((CodenameOneActivity) m);
+        } else {
+            setActivity(null);
+            setContext((Context)m);
+        }
+        
+        instance = this;
+        if(getActivity() != null && getActivity().hasUI()){
+            if (!hasActionBar()) {
+                try {
+                    getActivity().requestWindowFeature(Window.FEATURE_NO_TITLE);
+                } catch (Exception e) {
+                    //Log.d("Codename One", "No idea why this throws a Runtime Error", e);
+                }
+            } else {
+                getActivity().invalidateOptionsMenu();
+                try {
+                    getActivity().requestWindowFeature(Window.FEATURE_ACTION_BAR);
+                    getActivity().requestWindowFeature(Window.FEATURE_PROGRESS);                
+
+                    if(android.os.Build.VERSION.SDK_INT >= 21){
+                        //WindowManager.LayoutParams.FLAG_DRAWS_SYSTEM_BAR_BACKGROUNDS
+                        getActivity().getWindow().addFlags(-2147483648);
+                    }
+                } catch (Exception e) {
+                    //Log.d("Codename One", "No idea why this throws a Runtime Error", e);
+                }
+                NotifyActionBar notify = new NotifyActionBar(getActivity(), false);
+                notify.run();
+            }
+
+            if(Display.getInstance().getProperty("StatusbarHidden", "").equals("true")){
+                getActivity().getWindow().setFlags(WindowManager.LayoutParams.FLAG_FULLSCREEN, WindowManager.LayoutParams.FLAG_FULLSCREEN);
+            }
+
+            if(Display.getInstance().getProperty("KeepScreenOn", "").equals("true")){
+                getActivity().getWindow().addFlags(WindowManager.LayoutParams.FLAG_KEEP_SCREEN_ON);
+            }
+
+            if (m instanceof CodenameOneActivity) {
+                ((CodenameOneActivity) m).setDefaultIntentResultListener(this);
+                ((CodenameOneActivity) m).setIntentResultListener(this);
+            }
+
+            /**
+             * translate our default font height depending on the screen density.
+             * this is required for new high resolution devices. otherwise
+             * everything looks awfully small.
+             *
+             * we use our default font height value of 16 and go from there. i
+             * thought about using new Paint().getTextSize() for this value but if
+             * some new version of android suddenly returns values already tranlated
+             * to the screen then we might end up with too large fonts. the
+             * documentation is not very precise on that.
+             */
+            final int defaultFontPixelHeight = 16;
+            this.defaultFontHeight = this.translatePixelForDPI(defaultFontPixelHeight);
+
+
+            this.defaultFont = (CodenameOneTextPaint) ((NativeFont) this.createFont(Font.FACE_SYSTEM, Font.STYLE_PLAIN, Font.SIZE_MEDIUM)).font;
+            Display.getInstance().setTransitionYield(-1);
+
+            initSurface();
+            /**
+             * devices are extremely sensitive so dragging should start a little
+             * later than suggested by default implementation.
+             */
+            this.setDragStartPercentage(1);
+            VirtualKeyboardInterface vkb = new AndroidKeyboard(this);
+            Display.getInstance().registerVirtualKeyboard(vkb);
+            Display.getInstance().setDefaultVirtualKeyboard(vkb);
+
+            InPlaceEditView.endEdit();
+
+            getActivity().getWindow().setSoftInputMode(WindowManager.LayoutParams.SOFT_INPUT_STATE_ALWAYS_HIDDEN);
+
+            if (nativePeers.size() > 0) {
+                for (int i = 0; i < nativePeers.size(); i++) {
+                    ((AndroidImplementation.AndroidPeer) nativePeers.elementAt(i)).init();
+                }
+            }
+        } else {
+            /**
+             * translate our default font height depending on the screen density.
+             * this is required for new high resolution devices. otherwise
+             * everything looks awfully small.
+             *
+             * we use our default font height value of 16 and go from there. i
+             * thought about using new Paint().getTextSize() for this value but if
+             * some new version of android suddenly returns values already tranlated
+             * to the screen then we might end up with too large fonts. the
+             * documentation is not very precise on that.
+             */
+            final int defaultFontPixelHeight = 16;
+            this.defaultFontHeight = this.translatePixelForDPI(defaultFontPixelHeight);
+
+
+            this.defaultFont = (CodenameOneTextPaint) ((NativeFont) this.createFont(Font.FACE_SYSTEM, Font.STYLE_PLAIN, Font.SIZE_MEDIUM)).font;
+        }
+        HttpURLConnection.setFollowRedirects(false);
+        CookieHandler.setDefault(null);
+    }
+
+
+
+    @Override
+    public boolean isInitialized(){
+// Removing the check for null view to prevent strange things from happening when
+// calling from a Service context.  
+//        if(getActivity() != null && myView == null){
+//            //if the view is null deinitialize the Display
+//            if(super.isInitialized()){
+//                syncDeinitialize();
+//            }    
+//            return false;
+//        }
+        return super.isInitialized();
+    }
+
+    /**
+     * Reinitializes CN1.
+     * @param i Context to initialize it with.
+     *
+     * @see #startContext(Context)
+     */
+    private static void reinit(Object i) {
+        if (instance != null && ((i instanceof CodenameOneActivity) || instance.myView == null)) {
+            instance.init(i);
+        }
+        System.out.println("Calling Display.init(i) in reinit()");
+        Display.init(i);
+
+        // This is a hack to fix an issue that caused the screen to appear blank when
+        // the app is loaded from memory after being unloaded.
+
+        // This issue only seems to occur when the Activity had been unloaded
+        // so to test this you'll need to check the "Don't keep activities" checkbox under/
+        // Developer options.
+        // Developer options.
+        Display.getInstance().callSerially(new Runnable() {
+            public void run() {
+                Display.getInstance().invokeAndBlock(new Runnable(){ public void run(){
+                    try {
+                        Thread.sleep(50);
+
+                    } catch (Exception ex){}
+                }});
+                if (!Display.isInitialized() || Display.getInstance().isMinimized()) {
+                    return;
+                }
+                Form cur = Display.getInstance().getCurrent();
+                if (cur != null) {
+                    cur.forceRevalidate();
+                }
+            }
+
+        });
+    }
+    
+    private static class InvalidateOptionsMenuImpl implements Runnable {
+        private Activity activity;
+
+        public InvalidateOptionsMenuImpl(Activity activity) {
+            this.activity = activity;
+        }
+        
+        @Override
+        public void run() {
+            activity.invalidateOptionsMenu();
+        }
+    }
+
+    private boolean hasActionBar() {
+        return android.os.Build.VERSION.SDK_INT >= 11;
+    }
+
+    public int translatePixelForDPI(int pixel) {
+        return (int) TypedValue.applyDimension(TypedValue.COMPLEX_UNIT_SP, pixel,
+                getContext().getResources().getDisplayMetrics());
+    }
+
+    /**
+     * Returns the platform EDT thread priority
+     */
+    public int getEDTThreadPriority(){
+        return Thread.NORM_PRIORITY;
+    }
+    
+    @Override
+    public int getDeviceDensity() {
+        DisplayMetrics metrics = new DisplayMetrics();
+        if (getActivity() != null) {
+            getActivity().getWindowManager().getDefaultDisplay().getMetrics(metrics);
+        } else {
+            metrics = getContext().getResources().getDisplayMetrics();
+        }
+        switch (metrics.densityDpi) {
+            case DisplayMetrics.DENSITY_LOW:
+                return Display.DENSITY_LOW;
+            case DisplayMetrics.DENSITY_HIGH:
+            case 213: // DENSITY_TV 
+                return Display.DENSITY_HIGH;
+            case DisplayMetrics.DENSITY_XHIGH:
+                return Display.DENSITY_VERY_HIGH;
+            case 400: // DisplayMetrics.DENSITY_400
+            case 420: // DisplayMetrics.DENSITY_420
+            case 480: // DisplayMetrics.DENSITY_XXHIGH
+                return Display.DENSITY_HD;
+            case 560: // DisplayMetrics.DENSITY_560
+                return Display.DENSITY_560;
+            case 640: // DisplayMetrics.DENSITY_XXXHIGH 
+                return Display.DENSITY_2HD;
+                 
+            default:
+                if(metrics.densityDpi > 640) {
+                    return Display.DENSITY_4K;
+                }
+                return Display.DENSITY_MEDIUM;
+        }
+    }
+
+    /**
+     * A status flag to indicate that CN1 is in the process of deinitializing.
+     */
+    private static boolean deinitializing;
+    private static boolean deinitializingEdt;
+
+    public static void syncDeinitialize() {
+        if (deinitializingEdt){
+            return;
+        }
+        deinitializingEdt = true; // This will get unset in {@link #deinitialize()}
+        deinitializing = true;
+        Display.getInstance().callSerially(new Runnable() {
+            @Override
+            public void run() {
+                Display.deinitialize();
+                deinitializingEdt = false;
+            }
+        });
+    }
+    
+    public void deinitialize() {
+        //activity.getWindowManager().removeView(relativeLayout);
+
+        if (getActivity() != null) {
+
+            Runnable r = new Runnable() {
+                public void run() {
+                    if (nativePeers.size() > 0) {
+                        for (int i = 0; i < nativePeers.size(); i++) {
+                            ((AndroidImplementation.AndroidPeer) nativePeers.elementAt(i)).deinit();
+                        }
+                    }
+                    if (relativeLayout != null) {
+                        relativeLayout.removeAllViews();
+                    }
+                    relativeLayout = null;
+                    myView = null;
+                    deinitializing = false;
+                }
+            };
+
+            if (Looper.getMainLooper().getThread() == Thread.currentThread()) {
+                r.run();
+            } else {
+                getActivity().runOnUiThread(r);
+            }
+        } else {
+            deinitializing = false;
+        }
+    }
+    
+    /**
+     * init view. a lot of back and forth between this thread and the UI thread.
+     */
+    private void initSurface() {
+        if (getActivity() != null && myView == null) {
+            relativeLayout=  new RelativeLayout(getActivity());
+            relativeLayout.setLayoutParams(new RelativeLayout.LayoutParams(
+                    RelativeLayout.LayoutParams.FILL_PARENT,
+                    RelativeLayout.LayoutParams.FILL_PARENT));
+            relativeLayout.setFocusable(false);
+
+            getActivity().getWindow().setBackgroundDrawable(null);
+            if(asyncView) {
+                if(android.os.Build.VERSION.SDK_INT < 14){
+                    myView = new AndroidSurfaceView(getActivity(), AndroidImplementation.this);        
+                } else {
+                    int hardwareAcceleration = 16777216;
+                    getActivity().getWindow().setFlags(hardwareAcceleration, hardwareAcceleration);
+                    myView = new AndroidAsyncView(getActivity(), AndroidImplementation.this);                
+                }
+            } else {
+                int hardwareAcceleration = 16777216;
+                getActivity().getWindow().setFlags(hardwareAcceleration, hardwareAcceleration);
+                superPeerMode = true;
+                myView = new AndroidAsyncView(getActivity(), AndroidImplementation.this);                
+            }
+            myView.getAndroidView().setVisibility(View.VISIBLE);
+
+            relativeLayout.addView(myView.getAndroidView());
+            myView.getAndroidView().setVisibility(View.VISIBLE);
+
+            int id = getActivity().getResources().getIdentifier("main", "layout", getActivity().getApplicationInfo().packageName);
+            RelativeLayout root = (RelativeLayout) LayoutInflater.from(getActivity()).inflate(id, null);
+            if(viewAbove != null) {
+                RelativeLayout.LayoutParams lp = new RelativeLayout.LayoutParams(RelativeLayout.LayoutParams.WRAP_CONTENT, RelativeLayout.LayoutParams.WRAP_CONTENT);
+                lp.addRule(RelativeLayout.ALIGN_PARENT_TOP);
+                lp.addRule(RelativeLayout.CENTER_HORIZONTAL);
+
+                RelativeLayout.LayoutParams lp2 = new RelativeLayout.LayoutParams(RelativeLayout.LayoutParams.MATCH_PARENT, RelativeLayout.LayoutParams.MATCH_PARENT);
+                lp2.setMargins(0, 0, aboveSpacing, 0);
+                relativeLayout.setLayoutParams(lp2);
+                root.addView(viewAbove, lp);
+            }
+            root.addView(relativeLayout);
+            if(viewBelow != null) {
+                RelativeLayout.LayoutParams lp = new RelativeLayout.LayoutParams(RelativeLayout.LayoutParams.WRAP_CONTENT, RelativeLayout.LayoutParams.WRAP_CONTENT);
+                lp.addRule(RelativeLayout.ALIGN_PARENT_BOTTOM);
+                lp.addRule(RelativeLayout.CENTER_HORIZONTAL);
+
+                RelativeLayout.LayoutParams lp2 = new RelativeLayout.LayoutParams(RelativeLayout.LayoutParams.MATCH_PARENT, RelativeLayout.LayoutParams.MATCH_PARENT);
+                lp2.setMargins(0, 0, 0, belowSpacing);
+                relativeLayout.setLayoutParams(lp2);
+                root.addView(viewBelow, lp);
+            }
+            getActivity().setContentView(root);
+            myView.getAndroidView().requestFocus();
+        }
+    }
+
+    @Override
+    public void confirmControlView() {
+        if(myView == null){
+            return;
+        }
+        myView.getAndroidView().setVisibility(View.VISIBLE);
+        //ugly workaround for a bug where on some android versions the async view
+        //came back black from the background.
+        if(myView instanceof AndroidAsyncView){
+            new Thread(new Runnable() {
+
+                @Override
+                public void run() {
+                    try {
+                        Thread.sleep(1000);                        
+                        ((AndroidAsyncView)myView).setPaintViewOnBuffer(false);
+                    } catch (Exception e) {
+                    }
+                }
+            }).start();
+        }
+    }
+
+    public void hideNotifyPublic() {
+        super.hideNotify();
+        saveTextEditingState();
+    }
+
+    public void showNotifyPublic() {
+        super.showNotify();
+    }
+
+    @Override
+    public boolean isMinimized() {
+        return getActivity() == null || ((CodenameOneActivity)getActivity()).isBackground();
+    }
+
+    @Override
+    public boolean minimizeApplication() {
+        Intent startMain = new Intent(Intent.ACTION_MAIN);
+        startMain.addCategory(Intent.CATEGORY_HOME);
+        startMain.setFlags(Intent.FLAG_ACTIVITY_NEW_TASK);
+        startMain.putExtra("WaitForResult", Boolean.FALSE);
+        getContext().startActivity(startMain);
+        return true;
+    }
+
+    @Override
+    public void restoreMinimizedApplication() {
+        if (getActivity() != null) {
+            Intent i = new Intent(getActivity(), getActivity().getClass());
+            i.setAction(Intent.ACTION_MAIN);
+            i.addCategory(Intent.CATEGORY_LAUNCHER);
+            getContext().startActivity(i);
+        }
+    }
+
+    @Override
+    public boolean isNativeInputImmediate() {
+        return true;
+    }
+    
+    public void editString(final Component cmp, int maxSize, final int constraint, String text, int keyCode) {
+        if (keyCode > 0 && getKeyboardType() == Display.KEYBOARD_TYPE_QWERTY) {
+            text += (char) keyCode;
+        }
+        InPlaceEditView.edit(this, cmp, constraint);
+    }
+
+    protected boolean editInProgress() {
+        return InPlaceEditView.isEditing();
+    }
+
+    @Override
+    public boolean isAsyncEditMode() {
+        return asyncEditMode;
+    }
+
+    void setAsyncEditMode(boolean async) {
+        asyncEditMode = async;
+    }
+    
+    void callHideTextEditor() {
+        super.hideTextEditor();
+    }
+
+    @Override
+    public void hideTextEditor() {
+        InPlaceEditView.hideActiveTextEditor();
+    }
+
+    @Override
+    public boolean isNativeEditorVisible(Component c) {
+        return super.isNativeEditorVisible(c) && !InPlaceEditView.isActiveTextEditorHidden();
+    }
+    
+    public static void stopEditing() {
+        stopEditing(false);
+    }
+    
+    public static void stopEditing(final boolean forceVKBClose){
+        if (getActivity() == null) {
+            return;
+        }
+        final boolean[] flag = new boolean[]{false};
+
+        // InPlaceEditView.endEdit must be called from the UI thread.
+        // We must wait for this call to be over, otherwise Codename One's painting
+        // of the next form will be garbled.
+        getActivity().runOnUiThread(new Runnable() {
+            @Override
+            public void run() {
+                // Must be called from the UI thread
+                InPlaceEditView.stopEdit(forceVKBClose);
+
+                synchronized (flag) {
+                    flag[0] = true;
+                    flag.notify();
+                }
+            }
+        });
+
+        if (!flag[0]) {
+            // Wait (if necessary) for the asynchronous runOnUiThread to do its work
+            synchronized (flag) {
+
+                try {
+                    flag.wait();
+                } catch (InterruptedException e) {
+                }
+            }
+        }        
+    }
+    
+    @Override
+    public void saveTextEditingState() {
+        stopEditing(true);
+    }
+    
+    @Override
+    public void stopTextEditing() {    
+        saveTextEditingState();
+    }
+
+    protected void setLastSizeChangedWH(int w, int h) {
+        // not used?
+        //this.lastSizeChangeW = w;
+        //this.lastSizeChangeH = h;
+    }
+
+    /*@Override
+    public boolean handleEDTException(final Throwable err) {
+
+        final boolean[] messageComplete = new boolean[]{false};
+
+        Log.e("Codename One", "Err on EDT", err);
+
+        activity.runOnUiThread(new Runnable() {
+            @Override
+            public void run() {
+                UIManager m = UIManager.getInstance();
+                final FrameLayout frameLayout = new FrameLayout(
+                        activity);
+                final TextView textView = new TextView(
+                        activity);
+                textView.setGravity(Gravity.CENTER);
+                frameLayout.addView(textView, new FrameLayout.LayoutParams(
+                        FrameLayout.LayoutParams.FILL_PARENT,
+                        FrameLayout.LayoutParams.WRAP_CONTENT));
+                textView.setText("An internal application error occurred: " + err.toString());
+                AlertDialog.Builder bob = new AlertDialog.Builder(
+                        activity);
+                bob.setView(frameLayout);
+                bob.setTitle("");
+                bob.setPositiveButton(m.localize("ok", "OK"),
+                        new DialogInterface.OnClickListener() {
+                            @Override
+                            public void onClick(DialogInterface d, int which) {
+                                d.dismiss();
+                                synchronized (messageComplete) {
+                                    messageComplete[0] = true;
+                                    messageComplete.notify();
+                                }
+                            }
+                        });
+                AlertDialog editDialog = bob.create();
+                editDialog.show();
+            }
+        });
+
+        synchronized (messageComplete) {
+            if (messageComplete[0]) {
+                return true;
+            }
+            try {
+                messageComplete.wait();
+            } catch (Exception ignored) {
+                ;
+            }
+        }
+        return true;
+    }*/
+
+    @Override
+    public InputStream getResourceAsStream(Class cls, String resource) {
+        try {
+            if (resource.startsWith("/")) {
+                resource = resource.substring(1);
+            }
+            return getContext().getAssets().open(resource);
+        } catch (IOException ex) {
+            Log.i("Codename One", "Resource not found: " + resource);
+            return null;
+        }
+    }
+
+    @Override
+    protected void pointerPressed(final int x, final int y) {
+        super.pointerPressed(x, y);
+    }
+
+    @Override
+    protected void pointerPressed(final int[] x, final int[] y) {
+        super.pointerPressed(x, y);
+    }
+
+    @Override
+    protected void pointerReleased(final int x, final int y) {
+        super.pointerReleased(x, y);
+    }
+
+    @Override
+    protected void pointerReleased(final int[] x, final int[] y) {
+        super.pointerReleased(x, y);
+    }
+
+    @Override
+    protected void pointerDragged(int x, int y) {
+        super.pointerDragged(x, y);
+    }
+
+    @Override
+    protected void pointerDragged(int[] x, int[] y) {
+        super.pointerDragged(x, y);
+    }
+
+    @Override
+    protected int getDragAutoActivationThreshold() {
+        return 1000000;
+    }
+
+    @Override
+    public void flushGraphics() {
+        if (myView != null) {
+            myView.flushGraphics();
+        }
+
+    }
+
+    @Override
+    public void flushGraphics(int x, int y, int width, int height) {
+        this.tmprect.set(x, y, x + width, y + height);
+        if (myView != null) {
+            myView.flushGraphics(this.tmprect);
+        }
+    }
+
+    @Override
+    public int charWidth(Object nativeFont, char ch) {
+        this.tmpchar[0] = ch;
+        float w = (nativeFont == null ? this.defaultFont
+                : (Paint) ((NativeFont) nativeFont).font).measureText(this.tmpchar, 0, 1);
+        if (w - (int) w > 0) {
+            return (int) (w + 1);
+        }
+        return (int) w;
+    }
+
+    @Override
+    public int charsWidth(Object nativeFont, char[] ch, int offset, int length) {
+        float w = (nativeFont == null ? this.defaultFont
+                : (Paint) ((NativeFont) nativeFont).font).measureText(ch, offset, length);
+        if (w - (int) w > 0) {
+            return (int) (w + 1);
+        }
+        return (int) w;
+    }
+
+    @Override
+    public int stringWidth(Object nativeFont, String str) {
+        float w = (nativeFont == null ? this.defaultFont
+                : (Paint) ((NativeFont) nativeFont).font).measureText(str);
+        if (w - (int) w > 0) {
+            return (int) (w + 1);
+        }
+        return (int) w;
+    }
+
+    @Override
+    public void setNativeFont(Object graphics, Object font) {
+        if (font == null) {
+            font = this.defaultFont;
+        }
+        if (font instanceof NativeFont) {
+            ((AndroidGraphics) graphics).setFont((CodenameOneTextPaint) ((NativeFont) font).font);
+        } else {
+            ((AndroidGraphics) graphics).setFont((CodenameOneTextPaint) font);
+        }
+    }
+
+    @Override
+    public int getHeight(Object nativeFont) {
+        CodenameOneTextPaint font = (nativeFont == null ? this.defaultFont
+                : (CodenameOneTextPaint) ((NativeFont) nativeFont).font);
+        if(font.fontHeight < 0) {
+            font.fontHeight = font.getFontMetricsInt(font.getFontMetricsInt());
+        }
+        return font.fontHeight;
+    }
+
+    @Override
+    public int getFontAscent(Object nativeFont) {
+        Paint font = (nativeFont == null ? this.defaultFont
+                : (Paint) ((NativeFont) nativeFont).font);
+        return -Math.round(font.getFontMetrics().ascent);
+    }
+
+    @Override
+    public int getFontDescent(Object nativeFont) {
+        Paint font = (nativeFont == null ? this.defaultFont
+                : (Paint) ((NativeFont) nativeFont).font);
+        return Math.abs(Math.round(font.getFontMetrics().descent));
+    }
+
+    @Override
+    public boolean isBaselineTextSupported() {
+        return true;
+    }
+    
+    
+    
+
+    
+    
+    public int getFace(Object nativeFont) {
+        if (nativeFont == null) {
+            return Font.FACE_SYSTEM;
+        }
+        return ((NativeFont) nativeFont).face;
+    }
+
+    public int getStyle(Object nativeFont) {
+        if (nativeFont == null) {
+            return Font.STYLE_PLAIN;
+        }
+        return ((NativeFont) nativeFont).style;
+    }
+
+    @Override
+    public int getSize(Object nativeFont) {
+        if (nativeFont == null) {
+            return Font.SIZE_MEDIUM;
+        }
+        return ((NativeFont) nativeFont).size;
+    }
+    
+    @Override
+    public boolean isTrueTypeSupported() {
+        return true;
+    }
+
+    @Override
+    public boolean isNativeFontSchemeSupported() {
+        return true;
+    }
+    
+    private Typeface fontToRoboto(String fontName) {
+            if("native:MainThin".equals(fontName)) {
+                return Typeface.create("sans-serif-thin", Typeface.NORMAL);
+            }
+            if("native:MainLight".equals(fontName)) {
+                return Typeface.create("sans-serif-light", Typeface.NORMAL);
+            }
+            if("native:MainRegular".equals(fontName)) {
+                return Typeface.create("sans-serif", Typeface.NORMAL);
+            }
+            
+            if("native:MainBold".equals(fontName)) {
+                return Typeface.create("sans-serif-condensed", Typeface.BOLD);
+            }
+            
+            if("native:MainBlack".equals(fontName)) {
+                return Typeface.create("sans-serif-black", Typeface.BOLD);
+            }
+            
+            if("native:ItalicThin".equals(fontName)) {
+                return Typeface.create("sans-serif-thin", Typeface.ITALIC);
+            }
+            
+            if("native:ItalicLight".equals(fontName)) {
+                return Typeface.create("sans-serif-thin", Typeface.ITALIC);
+            }
+            
+            if("native:ItalicRegular".equals(fontName)) {
+                return Typeface.create("sans-serif", Typeface.ITALIC);
+            }
+            
+            if("native:ItalicBold".equals(fontName)) {
+                return Typeface.create("sans-serif-condensed", Typeface.BOLD_ITALIC);
+            }
+            
+            if("native:ItalicBlack".equals(fontName)) {
+                return Typeface.create("sans-serif-black", Typeface.BOLD_ITALIC);
+            }
+            
+            throw new IllegalArgumentException("Unsupported native font type: " + fontName);
+    }
+
+    @Override
+    public Object loadTrueTypeFont(String fontName, String fileName) {
+        if(fontName.startsWith("native:")) {
+            Typeface t = fontToRoboto(fontName);
+            int fontStyle = com.codename1.ui.Font.STYLE_PLAIN;
+            if(t.isBold()) {
+                fontStyle |= com.codename1.ui.Font.STYLE_BOLD;
+            }
+            if(t.isItalic()) {
+                fontStyle |= com.codename1.ui.Font.STYLE_ITALIC;
+            }
+            CodenameOneTextPaint newPaint = new CodenameOneTextPaint(t);
+            newPaint.setAntiAlias(true);
+            newPaint.setSubpixelText(true);
+            return new NativeFont(com.codename1.ui.Font.FACE_SYSTEM, fontStyle,
+                    com.codename1.ui.Font.SIZE_MEDIUM, newPaint, fileName, 0, 0);
+        }
+        Typeface t = Typeface.createFromAsset(getContext().getAssets(), fileName);
+        if(t == null) {
+            throw new RuntimeException("Font not found: " + fileName);
+        }
+        CodenameOneTextPaint newPaint = new CodenameOneTextPaint(t);
+        newPaint.setAntiAlias(true);
+        newPaint.setSubpixelText(true);
+        return new NativeFont(com.codename1.ui.Font.FACE_SYSTEM,
+                com.codename1.ui.Font.STYLE_PLAIN, com.codename1.ui.Font.SIZE_MEDIUM, newPaint, fileName, 0, 0);
+    }
+    
+    static class NativeFont {
+        int face;
+        int style;
+        int size;
+        Object font;
+        String fileName;
+        float height;
+        int weight;
+        
+        public NativeFont(int face, int style, int size, Object font, String fileName, float height, int weight) {
+            this(face, style, size, font);
+            this.fileName = fileName;
+            this.height = height;
+            this.weight = weight;
+        }
+        
+        public NativeFont(int face, int style, int size, Object font) {
+            this.face = face;
+            this.style = style;
+            this.size = size;
+            this.font = font;
+        }
+        
+        public boolean equals(Object o) {
+            if(o == null) {
+                return false;
+            }
+            NativeFont n = ((NativeFont)o);
+            if(fileName != null) {
+                return n.fileName != null && fileName.equals(n.fileName) && n.height == height && n.weight == weight;
+            }
+            return n.face == face && n.style == style && n.size == size && font.equals(n.font);
+        }
+        
+        public int hashCode() {
+            return face | style | size;
+        }
+    }
+
+    @Override
+    public Object deriveTrueTypeFont(Object font, float size, int weight) {
+        NativeFont fnt = (NativeFont)font;
+        CodenameOneTextPaint paint = (CodenameOneTextPaint)fnt.font;
+        paint.setAntiAlias(true);
+        Typeface type = paint.getTypeface();
+        int fontstyle = Typeface.NORMAL;
+        if ((weight & Font.STYLE_BOLD) != 0 || type.isBold()) {
+            fontstyle |= Typeface.BOLD;
+        }
+        if ((weight & Font.STYLE_ITALIC) != 0 || type.isItalic()) {
+            fontstyle |= Typeface.ITALIC;
+        }
+        type = Typeface.create(type, fontstyle);
+        CodenameOneTextPaint newPaint = new CodenameOneTextPaint(type);
+        newPaint.setTextSize(size);
+        newPaint.setAntiAlias(true);
+        NativeFont n = new NativeFont(com.codename1.ui.Font.FACE_SYSTEM, weight, com.codename1.ui.Font.SIZE_MEDIUM, newPaint, fnt.fileName, size, weight);
+        return n;
+    }
+
+    @Override
+    public Object createFont(int face, int style, int size) {
+        Typeface typeface = null;
+        switch (face) {
+            case Font.FACE_MONOSPACE:
+                typeface = Typeface.MONOSPACE;
+                break;
+            default:
+                typeface = Typeface.DEFAULT;
+                break;
+        }
+
+        int fontstyle = Typeface.NORMAL;
+        if ((style & Font.STYLE_BOLD) != 0) {
+            fontstyle |= Typeface.BOLD;
+        }
+        if ((style & Font.STYLE_ITALIC) != 0) {
+            fontstyle |= Typeface.ITALIC;
+        }
+
+
+        int height = this.defaultFontHeight;
+        int diff = height / 3;
+
+        switch (size) {
+            case Font.SIZE_SMALL:
+                height -= diff;
+                break;
+            case Font.SIZE_LARGE:
+                height += diff;
+                break;
+        }
+
+        Paint font = new CodenameOneTextPaint(Typeface.create(typeface, fontstyle));
+        font.setAntiAlias(true);
+        font.setUnderlineText((style & Font.STYLE_UNDERLINED) != 0);
+        font.setTextSize(height);
+        return new NativeFont(face, style, size, font);
+
+    }
+
+    /**
+     * Loads a native font based on a lookup for a font name and attributes.
+     * Font lookup values can be separated by commas and thus allow fallback if
+     * the primary font isn't supported by the platform.
+     *
+     * @param lookup string describing the font
+     * @return the native font object
+     */
+    public Object loadNativeFont(String lookup) {
+        try {
+            lookup = lookup.split(";")[0];
+            int typeface = Typeface.NORMAL;
+            String familyName = lookup.substring(0, lookup.indexOf("-"));
+            String style = lookup.substring(lookup.indexOf("-") + 1, lookup.lastIndexOf("-"));
+            String size = lookup.substring(lookup.lastIndexOf("-") + 1, lookup.length());
+
+            if (style.equals("bolditalic")) {
+                typeface = Typeface.BOLD_ITALIC;
+            } else if (style.equals("italic")) {
+                typeface = Typeface.ITALIC;
+            } else if (style.equals("bold")) {
+                typeface = Typeface.BOLD;
+            }
+            Paint font = new CodenameOneTextPaint(Typeface.create(familyName, typeface));
+            font.setAntiAlias(true);
+            font.setTextSize(Integer.parseInt(size));
+            return new NativeFont(0, 0, 0, font);
+        } catch (Exception err) {
+            return null;
+        }
+    }
+
+    /**
+     * Indicates whether loading a font by a string is supported by the platform
+     *
+     * @return true if the platform supports font lookup
+     */
+    @Override
+    public boolean isLookupFontSupported() {
+        return true;
+    }
+
+    @Override
+    public boolean isAntiAliasedTextSupported() {
+        return true;
+    }
+
+    @Override
+    public void setAntiAliasedText(Object graphics, boolean a) {
+        ((AndroidGraphics) graphics).getFont().setAntiAlias(a);
+    }
+
+    @Override
+    public Object getDefaultFont() {
+        CodenameOneTextPaint paint = new CodenameOneTextPaint(this.defaultFont);
+        return new NativeFont(Font.FACE_SYSTEM, Font.STYLE_PLAIN, Font.SIZE_MEDIUM, paint);
+    }
+
+
+    private AndroidGraphics nullGraphics;
+
+    private AndroidGraphics getNullGraphics() {
+        if (nullGraphics == null) {
+            Bitmap bitmap = Bitmap.createBitmap(getDisplayWidth()==0?100:getDisplayWidth(), getDisplayHeight()==0?100:getDisplayHeight(),
+                    Bitmap.Config.ARGB_8888);
+            nullGraphics = (AndroidGraphics) this.getNativeGraphics(bitmap);
+        }
+        return nullGraphics;
+    }
+
+
+    @Override
+    public Object getNativeGraphics() {
+        if(myView != null){
+            nullGraphics = null;
+            return myView.getGraphics();
+        }else{
+            return getNullGraphics();
+        }
+    }
+
+    @Override
+    public Object getNativeGraphics(Object image) {
+        return new AndroidGraphics(this, new Canvas((Bitmap) image), true);
+    }
+
+    @Override
+    public void getRGB(Object nativeImage, int[] arr, int offset, int x, int y,
+            int width, int height) {
+        ((Bitmap) nativeImage).getPixels(arr, offset, width, x, y, width,
+                height);
+    }
+    
+    private int sampleSizeOverride = -1;
+
+    @Override
+    public Object createImage(String path) throws IOException {
+        int IMAGE_MAX_SIZE = getDisplayHeight();
+        if (exists(path)) {
+            Bitmap b = null;
+            try {
+                //Decode image size
+                BitmapFactory.Options o = new BitmapFactory.Options();
+                o.inJustDecodeBounds = true;
+                o.inPreferredConfig = Bitmap.Config.ARGB_8888;
+
+                InputStream fis = createFileInputStream(path);
+                BitmapFactory.decodeStream(fis, null, o);
+                fis.close();
+
+                int scale = 1;
+                if (o.outHeight > IMAGE_MAX_SIZE || o.outWidth > IMAGE_MAX_SIZE) {
+                    scale = (int) Math.pow(2, (int) Math.round(Math.log(IMAGE_MAX_SIZE / (double) Math.max(o.outHeight, o.outWidth)) / Math.log(0.5)));
+                }
+
+                //Decode with inSampleSize
+                BitmapFactory.Options o2 = new BitmapFactory.Options();
+                o2.inPreferredConfig = Bitmap.Config.ARGB_8888;
+
+                if(sampleSizeOverride != -1) {
+                    o2.inSampleSize = sampleSizeOverride;
+                } else {
+                    String sampleSize = Display.getInstance().getProperty("android.sampleSize", null);
+                    if(sampleSize != null) {
+                        o2.inSampleSize = Integer.parseInt(sampleSize);
+                    } else {
+                        o2.inSampleSize = scale;
+                    }
+                }
+                o2.inPurgeable = true;
+                o2.inInputShareable = true;
+                fis = createFileInputStream(path);
+                b = BitmapFactory.decodeStream(fis, null, o2);
+                fis.close();
+                
+                //fix rotation 
+                ExifInterface exif = new ExifInterface(path);               
+                int orientation = exif.getAttributeInt(ExifInterface.TAG_ORIENTATION, ExifInterface.ORIENTATION_NORMAL);
+
+                int angle = 0;
+                switch (orientation) {
+                    case ExifInterface.ORIENTATION_ROTATE_90:
+                        angle = 90;
+                        break;
+                    case ExifInterface.ORIENTATION_ROTATE_180:
+                        angle = 180;
+                        break;
+                    case ExifInterface.ORIENTATION_ROTATE_270:
+                        angle = 270;
+                        break;
+                }
+
+                if (sampleSizeOverride < 0 && angle != 0) {
+                    Matrix mat = new Matrix();
+                    mat.postRotate(angle);
+                    Bitmap correctBmp = Bitmap.createBitmap(b, 0, 0, b.getWidth(), b.getHeight(), mat, true);
+                    b.recycle();
+                    b = correctBmp;
+                }
+            } catch (IOException e) {
+            }
+            return b;
+        } else {
+            InputStream in = this.getResourceAsStream(getClass(), path);
+            if (in == null) {
+                throw new IOException("Resource not found. " + path);
+            }
+            try {
+                return this.createImage(in);
+            } finally {
+                if (in != null) {
+                    try {
+                        in.close();
+                    } catch (Exception ignored) {
+                        ;
+                    }
+                }
+            }
+        }
+    }
+    
+    @Override
+    public boolean areMutableImagesFast() {
+        if (myView == null) return false;
+        return !myView.alwaysRepaintAll();
+    }
+    
+    @Override
+    public void repaint(Animation cmp) {
+        System.out.println("In repaint "+cmp+" "+myView);
+        if(myView != null && myView.alwaysRepaintAll()) {
+            if(cmp instanceof Component) {
+                Component c = (Component)cmp;
+                c.setDirtyRegion(null);
+                if(c.getParent() != null) {
+                    cmp = c.getComponentForm();
+                } else {
+                    Form f = getCurrentForm();
+                    if(f != null) {
+                        cmp = f;
+                    }
+                }
+            } else {
+                // make sure the form is repainted for standalone anims e.g. in the case
+                // of replace animation
+                Form f = getCurrentForm();
+                if(f != null) {
+                    super.repaint(f);
+                }
+            }
+        }
+        System.out.println("Repainting "+cmp);
+        super.repaint(cmp);
+    }
+    
+    @Override
+    public Object createImage(InputStream i) throws IOException {
+        BitmapFactory.Options opts = new BitmapFactory.Options();
+        opts.inPreferredConfig = Bitmap.Config.ARGB_8888;
+        return BitmapFactory.decodeStream(i, null, opts);
+    }
+
+    @Override
+    public void releaseImage(Object image) {
+        Bitmap i = (Bitmap) image;
+        i.recycle();
+    }
+
+    @Override
+    public Object createImage(byte[] bytes, int offset, int len) {
+        BitmapFactory.Options opts = new BitmapFactory.Options();
+        opts.inPreferredConfig = Bitmap.Config.ARGB_8888;
+        try {
+            BitmapFactory.Options.class.getField("inPurgeable").set(opts, true);
+        } catch (Exception e) {
+            // inPurgeable not supported
+            // http://www.droidnova.com/2d-sprite-animation-in-android-addendum,505.html
+        }
+        return BitmapFactory.decodeByteArray(bytes, offset, len, opts);
+    }
+
+    @Override
+    public Object createImage(int[] rgb, int width, int height) {
+        return Bitmap.createBitmap(rgb, width, height, Bitmap.Config.ARGB_8888);
+    }
+
+    @Override
+    public boolean isAlphaMutableImageSupported() {
+        return true;
+    }
+
+    @Override
+    public Object scale(Object nativeImage, int width, int height) {
+        return Bitmap.createScaledBitmap((Bitmap) nativeImage, width, height,
+                false);
+    }
+
+//    @Override
+//    public Object rotate(Object image, int degrees) {
+//        Matrix matrix = new Matrix();
+//        matrix.postRotate(degrees);
+//        return Bitmap.createBitmap((Bitmap) image, 0, 0, ((Bitmap) image).getWidth(), ((Bitmap) image).getHeight(), matrix, true);
+//    }
+    @Override
+    public boolean isRotationDrawingSupported() {
+        return false;
+    }
+
+    @Override
+    protected boolean cacheLinearGradients() {
+        return false;
+    }
+
+    @Override
+    public boolean isNativeInputSupported() {
+        return true;
+    }
+
+    /**
+     * Returns true if the underlying OS supports opening the native navigation
+     * application
+     * @return true if the underlying OS supports launch of native navigation app
+     */
+    public boolean isOpenNativeNavigationAppSupported(){
+        return true;
+    }
+    
+    /**
+     * Opens the native navigation app in the given coordinate.
+     * @param latitude 
+     * @param longitude 
+     */ 
+    public void openNativeNavigationApp(double latitude, double longitude){    
+        execute("google.navigation:ll=" + latitude+ "," + longitude);
+    }
+    
+    @Override
+    public Object createMutableImage(int width, int height, int fillColor) {
+        Bitmap bitmap = Bitmap.createBitmap(width, height,
+                Bitmap.Config.ARGB_8888);
+        AndroidGraphics graphics = (AndroidGraphics) this.getNativeGraphics(bitmap);
+        graphics.fillBitmap(fillColor);
+        return bitmap;
+    }
+
+    @Override
+    public int getImageHeight(Object i) {
+        return ((Bitmap) i).getHeight();
+    }
+
+    @Override
+    public int getImageWidth(Object i) {
+        return ((Bitmap) i).getWidth();
+    }
+
+    @Override
+    public void drawImage(Object graphics, Object img, int x, int y) {
+        ((AndroidGraphics) graphics).drawImage(img, x, y);
+    }
+    
+    @Override
+    public void tileImage(Object graphics, Object img, int x, int y, int w, int h) {
+        ((AndroidGraphics) graphics).tileImage(img, x, y, w, h);
+    }
+
+    public boolean isScaledImageDrawingSupported() {
+        return true;
+    }
+
+    public void drawImage(Object graphics, Object img, int x, int y, int w, int h) {
+        ((AndroidGraphics) graphics).drawImage(img, x, y, w, h);
+    }
+
+    @Override
+    public void drawLine(Object graphics, int x1, int y1, int x2, int y2) {
+        ((AndroidGraphics) graphics).drawLine(x1, y1, x2, y2);
+    }
+
+    @Override
+    public boolean isAntiAliasingSupported() {
+        return true;
+    }
+
+    @Override
+    public void setAntiAliased(Object graphics, boolean a) {
+        ((AndroidGraphics) graphics).getPaint().setAntiAlias(a);
+    }
+
+    @Override
+    public void drawPolygon(Object graphics, int[] xPoints, int[] yPoints, int nPoints) {
+        ((AndroidGraphics) graphics).drawPolygon(xPoints, yPoints, nPoints);
+    }
+
+    @Override
+    public void fillPolygon(Object graphics, int[] xPoints, int[] yPoints, int nPoints) {
+        ((AndroidGraphics) graphics).fillPolygon(xPoints, yPoints, nPoints);
+    }
+
+    @Override
+    public void drawRGB(Object graphics, int[] rgbData, int offset, int x,
+            int y, int w, int h, boolean processAlpha) {
+        ((AndroidGraphics) graphics).drawRGB(rgbData, offset, x, y, w, h, processAlpha);
+    }
+
+    @Override
+    public void drawRect(Object graphics, int x, int y, int width, int height) {
+        ((AndroidGraphics) graphics).drawRect(x, y, width, height);
+    }
+
+    @Override
+    public void drawRoundRect(Object graphics, int x, int y, int width,
+            int height, int arcWidth, int arcHeight) {
+        ((AndroidGraphics) graphics).drawRoundRect(x, y, width, height, arcWidth, arcHeight);
+    }
+
+    @Override
+    public void drawString(Object graphics, String str, int x, int y) {
+        ((AndroidGraphics) graphics).drawString(str, x, y);
+    }
+
+    @Override
+    public void drawArc(Object graphics, int x, int y, int width, int height,
+            int startAngle, int arcAngle) {
+        ((AndroidGraphics) graphics).drawArc(x, y, width, height, startAngle, arcAngle);
+    }
+
+    @Override
+    public void fillArc(Object graphics, int x, int y, int width, int height,
+            int startAngle, int arcAngle) {
+        ((AndroidGraphics) graphics).fillArc(x, y, width, height, startAngle, arcAngle);
+    }
+    
+    @Override
+    public void fillRect(Object graphics, int x, int y, int width, int height) {
+        ((AndroidGraphics) graphics).fillRect(x, y, width, height);
+    }
+
+    @Override
+    public void fillRect(Object graphics, int x, int y, int w, int h, byte alpha) {
+        ((AndroidGraphics) graphics).fillRect(x, y, w, h, alpha);
+    }
+
+    @Override
+    public void paintComponentBackground(Object graphics, int x, int y, int width, int height, Style s) {
+        if((!asyncView) || compatPaintMode ) {
+            super.paintComponentBackground(graphics, x, y, width, height, s);
+            return;
+        }
+        ((AndroidGraphics) graphics).paintComponentBackground(x, y, width, height, s);
+    }
+
+    @Override
+    public void fillLinearGradient(Object graphics, int startColor, int endColor, int x, int y, int width, int height, boolean horizontal) {
+        if(!asyncView) {
+            super.fillLinearGradient(graphics, startColor, endColor, x, y, width, height, horizontal);
+            return;
+        }
+        ((AndroidGraphics)graphics).fillLinearGradient(startColor, endColor, x, y, width, height, horizontal);
+    }
+
+    @Override
+    public void fillRectRadialGradient(Object graphics, int startColor, int endColor, int x, int y, int width, int height, float relativeX, float relativeY, float relativeSize) {
+        if(!asyncView) {
+            super.fillRectRadialGradient(graphics, startColor, endColor, x, y, width, height, relativeX, relativeY, relativeSize);
+            return;
+        }
+        ((AndroidGraphics)graphics).fillRectRadialGradient(startColor, endColor, x, y, width, height, relativeX, relativeY, relativeSize);
+    }
+
+    @Override
+    public void fillRadialGradient(Object graphics, int startColor, int endColor, int x, int y, int width, int height) {
+        ((AndroidGraphics)graphics).fillRadialGradient(startColor, endColor, x, y, width, height);
+    }
+        
+
+    @Override
+    public void drawLabelComponent(Object nativeGraphics, int cmpX, int cmpY, int cmpHeight, int cmpWidth, Style style, String text, Object icon, Object stateIcon, int preserveSpaceForState, int gap, boolean rtl, boolean isOppositeSide, int textPosition, int stringWidth, boolean isTickerRunning, int tickerShiftText, boolean endsWith3Points, int valign) {
+        if(AndroidAsyncView.legacyPaintLogic) {
+            super.drawLabelComponent(nativeGraphics, cmpX, cmpY, cmpHeight, cmpWidth, style, text, icon, stateIcon, preserveSpaceForState, gap, rtl, isOppositeSide, textPosition, stringWidth, isTickerRunning, tickerShiftText, endsWith3Points, valign);
+            return;
+        }
+        ((AndroidGraphics)nativeGraphics).drawLabelComponent(cmpX, cmpY, cmpHeight, cmpWidth, style, text, 
+                (Bitmap)icon, (Bitmap)stateIcon, preserveSpaceForState, gap, rtl, isOppositeSide, textPosition, stringWidth, 
+                isTickerRunning, tickerShiftText, endsWith3Points, valign);
+    }
+
+   
+    @Override
+    public void fillRoundRect(Object graphics, int x, int y, int width,
+            int height, int arcWidth, int arcHeight) {
+        ((AndroidGraphics) graphics).fillRoundRect(x, y, width, height, arcWidth, arcHeight);
+    }
+
+    @Override
+    public int getAlpha(Object graphics) {
+        return ((AndroidGraphics) graphics).getAlpha();
+    }
+
+    @Override
+    public void setAlpha(Object graphics, int alpha) {
+        ((AndroidGraphics) graphics).setAlpha(alpha);
+    }
+
+    @Override
+    public boolean isAlphaGlobal() {
+        return true;
+    }
+
+    @Override
+    public void setColor(Object graphics, int RGB) {
+        ((AndroidGraphics) graphics).setColor((getColor(graphics) & 0xff000000) | RGB);
+    }
+
+    @Override
+    public int getBackKeyCode() {
+        return DROID_IMPL_KEY_BACK;
+    }
+
+    @Override
+    public int getBackspaceKeyCode() {
+        return DROID_IMPL_KEY_BACKSPACE;
+    }
+
+    @Override
+    public int getClearKeyCode() {
+        return DROID_IMPL_KEY_CLEAR;
+    }
+
+    @Override
+    public int getClipHeight(Object graphics) {
+        return ((AndroidGraphics) graphics).getClipHeight();
+    }
+
+    @Override
+    public int getClipWidth(Object graphics) {
+        return ((AndroidGraphics) graphics).getClipWidth();
+    }
+
+    @Override
+    public int getClipX(Object graphics) {
+        return ((AndroidGraphics) graphics).getClipX();
+    }
+
+    @Override
+    public int getClipY(Object graphics) {
+        return ((AndroidGraphics) graphics).getClipY();
+    }
+
+    @Override
+    public void setClip(Object graphics, int x, int y, int width, int height) {
+        ((AndroidGraphics) graphics).setClip(x, y, width, height);
+    }
+    
+    @Override
+    public boolean isShapeClipSupported(Object graphics){
+        return true;
+    }
+    
+    @Override
+    public void setClip(Object graphics, Shape shape) {
+        //Path p = cn1ShapeToAndroidPath(shape);
+        ((AndroidGraphics) graphics).setClip(shape);
+    }
+    
+
+    @Override
+    public void clipRect(Object graphics, int x, int y, int width, int height) {
+        ((AndroidGraphics) graphics).clipRect(x, y, width, height);
+    }
+
+    @Override
+    public int getColor(Object graphics) {
+        return ((AndroidGraphics) graphics).getColor();
+    }
+
+    @Override
+    public int getDisplayHeight() {
+        if (this.myView != null) {
+            int h = this.myView.getViewHeight();
+            displayHeight = h;
+            return h;
+        }
+        return displayHeight;
+    }
+
+    @Override
+    public int getDisplayWidth() {
+        if (this.myView != null) {
+            int w = this.myView.getViewWidth();
+            displayWidth = w;
+            return w;
+        }
+        return displayWidth;
+    }
+
+    @Override
+    public int getActualDisplayHeight() {
+        DisplayMetrics dm = getContext().getResources().getDisplayMetrics();
+        return dm.heightPixels;
+    }
+
+    @Override
+    public int getGameAction(int keyCode) {
+        switch (keyCode) {
+            case DROID_IMPL_KEY_DOWN:
+                return Display.GAME_DOWN;
+            case DROID_IMPL_KEY_UP:
+                return Display.GAME_UP;
+            case DROID_IMPL_KEY_LEFT:
+                return Display.GAME_LEFT;
+            case DROID_IMPL_KEY_RIGHT:
+                return Display.GAME_RIGHT;
+            case DROID_IMPL_KEY_FIRE:
+                return Display.GAME_FIRE;
+            default:
+                return 0;
+        }
+    }
+
+    @Override
+    public int getKeyCode(int gameAction) {
+        switch (gameAction) {
+            case Display.GAME_DOWN:
+                return DROID_IMPL_KEY_DOWN;
+            case Display.GAME_UP:
+                return DROID_IMPL_KEY_UP;
+            case Display.GAME_LEFT:
+                return DROID_IMPL_KEY_LEFT;
+            case Display.GAME_RIGHT:
+                return DROID_IMPL_KEY_RIGHT;
+            case Display.GAME_FIRE:
+                return DROID_IMPL_KEY_FIRE;
+            default:
+                return 0;
+        }
+    }
+
+    @Override
+    public int[] getSoftkeyCode(int index) {
+        if (index == 0) {
+            return leftSK;
+        }
+        return null;
+    }
+
+    @Override
+    public int getSoftkeyCount() {
+        /**
+         * one menu button only. we may have to stuff some code here as soon as
+         * there are devices that no longer have only a single menu button.
+         */
+        return 1;
+    }
+
+    @Override
+    public void vibrate(int duration) {
+        if (!this.vibrateInitialized) {
+            try {
+                v = (Vibrator) getContext().getSystemService(Context.VIBRATOR_SERVICE);
+            } catch (Throwable e) {
+                Log.e("Codename One", "problem with virbrator(0)", e);
+            } finally {
+                this.vibrateInitialized = true;
+            }
+        }
+        if (v != null) {
+            try {
+                v.vibrate(duration);
+            } catch (Throwable e) {
+                Log.e("Codename One", "problem with virbrator(1)", e);
+            }
+        }
+    }
+
+    @Override
+    public boolean isTouchDevice() {
+        return getContext().getPackageManager().hasSystemFeature(PackageManager.FEATURE_TOUCHSCREEN);
+    }
+
+    @Override
+    public boolean hasPendingPaints() {
+        //if the view is not visible make sure the edt won't wait.
+        if (myView != null && myView.getAndroidView().getVisibility() != View.VISIBLE) {
+            return true;
+        } else {
+            return super.hasPendingPaints();
+        }
+    }
+
+    public void revalidate() {
+        if (myView != null) {
+            myView.getAndroidView().setVisibility(View.VISIBLE);
+            getCurrentForm().revalidate();
+            flushGraphics();
+        }
+
+    }
+
+    @Override
+    public int getKeyboardType() {
+        if (Display.getInstance().getDefaultVirtualKeyboard().isVirtualKeyboardShowing()) {
+            return Display.KEYBOARD_TYPE_VIRTUAL;
+        }
+        /**
+         * can we detect this? but even if we could i think it is best to have
+         * this fixed to qwerty. we pass unicode values to Codename One in any
+         * case. check AndroidView.onKeyUpDown() method. and read comment below.
+         */
+        return Display.KEYBOARD_TYPE_QWERTY;
+        /**
+         * some info from the MIDP docs about keycodes:
+         *
+         * "Applications receive keystroke events in which the individual keys
+         * are named within a space of key codes. Every key for which events are
+         * reported to MIDP applications is assigned a key code. The key code
+         * values are unique for each hardware key unless two keys are obvious
+         * synonyms for each other. MIDP defines the following key codes:
+         * KEY_NUM0, KEY_NUM1, KEY_NUM2, KEY_NUM3, KEY_NUM4, KEY_NUM5, KEY_NUM6,
+         * KEY_NUM7, KEY_NUM8, KEY_NUM9, KEY_STAR, and KEY_POUND. (These key
+         * codes correspond to keys on a ITU-T standard telephone keypad.) Other
+         * keys may be present on the keyboard, and they will generally have key
+         * codes distinct from those list above. In order to guarantee
+         * portability, applications should use only the standard key codes.
+         *
+         * The standard key codes values are equal to the Unicode encoding for
+         * the character that represents the key. If the device includes any
+         * other keys that have an obvious correspondence to a Unicode
+         * character, their key code values should equal the Unicode encoding
+         * for that character. For keys that have no corresponding Unicode
+         * character, the implementation must use negative values. Zero is
+         * defined to be an invalid key code."
+         *
+         * Because the MIDP implementation is our reference and that
+         * implementation does not interpret the given keycodes we behave alike
+         * and pass on the unicode values.
+         */
+    }
+
+    /**
+     * Exits the application...
+     */
+    public void exitApplication() {
+        android.os.Process.killProcess(android.os.Process.myPid()); 
+    }
+
+    @Override
+    public void notifyCommandBehavior(int commandBehavior) {
+        if (commandBehavior == Display.COMMAND_BEHAVIOR_NATIVE) {
+            if (getActivity() instanceof CodenameOneActivity) {
+                ((CodenameOneActivity) getActivity()).enableNativeMenu(true);
+            }
+        }
+    }
+    
+    private static class NotifyActionBar implements Runnable {
+        private Activity activity;
+        private boolean show;
+        
+        public NotifyActionBar(Activity activity, int commandBehavior) {
+            this.activity = activity;
+            show = commandBehavior == Display.COMMAND_BEHAVIOR_NATIVE;
+        }
+        
+        public NotifyActionBar(Activity activity, boolean show) {
+            this.activity = activity;
+            this.show = show;
+        }
+        
+        @Override
+        public void run() {
+            activity.invalidateOptionsMenu();
+            if (show) {
+                activity.getActionBar().show();
+            } else {
+                activity.getActionBar().hide();
+            }
+        }
+    }
+
+    @Override
+    public String getAppArg() {
+        if (super.getAppArg() != null) {
+            // This just maintains backward compatibility in case people are manually
+            // setting the AppArg in their properties.  It reproduces the general
+            // behaviour the existed when AppArg was just another Display property.
+            return super.getAppArg();
+        }
+        if (getActivity() == null) {
+            return null;
+        }
+        
+        android.content.Intent intent = getActivity().getIntent();
+        if (intent != null) {
+            Uri u = intent.getData();
+            if (u != null) {
+                String scheme = intent.getScheme();
+                intent.setData(null);
+                if ("content".equals(scheme)) {
+                    try {
+                        InputStream attachment = getActivity().getContentResolver().openInputStream(u);
+                        if (attachment != null) {
+                            String name = getContentName(getActivity().getContentResolver(), u);
+                            if (name != null) {
+                                String filePath = getAppHomePath()
+                                        + getFileSystemSeparator() + name;
+                                File f = new File(filePath);
+                                OutputStream tmp = createFileOuputStream(f);
+                                byte[] buffer = new byte[1024];
+                                while (attachment.read(buffer) > 0) {
+                                    tmp.write(buffer);
+                                }
+                                tmp.close();
+                                attachment.close(); 
+                                setAppArg(filePath);
+                                return filePath;
+                            }
+                        }
+                    } catch (FileNotFoundException e) {
+                        e.printStackTrace();
+                        return null;
+                    } catch (IOException e) {
+                        e.printStackTrace();
+                        return null;
+                    } catch (Exception e) {
+                        e.printStackTrace();
+                        return null;
+                    }
+                } else {
+                    
+                    /*
+                    // Why do we need this special case?  u.toString()
+                    // will include the full URL including query string.
+                    // This special case causes urls like myscheme://part1/part2
+                    // to only return "/part2" which is obviously problematic and
+                    // is inconsistent with iOS.  Is this special case necessary
+                    // in some versions of Android?
+                    String encodedPath = u.getEncodedPath();
+                    if (encodedPath != null && encodedPath.length() > 0) {
+                        String query = u.getQuery();
+                        if(query != null && query.length() > 0){
+                            encodedPath += "?" + query;
+                        }
+                        setAppArg(encodedPath);
+                        return encodedPath;
+                    }
+                    */
+                    setAppArg(u.toString());
+                    return u.toString();
+                }
+            }
+        }
+        return null;
+    }
+    
+    
+
+    /**
+     * @inheritDoc
+     */
+    public String getProperty(String key, String defaultValue) {
+        if(key.equalsIgnoreCase("cn1_push_prefix")) {
+            if(!checkForPermission(Manifest.permission.READ_PHONE_STATE, "This is required to get notifications")){
+                return "";
+            }
+            boolean has = hasAndroidMarket();
+            if(has) {
+                return "gcm";
+            }
+            return defaultValue;
+        }
+        if ("OS".equals(key)) {
+            return "Android";
+        }
+        if ("androidId".equals(key)) {
+            return Settings.Secure.getString(getContext().getContentResolver(), Settings.Secure.ANDROID_ID);
+        }
+        
+        if ("cellId".equals(key)) {
+            try {
+                if(!checkForPermission(Manifest.permission.READ_PHONE_STATE, "This is required to get the cellId")){
+                    return defaultValue;
+                }
+                String serviceName = Context.TELEPHONY_SERVICE;
+                TelephonyManager telephonyManager = (TelephonyManager) getContext().getSystemService(serviceName);
+                int cellId = ((GsmCellLocation) telephonyManager.getCellLocation()).getCid();
+                return "" + cellId;
+            } catch (Throwable t) {
+                return defaultValue;
+            }
+        }
+        if ("AppName".equals(key)) {
+            
+            final PackageManager pm = getContext().getPackageManager();
+            ApplicationInfo ai;
+            try {
+                ai = pm.getApplicationInfo(getContext().getPackageName(), 0);
+            } catch (NameNotFoundException e) {
+                ai = null;
+            }
+            String applicationName = (String) (ai != null ? pm.getApplicationLabel(ai) : null);
+            if(applicationName == null){
+                return defaultValue;
+            }
+            return applicationName;
+        }
+        if ("AppVersion".equals(key)) {
+            try {
+                PackageInfo i = getContext().getPackageManager().getPackageInfo(getContext().getApplicationInfo().packageName, 0);
+                return i.versionName;
+            } catch (NameNotFoundException ex) {
+                ex.printStackTrace();
+            }
+            return defaultValue;
+        }
+        if ("Platform".equals(key)) {
+            String p = System.getProperty("platform");
+            if(p == null) {
+                return defaultValue;
+            }
+            return p;
+        }
+        if ("User-Agent".equals(key)) {
+            String ua = getUserAgent();
+            if(ua == null) {
+                return defaultValue;
+            }
+            return ua;
+        }
+        if("OSVer".equals(key)) {
+            return "" + android.os.Build.VERSION.RELEASE;
+        }
+        if("DeviceName".equals(key)) {
+            return "" + android.os.Build.MODEL;
+        }
+        try {
+            if ("IMEI".equals(key) || "UDID".equals(key)) {
+                if(!checkForPermission(Manifest.permission.READ_PHONE_STATE, "This is required to get the device ID")){
+                    return "";
+                }
+                TelephonyManager tm = (TelephonyManager) getContext().getSystemService(Context.TELEPHONY_SERVICE);
+                return tm.getDeviceId();
+            }
+            if ("MSISDN".equals(key)) {
+                if(!checkForPermission(Manifest.permission.READ_PHONE_STATE, "This is required to get the device ID")){
+                    return "";
+                }
+                TelephonyManager tm = (TelephonyManager) getContext().getSystemService(Context.TELEPHONY_SERVICE);
+                return tm.getLine1Number();
+            }
+        } catch(Throwable t) {
+            // will be caused by no permissions.
+            return defaultValue;
+        }
+
+        if (getActivity() != null) {
+            android.content.Intent intent = getActivity().getIntent();
+            if(intent != null){
+                Bundle extras = intent.getExtras();
+                if (extras != null) {
+                    String value = extras.getString(key);
+                    if(value != null) {
+                        return value;
+                    }
+                }
+            }
+        }
+        
+        //these keys/values are from the Application Resources (strings values)
+        try {
+            int id = getContext().getResources().getIdentifier(key, "string", getContext().getApplicationInfo().packageName);
+            String val = getContext().getResources().getString(id);
+            return val;
+
+        } catch (Exception e) {
+        }
+        return System.getProperty(key, super.getProperty(key, defaultValue));
+    }
+
+    private String getContentName(ContentResolver resolver, Uri uri) {
+        Cursor cursor = resolver.query(uri, null, null, null, null);
+        cursor.moveToFirst();
+        int nameIndex = cursor.getColumnIndex(MediaStore.MediaColumns.DISPLAY_NAME);
+        if (nameIndex >= 0) {
+            String name = cursor.getString(nameIndex);
+            cursor.close();
+            return name;
+        }
+        return null;
+    }
+    
+    private String getUserAgent() {
+        try {
+            String userAgent = System.getProperty("http.agent");            
+            if(userAgent != null){
+                return userAgent;
+            }
+        } catch (Exception e) {
+        }
+        if (getActivity() == null) {
+            return "Android-CN1";
+        }
+        try {
+            Constructor<WebSettings> constructor = WebSettings.class.getDeclaredConstructor(Context.class, WebView.class);
+            constructor.setAccessible(true);
+            try {
+                WebSettings settings = constructor.newInstance(getActivity(), null);
+                return settings.getUserAgentString();
+            } finally {
+                constructor.setAccessible(false);
+            }
+        } catch (Exception e) {
+            final StringBuffer ua = new StringBuffer();
+            if (Thread.currentThread().getName().equalsIgnoreCase("main")) {
+                WebView m_webview = new WebView(getActivity());
+                ua.append(m_webview.getSettings().getUserAgentString());
+                m_webview.destroy();
+            } else {
+                final boolean[] flag = new boolean[1];
+                Thread thread = new Thread() {
+                    public void run() {
+                        Looper.prepare();
+                        WebView m_webview = new WebView(getActivity());
+                        ua.append(m_webview.getSettings().getUserAgentString());
+                        m_webview.destroy();
+                        Looper.loop();
+                        flag[0] = true;
+                        synchronized (flag) {
+                            flag.notify();
+                        }
+                    }
+                };
+                thread.start();
+                while (!flag[0]) {
+                    synchronized (flag) {
+                        try {
+                            flag.wait(100);
+                        } catch (InterruptedException ex) {
+                        }
+                    }
+                }
+            }
+            return ua.toString();
+        }
+    }
+
+    private String getMimeType(String url){
+        String type = null;
+        String extension = MimeTypeMap.getFileExtensionFromUrl(url);
+        if (extension != null) {
+            MimeTypeMap mime = MimeTypeMap.getSingleton();
+            type = mime.getMimeTypeFromExtension(extension);
+        }
+        return type;
+    }
+    
+    private Intent createIntentForURL(String url) {
+        Intent intent;
+        Uri uri;
+        try {
+            if (url.startsWith("intent")) {
+                intent = Intent.parseUri(url, Intent.URI_INTENT_SCHEME);
+            } else {
+                if(!checkForPermission(Manifest.permission.WRITE_EXTERNAL_STORAGE, "This is required to open the file")){
+                    return null;
+                }
+                url = fixAttachmentPath(url);
+                intent = new Intent();
+                intent.setAction(Intent.ACTION_VIEW);
+                if (url.startsWith("/")) {
+                    uri = Uri.fromFile(new File(url));
+                }else{
+                    uri = Uri.parse(url);
+                }
+                String mimeType = getMimeType(url);
+                if(mimeType != null){
+                    intent.setDataAndType(uri, mimeType);            
+                }else{
+                    intent.setData(uri);
+                }
+            }
+
+            return intent;
+        } catch(Exception err) {
+            com.codename1.io.Log.e(err);
+            return null;
+        }
+    }
+
+    @Override
+    public Boolean canExecute(String url) {
+        try {
+            Intent it = createIntentForURL(url);
+            if(it == null) {
+                return false;
+            }
+            final PackageManager mgr = getContext().getPackageManager();
+            List<ResolveInfo> list = mgr.queryIntentActivities(it, PackageManager.MATCH_DEFAULT_ONLY);
+            return list.size() > 0;            
+        } catch(Exception err) {
+            com.codename1.io.Log.e(err);
+            return false;
+        }
+    }
+
+    
+    public void execute(String url, ActionListener response) {
+        if (response != null) {
+            callback = new EventDispatcher();
+            callback.addListener(response);
+        }
+
+        try {
+            Intent intent = createIntentForURL(url);
+            if(intent == null) {
+                return;
+            }
+            if(response != null && getActivity() != null){
+                getActivity().startActivityForResult(intent, IntentResultListener.URI_SCHEME);
+            }else {
+                getContext().startActivity(intent);
+            }
+            return;
+        } catch (Exception ex) {           
+            com.codename1.io.Log.e(ex);
+        }
+        
+        try {
+            if(editInProgress()) {
+                stopEditing(true);
+            }
+            getContext().startActivity(new Intent(Intent.ACTION_VIEW, Uri.parse(url)));
+        } catch (Exception e) {
+            e.printStackTrace();
+        }
+    }
+
+
+    /**
+     * @inheritDoc
+     */
+    @Override
+    public void execute(String url) {
+        execute(url, null);
+    }
+
+    /**
+     * @inheritDoc
+     */
+    public void playBuiltinSound(String soundIdentifier) {
+        if (getActivity() != null && Display.SOUND_TYPE_BUTTON_PRESS == soundIdentifier) {
+            getActivity().runOnUiThread(new Runnable() {
+                public void run() {
+                    if (myView != null) {
+                        myView.getAndroidView().playSoundEffect(AudioManager.FX_KEY_CLICK);
+                    }
+                }
+            });
+        }
+    }
+
+    /**
+     * @inheritDoc
+     */
+    protected void playNativeBuiltinSound(Object data) {
+    }
+
+    /**
+     * @inheritDoc
+     */
+    public boolean isBuiltinSoundAvailable(String soundIdentifier) {
+        return true;
+    }
+
+    /**
+     * @inheritDoc
+     */
+    @Override
+    public boolean isNativeVideoPlayerControlsIncluded() {
+        return true;
+    }
+    
+   
+    @Override
+    public Media createBackgroundMedia(String uri) throws IOException {
+
+        if(!checkForPermission(Manifest.permission.READ_PHONE_STATE, "This is required to play media")){
+            return null;
+        }
+        
+        Intent serviceIntent = new Intent(getContext(), AudioService.class);
+        serviceIntent.putExtra("mediaLink", uri);
+        
+        final ServiceConnection mConnection = new ServiceConnection() {
+
+            public void onServiceDisconnected(ComponentName name) {
+                background = null;
+            }
+
+            public void onServiceConnected(ComponentName name, IBinder service) {
+                AudioService.LocalBinder mLocalBinder = (AudioService.LocalBinder) service;
+                background = mLocalBinder.getService();
+            }
+        };
+
+        getContext().bindService(serviceIntent, mConnection, getContext().BIND_AUTO_CREATE);
+        getContext().startService(serviceIntent);
+        Display.getInstance().invokeAndBlock(new Runnable() {
+            @Override
+            public void run() {
+                while (background == null) {
+                    try {
+                        Thread.sleep(200);
+                    } catch (InterruptedException ex) {
+                    }
+                }
+            }
+        });
+
+        Media retVal = new MediaProxy(background) {
+
+            @Override
+            public void cleanup() {
+                super.cleanup();
+                getContext().unbindService(mConnection);
+            }
+        };
+        return retVal;
+    }
+
+    
+    /**
+     * @inheritDoc
+     */
+    @Override
+    public Media createMedia(final String uri, boolean isVideo, final Runnable onCompletion) throws IOException {
+        if (getActivity() == null) {
+            return null;
+        }
+        if(!checkForPermission(Manifest.permission.READ_PHONE_STATE, "This is required to play media")){
+            return null;
+        }
+        if(!checkForPermission(Manifest.permission.WRITE_EXTERNAL_STORAGE, "This is required to play media")){
+            return null;
+        }
+        if (uri.startsWith("file://")) {
+            return createMedia(uri.substring(7), isVideo, onCompletion);
+        }
+        File file = null;
+        if (uri.indexOf(':') < 0) {
+            // use a file object to play to try and workaround this issue:
+            // http://code.google.com/p/android/issues/detail?id=4124
+            file = new File(uri);
+        }
+
+        Media retVal;
+
+        if (isVideo) {
+            final AndroidImplementation.Video[] video = new AndroidImplementation.Video[1];
+            final boolean[] flag = new boolean[1];
+            final File f = file;
+            getActivity().runOnUiThread(new Runnable() {
+                @Override
+                public void run() {
+                    VideoView v = new VideoView(getActivity());
+                    v.setZOrderMediaOverlay(true);
+                    if (f != null) {
+                        v.setVideoURI(Uri.fromFile(f));
+                    } else {
+                        v.setVideoURI(Uri.parse(uri));
+                    }
+                    video[0] = new AndroidImplementation.Video(v, getActivity(), onCompletion);
+                    flag[0] = true;
+                    synchronized (flag) {
+                        flag.notify();
+                    }
+                }
+            });
+            while (!flag[0]) {
+                synchronized (flag) {
+                    try {
+                        flag.wait(100);
+                    } catch (InterruptedException ex) {
+                    }
+                }
+            }
+            return video[0];
+        } else {
+            MediaPlayer player;
+            if (file != null) {
+                FileInputStream is = new FileInputStream(file);
+                player = new MediaPlayer();
+                player.setDataSource(is.getFD());
+                player.prepare();
+            } else {
+                player = MediaPlayer.create(getActivity(), Uri.parse(uri));
+            }
+            retVal = new Audio(getActivity(), player, null, onCompletion);
+        }
+        return retVal;
+    }
+
+    /**
+     * @inheritDoc
+     */
+    @Override
+    public Media createMedia(InputStream stream, String mimeType, final Runnable onCompletion) throws IOException {
+        if (getActivity() == null) {
+            return null;
+        }
+        if(!checkForPermission(Manifest.permission.READ_PHONE_STATE, "This is required to play media")){
+            return null;
+        }
+        if(!checkForPermission(Manifest.permission.WRITE_EXTERNAL_STORAGE, "This is required to play media")){
+            return null;
+        }
+        boolean isVideo = mimeType.contains("video");
+
+        if (!isVideo && stream instanceof FileInputStream) {
+            MediaPlayer player = new MediaPlayer();
+            player.setDataSource(((FileInputStream) stream).getFD());
+            player.prepare();
+            return new Audio(getActivity(), player, stream, onCompletion);
+        }
+
+        final File temp = File.createTempFile("mtmp", "dat");
+        temp.deleteOnExit();
+        OutputStream out = createFileOuputStream(temp);
+       
+        byte buf[] = new byte[256];
+        int len = 0;
+        while ((len = stream.read(buf, 0, buf.length)) > -1) {
+            out.write(buf, 0, len);
+        }
+        out.close();
+        stream.close();
+        
+        final Runnable finish = new Runnable() {
+
+            @Override
+            public void run() {
+                if(onCompletion != null){
+                    Display.getInstance().callSerially(onCompletion);
+                    
+                    // makes sure the file is only deleted after the onCompletion was invoked
+                    Display.getInstance().callSerially(new Runnable() {
+                        @Override
+                        public void run() {
+                            temp.delete();                
+                        }
+                    });
+                    return;
+                }
+                temp.delete();                
+            }
+        };
+
+        if (isVideo) {
+            final AndroidImplementation.Video[] retVal = new AndroidImplementation.Video[1];
+            final boolean[] flag = new boolean[1];
+
+            getActivity().runOnUiThread(new Runnable() {
+                @Override
+                public void run() {
+                    VideoView v = new VideoView(getActivity());
+                    v.setZOrderMediaOverlay(true);
+                    v.setVideoURI(Uri.fromFile(temp));
+                    retVal[0] = new AndroidImplementation.Video(v, getActivity(), finish);
+                    flag[0] = true;
+                    synchronized (flag) {
+                        flag.notify();
+                    }
+                }
+            });
+            while (!flag[0]) {
+                synchronized (flag) {
+                    try {
+                        flag.wait(100);
+                    } catch (InterruptedException ex) {
+                    }
+                }
+            }
+
+            return retVal[0];
+        } else {
+            return createMedia(createFileInputStream(temp), mimeType, finish);
+        }
+
+    }
+
+    @Override
+    public Media createMediaRecorder(final String path, final String mimeType) throws IOException {
+        if (getActivity() == null) {
+            return null;
+        }
+        if(!checkForPermission(Manifest.permission.READ_PHONE_STATE, "This is required to access the mic")){
+            return null;
+        }
+        final AndroidRecorder[] record = new AndroidRecorder[1];
+        final IOException[] error = new IOException[1];
+
+        final Object lock = new Object();
+        synchronized (lock) {
+            getActivity().runOnUiThread(new Runnable() {
+                @Override
+                public void run() {
+                    synchronized (lock) {
+                        MediaRecorder recorder = new MediaRecorder();
+                        recorder.setAudioSource(MediaRecorder.AudioSource.MIC);
+                        if(mimeType.contains("amr")){
+                            recorder.setOutputFormat(MediaRecorder.OutputFormat.AMR_NB);
+                            recorder.setAudioEncoder(MediaRecorder.AudioEncoder.AMR_NB);
+                        }else{
+                            recorder.setOutputFormat(MediaRecorder.OutputFormat.MPEG_4);            
+                            recorder.setAudioEncoder(MediaRecorder.AudioEncoder.AAC);
+                        }
+                        recorder.setOutputFile(path);
+                        try {
+                            recorder.prepare();
+                            record[0] = new AndroidRecorder(recorder);
+                        } catch (IllegalStateException ex) {
+                            Logger.getLogger(AndroidImplementation.class.getName()).log(Level.SEVERE, null, ex);
+                        } catch (IOException ex) {
+                            error[0] = ex;
+                        } finally {
+                            lock.notify();
+                        }
+
+
+                    }
+                }
+            });
+
+            try {
+                lock.wait();
+            } catch (InterruptedException ex) {
+                ex.printStackTrace();
+            }
+
+            if (error[0] != null) {
+                throw error[0];
+            }
+
+            return record[0];
+        }
+    }
+    
+    public String [] getAvailableRecordingMimeTypes(){
+        return new String[]{"audio/amr", "audio/aac"};
+    }
+    
+
+    /**
+     * @inheritDoc
+     */
+    public Object createSoftWeakRef(Object o) {
+        return new SoftReference(o);
+    }
+
+    /**
+     * @inheritDoc
+     */
+    public Object extractHardRef(Object o) {
+        SoftReference w = (SoftReference) o;
+        if (w != null) {
+            return w.get();
+        }
+        return null;
+    }
+
+    /**
+     * @inheritDoc
+     */
+    public PeerComponent createNativePeer(Object nativeComponent) {
+        if (!(nativeComponent instanceof View)) {
+            throw new IllegalArgumentException(nativeComponent.getClass().getName());
+        }
+        return new AndroidImplementation.AndroidPeer((View) nativeComponent);
+    }
+
+    private void blockNativeFocusAll(boolean block) {
+        synchronized (this.nativePeers) {
+            final int size = this.nativePeers.size();
+            for (int i = 0; i < size; i++) {
+                AndroidImplementation.AndroidPeer next = (AndroidImplementation.AndroidPeer) this.nativePeers.get(i);
+                next.blockNativeFocus(block);
+            }
+        }
+    }
+
+    public void onFocusChange(View view, boolean bln) {
+
+        if (bln) {
+            /**
+             * whenever the base view receives focus we automatically block
+             * possible native subviews from gaining focus.
+             */
+            blockNativeFocusAll(true);
+            if (this.lastDirectionalKeyEventReceivedByWrapper != 0) {
+                /**
+                 * because we also consume any key event in the OnKeyListener of
+                 * the native wrappers, we have to simulate key events to make
+                 * Codename One move the focus to the next component.
+                 */
+                if (myView == null) {
+                    return;
+                }
+                if (!myView.getAndroidView().isInTouchMode()) {
+                    switch (lastDirectionalKeyEventReceivedByWrapper) {
+                        case AndroidImplementation.DROID_IMPL_KEY_LEFT:
+                        case AndroidImplementation.DROID_IMPL_KEY_RIGHT:
+                        case AndroidImplementation.DROID_IMPL_KEY_UP:
+                        case AndroidImplementation.DROID_IMPL_KEY_DOWN:
+                            Display.getInstance().keyPressed(lastDirectionalKeyEventReceivedByWrapper);
+                            Display.getInstance().keyReleased(lastDirectionalKeyEventReceivedByWrapper);
+                            break;
+                        default:
+                            Log.d("Codename One", "unexpected keycode: " + lastDirectionalKeyEventReceivedByWrapper);
+                            break;
+                    }
+                } else {
+                    Log.d("Codename One", "base view gained focus but no key event to process.");
+                }
+                lastDirectionalKeyEventReceivedByWrapper = 0;
+            }
+        }
+
+    }
+
+    @Override
+    public void edtIdle(boolean enter) {
+        super.edtIdle(enter);
+        if(enter) {
+            // check if we have peers waiting for resize...
+            if(myView instanceof AndroidAsyncView) {
+                ((AndroidAsyncView)myView).resizeViews();
+            }
+        }
+    }
+
+    /**
+     * wrapper component that capsules a native view object in a Codename One
+     * component. this involves A LOT of back and forth between the Codename One
+     * EDT and the Android UI thread.
+     *
+     *
+     * To use it you would:
+     *
+     * 1) create your native Android view(s). Make sure to work on the Android
+     * UI thread when constructing and modifying them. 2) create a Codename One
+     * peer component by calling:
+     *
+     * com.codename1.ui.PeerComponent.create(myAndroidView);
+     *
+     * 3) currently the view's size is not automatically calculated from the
+     * native view. so you should set the preferred size of the Codename One
+     * component manually.
+     *
+     *
+     */
+    class AndroidPeer extends PeerComponent {
+
+        private View v;
+        private AndroidImplementation.AndroidRelativeLayout layoutWrapper = null;
+        private int currentVisible = View.INVISIBLE;
+        private boolean lightweightMode;
+
+        public AndroidPeer(View vv) {
+            super(vv);
+            this.v = vv;
+            if(!superPeerMode) {
+                v.measure(MeasureSpec.makeMeasureSpec(0, MeasureSpec.UNSPECIFIED),
+                        MeasureSpec.makeMeasureSpec(0, MeasureSpec.UNSPECIFIED));
+            }
+        }
+
+        @Override
+        protected Image generatePeerImage() {
+            try {
+                Bitmap bmp = AndroidNativeUtil.renderViewOnBitmap(v, getWidth(), getHeight());
+                if(bmp == null) {
+                    return Image.createImage(5, 5);
+                }
+                Image image = new AndroidImplementation.NativeImage(bmp);
+                return image;
+            } catch(Throwable t) {
+                t.printStackTrace();
+                return Image.createImage(5, 5);
+            }
+        }
+        
+        protected boolean shouldRenderPeerImage() {
+            return !superPeerMode && (lightweightMode || !isInitialized());
+        }
+
+        protected void setLightweightMode(boolean l) {
+            if(superPeerMode) {
+                return;
+            }
+            doSetVisibility(!l);
+            if (lightweightMode == l) {
+                return;
+            }
+            lightweightMode = l;
+        }
+
+        @Override
+        public void setVisible(boolean visible) {
+            super.setVisible(visible);
+            this.doSetVisibility(visible);
+        }
+
+        void doSetVisibility(final boolean visible) {
+            if (getActivity() == null) {
+                return;
+            }
+            getActivity().runOnUiThread(new Runnable() {
+                public void run() {
+                    currentVisible = visible ? View.VISIBLE : View.INVISIBLE;
+                    v.setVisibility(currentVisible);
+                    if (visible) {
+                        v.bringToFront();
+                    }
+                }
+            });
+            if(visible){
+                layoutPeer();
+            }
+        }
+
+        private void doSetVisibilityInternal(final boolean visible) {
+            if (getActivity() == null) {
+                return;
+            }
+            getActivity().runOnUiThread(new Runnable() {
+                public void run() {
+                    currentVisible = visible ? View.VISIBLE : View.INVISIBLE;
+                    v.setVisibility(currentVisible);
+                    if (visible) {
+                        v.bringToFront();
+                    }
+                }
+            });
+        }
+        
+        protected void deinitialize() {
+            if(!superPeerMode) {
+                Image i = generatePeerImage();
+                setPeerImage(i);
+                super.deinitialize();
+                synchronized (nativePeers) {
+                    nativePeers.remove(this);
+                }
+                deinit();
+            }
+        }
+
+        public void deinit(){
+            if (getActivity() == null) {
+                return;
+            }
+            final boolean [] removed = new boolean[1];
+            getActivity().runOnUiThread(new Runnable() {
+                public void run() {
+                    if (layoutWrapper != null && AndroidImplementation.this.relativeLayout != null) {
+                        AndroidImplementation.this.relativeLayout.removeView(layoutWrapper);
+                        AndroidImplementation.this.relativeLayout.requestLayout();
+                        layoutWrapper = null;
+                    }
+                    removed[0] = true;
+                }
+            });
+            Display.getInstance().invokeAndBlock(new Runnable() {
+                public void run() {
+                    while (!removed[0]) {
+                        try {
+                            Thread.sleep(5);
+                        } catch(InterruptedException er) {}
+                    }
+                }
+            });
+        }
+        
+        protected void initComponent() {
+            super.initComponent();
+            if(!superPeerMode) {
+                synchronized (nativePeers) {
+                    nativePeers.add(this);
+                }
+                init();
+                setPeerImage(null);
+            }
+        }
+
+        public void init(){
+            if(superPeerMode || getActivity() == null) {
+                return;
+            }
+            runOnUiThreadAndBlock(new Runnable() {
+                public void run() {
+                    if (layoutWrapper == null) {
+                        /**
+                         * wrap the native item in a layout that we can move
+                         * around on the surface view as we like.
+                         */
+                        layoutWrapper = new AndroidImplementation.AndroidRelativeLayout(activity, AndroidImplementation.AndroidPeer.this, v);
+                        layoutWrapper.setBackgroundDrawable(null);
+                        v.setVisibility(currentVisible);
+                        v.setFocusable(AndroidImplementation.AndroidPeer.this.isFocusable());
+                        v.setFocusableInTouchMode(true);
+                        ArrayList<View> viewList = new ArrayList<View>();
+                        viewList.add(layoutWrapper);
+                        v.addFocusables(viewList, View.FOCUS_DOWN);
+                        v.addFocusables(viewList, View.FOCUS_UP);
+                        v.addFocusables(viewList, View.FOCUS_LEFT);
+                        v.addFocusables(viewList, View.FOCUS_RIGHT);
+                        if (v.isFocusable() || v.isFocusableInTouchMode()) {
+                            if (AndroidImplementation.AndroidPeer.super.hasFocus()) {
+                                AndroidImplementation.this.blockNativeFocusAll(true);
+                                blockNativeFocus(false);
+                                v.requestFocus();
+
+                            } else {
+                                blockNativeFocus(true);
+                            }
+                            layoutWrapper.setOnKeyListener(new View.OnKeyListener() {
+                                public boolean onKey(View view, int i, KeyEvent ke) {
+                                    lastDirectionalKeyEventReceivedByWrapper = CodenameOneView.internalKeyCodeTranslate(ke.getKeyCode());
+
+                                    // move focus back to base view.
+                                    if (AndroidImplementation.this.myView == null) return false;
+                                    AndroidImplementation.this.myView.getAndroidView().requestFocus();
+
+                                    /**
+                                     * if the wrapper has focus, then only because
+                                     * the wrapped native component just lost focus.
+                                     * we consume whatever key events we receive,
+                                     * just to make sure no half press/release
+                                     * sequence reaches the base view (and therefore
+                                     * Codename One).
+                                     */
+                                    return true;
+                                }
+                            });
+                            layoutWrapper.setOnFocusChangeListener(new View.OnFocusChangeListener() {
+                                public void onFocusChange(View view, boolean bln) {
+                                    Log.d("Codename One", "on focus change. " + view.toString() + " focus:" + bln + " touchmode: " + v.isInTouchMode());
+                                }
+                            });
+                            layoutWrapper.setOnTouchListener(new View.OnTouchListener() {
+                                public boolean onTouch(View v, MotionEvent me) {
+                                    if (myView == null) return false;
+                                    return myView.getAndroidView().onTouchEvent(me);
+                                }
+                            });
+                        }
+                        if(AndroidImplementation.this.relativeLayout != null){
+                            // not sure why this happens but we got an exception where add view was called with
+                            // a layout that was already added...
+                            if(layoutWrapper.getParent() != null) {
+                                ((ViewGroup)layoutWrapper.getParent()).removeView(layoutWrapper);
+                            }
+                            AndroidImplementation.this.relativeLayout.addView(layoutWrapper);
+                        }
+                    }
+                }
+            });
+        }
+        private Image peerImage;
+        public void paint(final Graphics g) {
+            if(superPeerMode) {
+                Object nativeGraphics = com.codename1.ui.Accessor.getNativeGraphics(g);
+
+                Object o = v.getLayoutParams();
+                AndroidAsyncView.LayoutParams lp;
+                if(o instanceof AndroidAsyncView.LayoutParams) {
+                    lp = (AndroidAsyncView.LayoutParams) o;
+                    if (lp == null) {
+                        lp = new AndroidAsyncView.LayoutParams(
+                                getX() + g.getTranslateX(),
+                                getY() + g.getTranslateY(),
+                                getWidth(),
+                                getHeight(), AndroidPeer.this);
+                        final AndroidAsyncView.LayoutParams finalLp = lp;
+                        v.post(new Runnable() {
+                            @Override
+                            public void run() {
+                                v.setLayoutParams(finalLp);
+                            }
+                        });
+                        lp.dirty = true;
+                    } else {
+                        int x = getX() + g.getTranslateX();
+                        int y = getY() + g.getTranslateY();
+                        int w = getWidth();
+                        int h = getHeight();
+                        if (x != lp.x || y != lp.y || w != lp.w || h != lp.h) {
+                            lp.dirty = true;
+                            lp.x = x;
+                            lp.y = y;
+                            lp.w = w;
+                            lp.h = h;
+                        }
+                    }
+                } else {
+                    final AndroidAsyncView.LayoutParams finalLp = new AndroidAsyncView.LayoutParams(
+                            getX() + g.getTranslateX(),
+                            getY() + g.getTranslateY(),
+                            getWidth(),
+                            getHeight(), AndroidPeer.this);
+                    v.post(new Runnable() {
+                        @Override
+                        public void run() {
+                            v.setLayoutParams(finalLp);
+                        }
+                    });
+                    finalLp.dirty = true;
+                    lp = finalLp;
+                }
+
+                // this is a mutable image or side menu etc. where the peer is drawn on a different form...
+                // Special case...
+                if(nativeGraphics.getClass() == AndroidGraphics.class) {
+                    if(peerImage == null) {
+                        peerImage = generatePeerImage();
+                    }
+                    //systemOut("Drawing native image");
+                    g.drawImage(peerImage, getX(), getY());
+                    return;
+                }
+                peerImage = null;
+
+                ((AndroidGraphics)nativeGraphics).drawView(v, lp);
+            }
+        }
+
+        @Override
+        protected void onPositionSizeChange() {
+            if(!superPeerMode) {
+                Form f = getComponentForm();
+                if (v.getVisibility() == View.INVISIBLE
+                        && f != null
+                        && Display.getInstance().getCurrent() == f) {
+                    doSetVisibilityInternal(true);
+                    return;
+                }
+                layoutPeer();
+            }
+        }
+
+        protected void layoutPeer(){
+            if (getActivity() == null) {
+                return;
+            }
+            if(!superPeerMode) {
+                // called by Codename One EDT to position the native component.
+                activity.runOnUiThread(new Runnable() {
+                    public void run() {
+                        if (layoutWrapper != null) {
+                            if (v.getVisibility() == View.VISIBLE) {
+
+                                RelativeLayout.LayoutParams layoutParams = layoutWrapper.createMyLayoutParams(
+                                        AndroidImplementation.AndroidPeer.this.getAbsoluteX(),
+                                        AndroidImplementation.AndroidPeer.this.getAbsoluteY(),
+                                        AndroidImplementation.AndroidPeer.this.getWidth(),
+                                        AndroidImplementation.AndroidPeer.this.getHeight());
+                                layoutWrapper.setLayoutParams(layoutParams);
+                                if (AndroidImplementation.this.relativeLayout != null) {
+                                    AndroidImplementation.this.relativeLayout.requestLayout();
+                                }
+
+                            }
+                        }
+                    }
+                });
+            }
+        }
+        
+        void blockNativeFocus(boolean block) {
+            if (layoutWrapper != null) {
+                layoutWrapper.setDescendantFocusability(block
+                        ? ViewGroup.FOCUS_BLOCK_DESCENDANTS : ViewGroup.FOCUS_AFTER_DESCENDANTS);
+            }
+        }
+
+        @Override
+        public boolean isFocusable() {
+            // EDT
+            if (v != null) {
+                return v.isFocusableInTouchMode() || v.isFocusable();
+            } else {
+                return super.isFocusable();
+            }
+        }
+
+        @Override
+        public void setFocusable(final boolean focusable) {
+            // EDT
+            super.setFocusable(focusable);
+            if (getActivity() == null) {
+                return;
+            }
+            getActivity().runOnUiThread(new Runnable() {
+                public void run() {
+                    v.setFocusable(focusable);
+                }
+            });
+        }
+
+        @Override
+        protected void focusGained() {
+            Log.d("Codename One", "native focus gain");
+            // EDT
+            super.focusGained();
+            if (getActivity() == null) {
+                return;
+            }
+            getActivity().runOnUiThread(new Runnable() {
+                public void run() {
+                    // allow this one to gain focus
+                    blockNativeFocus(false);
+                    if (v.isInTouchMode()) {
+                        v.requestFocusFromTouch();
+                    } else {
+                        v.requestFocus();
+                    }
+                }
+            });
+        }
+
+        @Override
+        protected void focusLost() {
+            Log.d("Codename One", "native focus loss");
+            // EDT
+            super.focusLost();
+            if (layoutWrapper != null && getActivity() != null) {
+                getActivity().runOnUiThread(new Runnable() {
+                    public void run() {
+                        if(isInitialized()) {
+                            // request focus of the wrapper. that will trigger the
+                            // android focus listener and move focus back to the
+                            // base view.
+                            layoutWrapper.requestFocus();
+                        }
+                    }
+                });
+            }
+        }
+
+        public void release() {
+            deinitialize();
+        }
+
+        @Override
+        protected Dimension calcPreferredSize() {
+            int w = 1;
+            int h = 1;
+            Drawable d = v.getBackground();
+            if (d != null) {
+                w = d.getMinimumWidth();
+                h = d.getMinimumHeight();
+            }
+            w = Math.max(v.getMeasuredWidth(), w);
+            h = Math.max(v.getMeasuredHeight(), h);
+            if (v instanceof TextView) {
+                w = (int) android.text.Layout.getDesiredWidth(((TextView) v).getText(), ((TextView) v).getPaint());
+            }
+            return new Dimension(w, h);
+        }
+    }
+
+    /**
+     * inner class that wraps the native components. this is a useful thingy to
+     * handle focus stuff and buffering.
+     */
+    class AndroidRelativeLayout extends RelativeLayout {
+
+        private AndroidImplementation.AndroidPeer peer;
+
+        public AndroidRelativeLayout(Context activity, AndroidImplementation.AndroidPeer peer, View v) {
+            super(activity);
+
+            this.peer = peer;
+            this.setLayoutParams(createMyLayoutParams(peer.getAbsoluteX(), peer.getAbsoluteY(),
+                    peer.getWidth(), peer.getHeight()));
+            if (v.getParent() != null) {
+                ((ViewGroup)v.getParent()).removeView(v);
+            }
+            this.addView(v, new RelativeLayout.LayoutParams(
+                    RelativeLayout.LayoutParams.FILL_PARENT,
+                    RelativeLayout.LayoutParams.FILL_PARENT));
+            this.setDrawingCacheEnabled(false);
+            this.setAlwaysDrawnWithCacheEnabled(false);
+            this.setFocusable(true);
+            this.setFocusableInTouchMode(false);
+            this.setDescendantFocusability(ViewGroup.FOCUS_AFTER_DESCENDANTS);
+
+        }
+
+        /**
+         * create a layout parameter object that holds the native component's
+         * position.
+         *
+         * @return
+         */
+        private RelativeLayout.LayoutParams createMyLayoutParams(int x, int y, int width, int height) {
+            RelativeLayout.LayoutParams layoutParams = new RelativeLayout.LayoutParams(
+                    RelativeLayout.LayoutParams.WRAP_CONTENT,
+                    RelativeLayout.LayoutParams.WRAP_CONTENT);
+            layoutParams.addRule(RelativeLayout.ALIGN_PARENT_LEFT);
+            layoutParams.addRule(RelativeLayout.ALIGN_PARENT_TOP);
+            layoutParams.width = width;
+            layoutParams.height = height;
+            layoutParams.leftMargin = x;
+            layoutParams.topMargin = y;
+            return layoutParams;
+        }
+        
+        @Override
+        public boolean dispatchKeyEvent(KeyEvent event) {
+            
+            int keycode = event.getKeyCode();
+            keycode = CodenameOneView.internalKeyCodeTranslate(keycode);
+            if (keycode == AndroidImplementation.DROID_IMPL_KEY_BACK) {
+                switch (event.getAction()) {
+                    case KeyEvent.ACTION_DOWN:
+                        Display.getInstance().keyPressed(keycode);
+                        break;
+                    case KeyEvent.ACTION_UP:
+                        Display.getInstance().keyReleased(keycode);
+                        break;
+                }
+                return true;
+            } else {
+                return super.dispatchKeyEvent(event);
+            }
+        }
+        
+
+    }
+    
+    private boolean testedNativeTheme;
+    private boolean nativeThemeAvailable;
+
+    public boolean hasNativeTheme() {
+        if (!testedNativeTheme) {
+            testedNativeTheme = true;
+            try {
+                InputStream is;
+                if (android.os.Build.VERSION.SDK_INT < 14 && !isTablet()) {
+                    is = getResourceAsStream(getClass(), "/androidTheme.res");
+                } else {
+                    is = getResourceAsStream(getClass(), "/android_holo_light.res");
+                }
+                nativeThemeAvailable = is != null;
+                if (is != null) {
+                    is.close();
+                }
+            } catch (IOException ex) {
+                ex.printStackTrace();
+            }
+        }
+        return nativeThemeAvailable;
+    }
+
+    /**
+     * Installs the native theme, this is only applicable if hasNativeTheme()
+     * returned true. Notice that this method might replace the
+     * DefaultLookAndFeel instance and the default transitions.
+     */
+    public void installNativeTheme() {
+        hasNativeTheme();
+        if (nativeThemeAvailable) {
+            try {
+                InputStream is;
+                if (android.os.Build.VERSION.SDK_INT < 14 && !isTablet() || Display.getInstance().getProperty("and.hololight", "false").equals("true")) {
+                    is = getResourceAsStream(getClass(), "/androidTheme.res");
+                } else {
+                    is = getResourceAsStream(getClass(), "/android_holo_light.res");
+                }
+                Resources r = Resources.open(is);
+                Hashtable h = r.getTheme(r.getThemeResourceNames()[0]);
+                h.put("@commandBehavior", "Native");
+                UIManager.getInstance().setThemeProps(h);
+                is.close();
+                Display.getInstance().setCommandBehavior(Display.COMMAND_BEHAVIOR_NATIVE);
+            } catch (IOException ex) {
+                ex.printStackTrace();
+            }
+        }
+    }
+
+    public boolean isNativeBrowserComponentSupported() {
+        return true;
+    }
+
+    @Override
+    public void setNativeBrowserScrollingEnabled(final PeerComponent browserPeer, final boolean e) {
+        super.setNativeBrowserScrollingEnabled(browserPeer, e);
+        if (getActivity() == null) {
+            return;
+        }
+        getActivity().runOnUiThread(new Runnable() {
+            public void run() {
+                AndroidBrowserComponent bc = (AndroidBrowserComponent)browserPeer;
+                bc.setScrollingEnabled(e);
+            }
+        });
+    }
+
+    @Override
+    public void setPinchToZoomEnabled(final PeerComponent browserPeer, final boolean e) {
+        super.setPinchToZoomEnabled(browserPeer, e);
+        if (getActivity() == null) {
+            return;
+        }
+        getActivity().runOnUiThread(new Runnable() {
+            public void run() {
+                AndroidBrowserComponent bc = (AndroidBrowserComponent)browserPeer;
+                bc.setPinchZoomEnabled(e);
+            }
+        });
+    }
+
+    public PeerComponent createBrowserComponent(final Object parent) {
+        if (getActivity() == null) {
+            return null;
+        }
+        final AndroidImplementation.AndroidBrowserComponent[] bc = new AndroidImplementation.AndroidBrowserComponent[1];
+
+        final Object lock = new Object();
+        synchronized (lock) {
+            getActivity().runOnUiThread(new Runnable() {
+                @Override
+                public void run() {
+                    synchronized (lock) {
+                        WebView wv = new WebView(getActivity()) {
+                            
+                            public boolean onKeyDown(int keyCode, KeyEvent event) {
+                                switch (keyCode) {
+                                    case KeyEvent.KEYCODE_BACK:
+                                        Display.getInstance().keyPressed(AndroidImplementation.DROID_IMPL_KEY_BACK);
+                                        return true;
+                                    case KeyEvent.KEYCODE_MENU:
+                                        //if the native commands are used don't handle the keycode
+                                        if (Display.getInstance().getCommandBehavior() != Display.COMMAND_BEHAVIOR_NATIVE) {
+                                            Display.getInstance().keyPressed(AndroidImplementation.DROID_IMPL_KEY_MENU);
+                                            return true;
+                                        }
+                                }
+                                return super.onKeyDown(keyCode, event);
+                            }
+
+                            public boolean onKeyUp(int keyCode, KeyEvent event) {
+                                switch (keyCode) {
+                                    case KeyEvent.KEYCODE_BACK:
+                                        Display.getInstance().keyReleased(AndroidImplementation.DROID_IMPL_KEY_BACK);
+                                        return true;
+                                    case KeyEvent.KEYCODE_MENU:
+                                        //if the native commands are used don't handle the keycode
+                                        if (Display.getInstance().getCommandBehavior() != Display.COMMAND_BEHAVIOR_NATIVE) {
+                                            Display.getInstance().keyPressed(AndroidImplementation.DROID_IMPL_KEY_MENU);
+                                            return true;
+                                        }
+                                }
+                                return super.onKeyUp(keyCode, event);
+                            }
+                        };
+                        wv.setOnTouchListener(new View.OnTouchListener() {
+
+                            @Override
+                            public boolean onTouch(View v, MotionEvent event) {
+                                switch (event.getAction()) {
+                                    case MotionEvent.ACTION_DOWN:
+                                    case MotionEvent.ACTION_UP:
+                                        if (!v.hasFocus()) {
+                                            v.requestFocus();
+                                        }
+                                        break;
+                                }
+                                return false;
+                            }
+                        });
+                        wv.getSettings().setDomStorageEnabled(true);
+                        wv.requestFocus(View.FOCUS_DOWN);
+                        wv.setFocusableInTouchMode(true);
+                        bc[0] = new AndroidImplementation.AndroidBrowserComponent(wv, getActivity(), parent);
+                        lock.notify();
+                    }
+                }
+            });
+            try {
+                lock.wait();
+            } catch (InterruptedException ex) {
+                ex.printStackTrace();
+            }
+        }
+        return bc[0];
+    }
+
+    public void setBrowserProperty(PeerComponent browserPeer, String key, Object value) {
+        ((AndroidImplementation.AndroidBrowserComponent) browserPeer).setProperty(key, value);
+    }
+
+    public String getBrowserTitle(PeerComponent browserPeer) {
+        return ((AndroidImplementation.AndroidBrowserComponent) browserPeer).getTitle();
+    }
+
+    public String getBrowserURL(PeerComponent browserPeer) {
+        return ((AndroidImplementation.AndroidBrowserComponent) browserPeer).getURL();
+    }
+
+    public void setBrowserURL(PeerComponent browserPeer, String url) {
+        if (url.startsWith("jar:")) {
+            url = url.substring(6);
+            if(url.indexOf("/") != 0) {
+                url = "/"+url;
+            }
+
+            url = "file:///android_asset"+url;
+        }
+        AndroidImplementation.AndroidBrowserComponent bc = (AndroidImplementation.AndroidBrowserComponent) browserPeer;
+        if(bc.parent.getBrowserNavigationCallback().shouldNavigate(url)) {
+            bc.setURL(url);
+        }
+    }
+
+    public void browserStop(PeerComponent browserPeer) {
+        ((AndroidImplementation.AndroidBrowserComponent) browserPeer).stop();
+    }
+
+    public void browserDestroy(PeerComponent browserPeer) {
+        ((AndroidImplementation.AndroidBrowserComponent) browserPeer).destroy();
+    }
+    
+    /**
+     * Reload the current page
+     *
+     * @param browserPeer browser instance
+     */
+    public void browserReload(PeerComponent browserPeer) {
+        ((AndroidImplementation.AndroidBrowserComponent) browserPeer).reload();
+    }
+
+    /**
+     * Indicates whether back is currently available
+     *
+     * @param browserPeer browser instance
+     * @return true if back should work
+     */
+    public boolean browserHasBack(PeerComponent browserPeer) {
+        return ((AndroidImplementation.AndroidBrowserComponent) browserPeer).hasBack();
+    }
+
+    public boolean browserHasForward(PeerComponent browserPeer) {
+        return ((AndroidImplementation.AndroidBrowserComponent) browserPeer).hasForward();
+    }
+
+    public void browserBack(PeerComponent browserPeer) {
+        ((AndroidImplementation.AndroidBrowserComponent) browserPeer).back();
+    }
+
+    public void browserForward(PeerComponent browserPeer) {
+        ((AndroidImplementation.AndroidBrowserComponent) browserPeer).forward();
+    }
+
+    public void browserClearHistory(PeerComponent browserPeer) {
+        ((AndroidImplementation.AndroidBrowserComponent) browserPeer).clearHistory();
+    }
+
+    public void setBrowserPage(PeerComponent browserPeer, String html, String baseUrl) {
+        ((AndroidImplementation.AndroidBrowserComponent) browserPeer).setPage(html, baseUrl);
+    }
+
+    public void browserExposeInJavaScript(PeerComponent browserPeer, Object o, String name) {
+        ((AndroidImplementation.AndroidBrowserComponent) browserPeer).exposeInJavaScript(o, name);
+    }
+
+
+    /**
+     * Executes javascript and returns a string result where appropriate.
+     * @param browserPeer
+     * @param javaScript
+     * @return
+     */
+    @Override
+    public String browserExecuteAndReturnString(final PeerComponent browserPeer, final String javaScript) {
+        final AndroidImplementation.AndroidBrowserComponent bc = (AndroidImplementation.AndroidBrowserComponent) browserPeer;
+
+        // The jsCallback is a special java object exposed to javascript that we use
+        // to return values from javascript to java.
+        synchronized (bc.jsCallback){
+            // Initialize the return value to null
+            bc.jsCallback.setReturnValue(null);
+
+            // Reset the callback so that it will fire the notify() when
+            // a value is set.
+            bc.jsCallback.reset();
+        }
+
+        // We are placing the javascript inside eval() so we need to escape
+        // the input.
+        String escaped = StringUtil.replaceAll(javaScript, "\\", "\\\\");
+        escaped = StringUtil.replaceAll(escaped, "'", "\\'");
+
+        final String js = "javascript:(function(){"
+                + AndroidBrowserComponentCallback.JS_RETURNVAL_VARNAME+"=null;try{"
+                + AndroidBrowserComponentCallback.JS_RETURNVAL_VARNAME
+                + "=eval('"+escaped +"');} catch (e){console.log(e)};"
+                + AndroidBrowserComponentCallback.JS_VAR_NAME+".setReturnValue(''+"
+                + AndroidBrowserComponentCallback.JS_RETURNVAL_VARNAME
+                + ");})()";
+
+        // Send the Javascript string via SetURL.
+        // NOTE!! This is sent asynchronously so we will need to wait for
+        // the result to come in.
+        bc.setURL(js);
+        if(Display.getInstance().isEdt()) {
+            // If we are on the EDT then we need to invokeAndBlock
+            // so that we wait for the javascript result, but we don't
+            // prevent the EDT from executing the rest of the pipeline.
+            Display.getInstance().invokeAndBlock(new Runnable() {
+                public void run() {
+                    // Loop/wait until the callback value has been set.
+                    // The callback.setReturnValue() method, which will
+                    // be called from Javascript issues a notify() to
+                    // let us know it is done.
+                    while (!bc.jsCallback.isValueSet()) {
+                        synchronized(bc.jsCallback){
+                            try {
+                                bc.jsCallback.wait(200);
+                            } catch (InterruptedException ex) {}
+                        }
+                    }
+                }
+            });
+        } else {
+            // If we are not on the EDT, then it is safe to just loop and wait.
+            while (!bc.jsCallback.isValueSet()) {
+                synchronized(bc.jsCallback){
+                    try {
+                        bc.jsCallback.wait(200);
+                    } catch (InterruptedException ex) {
+                    }
+                }
+            }
+        }
+        return bc.jsCallback.getReturnValue();
+    }
+
+    
+    public boolean canForceOrientation() {
+        return true;
+    }
+
+    public void lockOrientation(boolean portrait) {
+        if (getActivity() == null) {
+            return;
+        }
+        if(portrait){
+            getActivity().setRequestedOrientation(ActivityInfo.SCREEN_ORIENTATION_PORTRAIT);
+        }else{
+            getActivity().setRequestedOrientation(ActivityInfo.SCREEN_ORIENTATION_LANDSCAPE);        
+        }
+    }
+
+    public void unlockOrientation() {
+        if (getActivity() == null) {
+            return;
+        }
+        getActivity().setRequestedOrientation(ActivityInfo.SCREEN_ORIENTATION_SENSOR);
+    }
+    
+    
+    
+    public boolean isAffineSupported() {
+        return true;
+    }
+
+    public void resetAffine(Object nativeGraphics) {
+        ((AndroidGraphics) nativeGraphics).resetAffine();
+    }
+
+    public void scale(Object nativeGraphics, float x, float y) {
+        ((AndroidGraphics) nativeGraphics).scale(x, y);
+    }
+
+    public void rotate(Object nativeGraphics, float angle) {
+        ((AndroidGraphics) nativeGraphics).rotate(angle);
+    }
+
+    public void rotate(Object nativeGraphics, float angle, int x, int y) {
+        ((AndroidGraphics) nativeGraphics).rotate(angle, x, y);
+    }
+
+    public void shear(Object nativeGraphics, float x, float y) {
+    }
+
+    public boolean isTablet() {
+        return (getContext().getResources().getConfiguration().screenLayout
+                & Configuration.SCREENLAYOUT_SIZE_MASK)
+                >= Configuration.SCREENLAYOUT_SIZE_LARGE;
+    }
+
+    /**
+     * Executes r on the UI thread and blocks the EDT to completion
+     * @param r runnable to execute
+     */
+    public static void runOnUiThreadAndBlock(final Runnable r) {
+        if (getActivity() == null) {
+            throw new RuntimeException("Cannot run on UI thread because getActivity() is null.  This generally means we are running inside a service in the background so UI access is disabled.");
+        }
+                
+        final boolean[] completed = new boolean[1];
+        getActivity().runOnUiThread(new Runnable() {
+            @Override
+            public void run() {
+                r.run();
+                completed[0] = true;
+                synchronized(completed) {
+                    completed.notify();
+                }
+            }
+        });
+        Display.getInstance().invokeAndBlock(new Runnable() {
+            @Override
+            public void run() {
+                synchronized(completed) {
+                    while(!completed[0]) {
+                        try {
+                            completed.wait();
+                        } catch(InterruptedException err) {}
+                    }
+                }
+            }
+        });
+    }
+    
+    public int convertToPixels(int dipCount, boolean horizontal) {
+        DisplayMetrics dm = getContext().getResources().getDisplayMetrics();
+        float ppi = dm.density * 160f;
+        return (int) (((float) dipCount) / 25.4f * ppi);
+    }
+
+    public boolean isPortrait() {
+        int orientation = getContext().getResources().getConfiguration().orientation;
+        if (orientation == Configuration.ORIENTATION_UNDEFINED
+                || orientation == Configuration.ORIENTATION_SQUARE) {
+            return super.isPortrait();
+        }
+        return orientation == Configuration.ORIENTATION_PORTRAIT;
+    }
+
+    
+    class AndroidBrowserComponent extends AndroidImplementation.AndroidPeer {
+
+        private Activity act;
+        private WebView web;
+        private BrowserComponent parent;
+        private boolean scrollingEnabled = true;
+        protected AndroidBrowserComponentCallback jsCallback;
+        private boolean lightweightMode = false;        
+        private ProgressDialog progressBar;
+        private boolean hideProgress;
+        
+        
+        public AndroidBrowserComponent(final WebView web, Activity act, Object p) {
+            super(web);
+            if(!superPeerMode) {
+                doSetVisibility(false);
+            }
+            parent = (BrowserComponent) p;
+            this.web = web;
+            web.getSettings().setJavaScriptEnabled(true);
+            web.getSettings().setSupportZoom(parent.isPinchToZoomEnabled());
+            this.act = act;
+            jsCallback = new AndroidBrowserComponentCallback();
+            hideProgress = Display.getInstance().getProperty("WebLoadingHidden", "false").equals("true");
+            
+            web.addJavascriptInterface(jsCallback, AndroidBrowserComponentCallback.JS_VAR_NAME);
+
+            web.setWebViewClient(new WebViewClient() {
+                public void onLoadResource(WebView view, String url) {
+                    try {
+                        URI uri = new URI(url);
+                        CookieManager mgr = CookieManager.getInstance();
+                        String cookieStr = mgr.getCookie(url);
+                        if (cookieStr!=null){
+                            String[] cookies = cookieStr.split(";");
+                            int len = cookies.length;
+                            Vector out = new Vector();
+                            String domain = uri.getHost();
+                            for ( int i=0; i<len; i++){
+                                Cookie c = new Cookie();
+                                String[] parts = cookies[i].split("=");
+                                c.setName(parts[0].trim());
+                                if(parts.length > 1){
+                                    c.setValue(parts[1].trim());
+                                }else{
+                                    c.setValue("");                                
+                                }
+                                c.setDomain(domain);
+                                out.add(c);
+                            }
+                            Cookie[] cookiesArr = new Cookie[out.size()];
+                            out.toArray(cookiesArr);
+                            AndroidImplementation.this.addCookie(cookiesArr, false);
+                        }
+
+                    } catch (URISyntaxException ex) {
+
+                    }
+                    
+                    parent.fireWebEvent("onLoadResource", new ActionEvent(url));
+                    super.onLoadResource(view, url);
+                    setShouldCalcPreferredSize(true);
+                }
+
+                @Override
+                public void onPageStarted(WebView view, String url, Bitmap favicon) {
+                    if (getActivity() == null) {
+                        return;
+                    }
+                            
+                    parent.fireWebEvent("onStart", new ActionEvent(url));
+                    super.onPageStarted(view, url, favicon);
+                    dismissProgress();
+                    //show the progress only if there is no ActionBar
+                    if(!hideProgress && !isNativeTitle()){
+                        progressBar = ProgressDialog.show(getActivity(), null, "Loading...");
+                        //if the page hasn't finished for more the 10 sec, dismiss 
+                        //the dialog
+                        Timer t= new Timer();
+                        t.schedule(new TimerTask() {
+                            @Override
+                            public void run() {
+                                dismissProgress();
+                            }
+                        }, 10000);
+                    }
+                }
+
+                public void onPageFinished(WebView view, String url) {
+                    parent.fireWebEvent("onLoad", new ActionEvent(url));
+                    super.onPageFinished(view, url);
+                    setShouldCalcPreferredSize(true);
+                    dismissProgress();
+                }
+                
+                private void dismissProgress() {
+                    if (progressBar != null && progressBar.isShowing()) {
+                        progressBar.dismiss();
+                        Display.getInstance().callSerially(new Runnable() {
+
+                            public void run() {
+                                setVisible(true);
+                                repaint();
+                            }
+                        });
+                    }
+                }
+
+                public void onReceivedError(WebView view, int errorCode, String description, String failingUrl) {
+                    parent.fireWebEvent("onError", new ActionEvent(description, errorCode));
+                    super.onReceivedError(view, errorCode, description, failingUrl);
+                    super.shouldOverrideKeyEvent(view, null);
+                    dismissProgress();
+                }
+
+                public boolean shouldOverrideKeyEvent(WebView view, KeyEvent event) {
+                    int keyCode = event.getKeyCode();
+                    if (keyCode == KeyEvent.KEYCODE_BACK || keyCode == KeyEvent.KEYCODE_MENU) {
+                        return true;
+                    }
+
+                    return super.shouldOverrideKeyEvent(view, event);
+                }
+
+                public boolean shouldOverrideUrlLoading(WebView view, String url) {
+                    if (url.startsWith("jar:")) {
+                        setURL(url);
+                        return true;
+                    }
+                    
+                    // this will fail if dial permission isn't declared
+                    if(url.startsWith("tel:")) {
+                        if(parent.getBrowserNavigationCallback().shouldNavigate(url)) {
+                            try {
+                                Intent dialer = new Intent(android.content.Intent.ACTION_DIAL, Uri.parse(url));
+                                getContext().startActivity(dialer);
+                            } catch(Throwable t) {}
+                        }
+                        return true;
+                    }
+                    // this will fail if dial permission isn't declared
+                    if(url.startsWith("mailto:")) {
+                        if(parent.getBrowserNavigationCallback().shouldNavigate(url)) {
+                            try {
+                                Intent emailIntent = new Intent(Intent.ACTION_SENDTO, Uri.parse(url));        
+                                getContext().startActivity(emailIntent);
+                            } catch(Throwable t) {}
+                        }
+                        return true;
+                    }
+                    return !parent.getBrowserNavigationCallback().shouldNavigate(url); 
+                }
+                
+                
+            });
+            
+            web.setWebChromeClient(new WebChromeClient(){
+                @Override
+                public boolean onConsoleMessage(ConsoleMessage consoleMessage) {
+                    com.codename1.io.Log.p("["+consoleMessage.messageLevel()+"] "+consoleMessage.message()+" On line "+consoleMessage.lineNumber()+" of "+consoleMessage.sourceId());
+                    return true;
+                }
+
+               @Override 
+               public void onProgressChanged(WebView view, int newProgress) {
+                    if(!hideProgress && isNativeTitle() && getCurrentForm() != null && getCurrentForm().getTitle() != null && getCurrentForm().getTitle().length() > 0 ){
+                        if(getActivity() != null){
+                            try{
+                                getActivity().setProgressBarVisibility(true);
+                                getActivity().setProgress(newProgress * 100);
+                                if(newProgress == 100){
+                                    getActivity().setProgressBarVisibility(false);
+                                }                            
+                            }catch(Throwable t){
+                            }
+                        }
+                    }
+                }
+                 
+                @Override
+                public void onGeolocationPermissionsShowPrompt(String origin,
+                        GeolocationPermissions.Callback callback) {
+                    // Always grant permission since the app itself requires location
+                    // permission and the user has therefore already granted it
+                    callback.invoke(origin, true, false);
+                }
+            });
+        }
+        
+        @Override
+        protected void initComponent() {
+            super.initComponent();
+            blockNativeFocus(false);
+            setPeerImage(null);
+        }
+        
+        
+        @Override
+        protected Image generatePeerImage() {
+            try {
+                final Bitmap nativeBuffer = Bitmap.createBitmap(
+                        getWidth(), getHeight(), Bitmap.Config.ARGB_8888);
+                Image image = new AndroidImplementation.NativeImage(nativeBuffer);
+                getActivity().runOnUiThread(new Runnable() {
+                    @Override
+                    public void run() {
+                        try {
+                            Canvas canvas = new Canvas(nativeBuffer);
+                            web.draw(canvas);
+                        } catch(Throwable t) {
+                            t.printStackTrace();
+                        }
+                    }
+                });
+                return image;
+            } catch(Throwable t) {
+                t.printStackTrace();
+                return Image.createImage(5, 5);
+            }
+        }
+        
+        protected boolean shouldRenderPeerImage() {
+            return lightweightMode || !isInitialized();
+        }
+
+        protected void setLightweightMode(boolean l) {
+            doSetVisibility(!l);
+            if (lightweightMode == l) {
+                return;
+            }
+            lightweightMode = l;
+        }
+        
+        
+
+        public void setScrollingEnabled(final boolean enabled){
+            this.scrollingEnabled = enabled;
+            act.runOnUiThread(new Runnable() {
+                public void run() {
+                    web.setHorizontalScrollBarEnabled(enabled);
+                    web.setVerticalScrollBarEnabled(enabled);
+                    if ( !enabled ){
+                        web.setOnTouchListener(new View.OnTouchListener(){
+
+                            @Override
+                            public boolean onTouch(View view, MotionEvent me) {
+                                return (me.getAction() == MotionEvent.ACTION_MOVE);
+                            }
+
+                        });
+                    } else {
+                       web.setOnTouchListener(null);
+                    }
+                }
+            });
+            
+        }
+        
+        public boolean isScrollingEnabled(){
+            return scrollingEnabled;
+        }
+        
+        public void setProperty(final String key, final Object value) {
+            act.runOnUiThread(new Runnable() {
+                public void run() {
+                    WebSettings s = web.getSettings();
+                    if(key.equalsIgnoreCase("useragent")) {
+                        s.setUserAgentString((String)value);
+                        return;
+                    }
+                    String methodName = "set" + key;
+                    for (Method m : s.getClass().getMethods()) {
+                        if (m.getName().equalsIgnoreCase(methodName) && m.getParameterTypes().length == 0) {
+                            try {
+                                m.invoke(s, value);
+                            } catch (Exception ex) {
+                                ex.printStackTrace();
+                            }
+                            return;
+                        }
+                    }
+                }
+            });
+        }
+
+        public String getTitle() {
+            final String[] retVal = new String[1];
+            
+            act.runOnUiThread(new Runnable() {
+                public void run() {
+                    retVal[0] = web.getTitle();
+                }
+            });
+            
+            Display.getInstance().invokeAndBlock(new Runnable() {
+                @Override
+                public void run() {
+                    while (retVal[0] == null) {
+                        try {
+                            Thread.sleep(200);
+                        } catch (InterruptedException ex) {
+                        }
+                    }
+                }
+            });
+            return retVal[0];
+        }
+
+        public String getURL() {
+            final String[] retVal = new String[1];
+            
+            act.runOnUiThread(new Runnable() {
+                public void run() {
+                    retVal[0] = web.getUrl();
+                }
+            });
+            
+            Display.getInstance().invokeAndBlock(new Runnable() {
+                @Override
+                public void run() {
+                    while (retVal[0] == null) {
+                        try {
+                            Thread.sleep(200);
+                        } catch (InterruptedException ex) {
+                        }
+                    }
+                }
+            });
+            return retVal[0];
+        }
+
+        public void setURL(final String url) {
+            act.runOnUiThread(new Runnable() {
+                public void run() {
+                    web.loadUrl(url);
+                }
+            });
+        }
+
+        public void reload() {
+            act.runOnUiThread(new Runnable() {
+                public void run() {
+                    web.reload();
+                }
+            });
+        }
+
+        public boolean hasBack() {
+            final Boolean [] retVal = new Boolean[1];
+            
+            act.runOnUiThread(new Runnable() {
+                public void run() {
+                    retVal[0] = web.canGoBack();
+                }
+            });
+            
+            Display.getInstance().invokeAndBlock(new Runnable() {
+                @Override
+                public void run() {
+                    while (retVal[0] == null) {
+                        try {
+                            Thread.sleep(200);
+                        } catch (InterruptedException ex) {
+                        }
+                    }
+                }
+            });
+            return retVal[0].booleanValue();
+        }
+
+        public boolean hasForward() {
+            final Boolean [] retVal = new Boolean[1];
+            
+            act.runOnUiThread(new Runnable() {
+                public void run() {
+                    retVal[0] = web.canGoForward();
+                }
+            });
+            
+            Display.getInstance().invokeAndBlock(new Runnable() {
+                @Override
+                public void run() {
+                    while (retVal[0] == null) {
+                        try {
+                            Thread.sleep(200);
+                        } catch (InterruptedException ex) {
+                        }
+                    }
+                }
+            });
+            return retVal[0].booleanValue();
+        }
+
+        public void back() {
+            act.runOnUiThread(new Runnable() {
+                public void run() {
+                    web.goBack();
+                }
+            });
+        }
+
+        public void forward() {
+            act.runOnUiThread(new Runnable() {
+                public void run() {
+                    web.goForward();
+                }
+            });
+        }
+
+        public void clearHistory() {
+            act.runOnUiThread(new Runnable() {
+                public void run() {
+                    web.clearHistory();
+                }
+            });
+        }
+
+        public void stop() {
+            act.runOnUiThread(new Runnable() {
+                public void run() {
+                    web.stopLoading();
+                }
+            });
+        }
+        
+        public void destroy() {
+            act.runOnUiThread(new Runnable() {
+                public void run() {
+                    web.destroy();
+                }
+            });
+        }
+        
+        public void setPage(final String html, final String baseUrl) {
+            act.runOnUiThread(new Runnable() {
+                public void run() {
+                    web.loadDataWithBaseURL(baseUrl, html, "text/html", "UTF-8", null);
+                }
+            });
+        }
+
+        public void exposeInJavaScript(final Object o, final String name) {
+            act.runOnUiThread(new Runnable() {
+                public void run() {
+                    web.addJavascriptInterface(o, name);
+                }
+            });
+        }
+
+        public  void setPinchZoomEnabled(final boolean e) {
+            act.runOnUiThread(new Runnable() {
+                public void run() {
+                    web.getSettings().setSupportZoom(e);
+                    web.getSettings().setBuiltInZoomControls(e);
+                }
+            });
+        }
+    }
+
+    
+    
+    public Object connect(String url, boolean read, boolean write, int timeout) throws IOException {
+        URL u = new URL(url);
+        CookieHandler.setDefault(null);
+        URLConnection con = u.openConnection();
+        if (con instanceof HttpURLConnection) {
+            HttpURLConnection c = (HttpURLConnection) con;
+            c.setUseCaches(false);
+            c.setDefaultUseCaches(false);
+            c.setInstanceFollowRedirects(false);
+            if(timeout > -1) {
+                c.setConnectTimeout(timeout);
+            }
+            if(read){
+                if(timeout > -1) {                
+                    c.setReadTimeout(timeout);
+                }else{
+                    c.setReadTimeout(10000);                
+                }
+            }
+            if (android.os.Build.VERSION.SDK_INT > 13) { 
+                c.setRequestProperty("Connection", "close"); 
+            }
+        }
+        con.setDoInput(read);
+        con.setDoOutput(write);
+        return con;
+    }
+    
+    /**
+     * @inheritDoc
+     */
+    public Object connect(String url, boolean read, boolean write) throws IOException {
+        return connect(url, read, write, timeout);
+    }
+
+    /**
+     * @inheritDoc
+     */
+    public void setHeader(Object connection, String key, String val) {
+        ((URLConnection) connection).setRequestProperty(key, val);
+    }
+
+    @Override
+    public void setChunkedStreamingMode(Object connection, int bufferLen){    
+        HttpURLConnection con = ((HttpURLConnection) connection);
+        con.setChunkedStreamingMode(bufferLen);
+    }
+    
+    
+
+    /**
+     * @inheritDoc
+     */
+    public OutputStream openOutputStream(Object connection) throws IOException {
+        if (connection instanceof String) {
+            String con = (String)connection;
+            if (con.startsWith("file://")) {
+                con = con.substring(7);
+            }
+
+            OutputStream fc = createFileOuputStream((String) con);
+            BufferedOutputStream o = new BufferedOutputStream(fc, (String) con);
+            return o;
+        }
+        return new BufferedOutputStream(((URLConnection) connection).getOutputStream(), connection.toString());
+    }
+
+    /**
+     * @inheritDoc
+     */
+    public OutputStream openOutputStream(Object connection, int offset) throws IOException {
+        String con = (String) connection;
+        if (con.startsWith("file://")) {
+            con = con.substring(7);
+        }
+        RandomAccessFile rf = new RandomAccessFile(con, "rw");
+        rf.seek(offset);
+        FileOutputStream fc = new FileOutputStream(rf.getFD());
+        BufferedOutputStream o = new BufferedOutputStream(fc, con);
+        o.setConnection(rf);
+        return o;
+    }
+
+    /**
+     * @inheritDoc
+     */
+    public void cleanup(Object o) {
+        try {
+            super.cleanup(o);
+            if (o != null) {
+                if (o instanceof RandomAccessFile) {
+                    ((RandomAccessFile) o).close();
+                }
+            }
+        } catch (Throwable ex) {
+            ex.printStackTrace();
+        }
+    }
+
+    /**
+     * @inheritDoc
+     */
+    public InputStream openInputStream(Object connection) throws IOException {
+        if (connection instanceof String) {
+            String con = (String) connection;
+            if (con.startsWith("file://")) {
+                con = con.substring(7);
+            }
+            InputStream fc = createFileInputStream(con);
+            BufferedInputStream o = new BufferedInputStream(fc, con);
+            return o;
+        }
+        if(connection instanceof HttpURLConnection) {
+            HttpURLConnection ht = (HttpURLConnection)connection;
+            if(ht.getResponseCode() < 400) {
+                return new BufferedInputStream(ht.getInputStream());
+            }
+            return new BufferedInputStream(ht.getErrorStream());
+        } else {
+            return new BufferedInputStream(((URLConnection) connection).getInputStream());
+        }        
+    }
+
+    /**
+     * @inheritDoc
+     */
+    public void setHttpMethod(Object connection, String method) throws IOException {
+        ((HttpURLConnection) connection).setRequestMethod(method);
+    }
+
+    /**
+     * @inheritDoc
+     */
+    public void setPostRequest(Object connection, boolean p) {
+        try {
+            if (p) {
+                ((HttpURLConnection) connection).setRequestMethod("POST");
+            } else {
+                ((HttpURLConnection) connection).setRequestMethod("GET");
+            }
+        } catch (IOException err) {
+            // an exception here doesn't make sense
+            err.printStackTrace();
+        }
+    }
+
+    /**
+     * @inheritDoc
+     */
+    public int getResponseCode(Object connection) throws IOException {
+        // workaround for Android bug discussed here: http://stackoverflow.com/questions/17638398/androids-httpurlconnection-throws-eofexception-on-head-requests
+        HttpURLConnection con = (HttpURLConnection) connection;
+        if("head".equalsIgnoreCase(con.getRequestMethod())) {
+            con.setRequestProperty( "Accept-Encoding", "" );
+        }
+        return ((HttpURLConnection) connection).getResponseCode();
+    }
+
+    /**
+     * @inheritDoc
+     */
+    public String getResponseMessage(Object connection) throws IOException {
+        return ((HttpURLConnection) connection).getResponseMessage();
+    }
+
+    /**
+     * @inheritDoc
+     */
+    public int getContentLength(Object connection) {
+        return ((HttpURLConnection) connection).getContentLength();
+    }
+
+    /**
+     * @inheritDoc
+     */
+    public String getHeaderField(String name, Object connection) throws IOException {
+        return ((HttpURLConnection) connection).getHeaderField(name);
+    }
+
+    /**
+     * @inheritDoc
+     */
+    public String[] getHeaderFieldNames(Object connection) throws IOException {
+        Set<String> s = ((HttpURLConnection) connection).getHeaderFields().keySet();
+        String[] resp = new String[s.size()];
+        s.toArray(resp);
+        return resp;
+    }
+
+    /**
+     * @inheritDoc
+     */
+    public String[] getHeaderFields(String name, Object connection) throws IOException {
+        HttpURLConnection c = (HttpURLConnection) connection;
+        List<String> headers = new ArrayList<String>();
+        
+        // we need to merge headers with differing case since this should be case insensitive
+        for(String key : c.getHeaderFields().keySet()) {
+            if(key != null && key.equalsIgnoreCase(name)) {
+                headers.addAll(c.getHeaderFields().get(key));
+            }
+        }
+        if (headers.size() > 0) {
+            List<String> v = new ArrayList<String>();
+            v.addAll(headers);
+            Collections.reverse(v);
+            String[] s = new String[v.size()];
+            v.toArray(s);
+            return s;
+        }
+        // workaround for a bug in some android devices
+        String f = c.getHeaderField(name);
+        if(f != null && f.length() > 0) {
+            return new String[] {f};
+        }
+        return null;
+
+
+
+    }
+
+    /**
+     * @inheritDoc
+     */
+    public void deleteStorageFile(String name) {
+        getContext().deleteFile(name);
+    }
+
+    /**
+     * @inheritDoc
+     */
+    public OutputStream createStorageOutputStream(String name) throws IOException {
+        return getContext().openFileOutput(name, 0);
+    }
+
+    /**
+     * @inheritDoc
+     */
+    public InputStream createStorageInputStream(String name) throws IOException {
+        return getContext().openFileInput(name);
+    }
+
+    /**
+     * @inheritDoc
+     */
+    public boolean storageFileExists(String name) {
+        String[] fileList = getContext().fileList();
+        for (int iter = 0; iter < fileList.length; iter++) {
+            if (fileList[iter].equals(name)) {
+                return true;
+            }
+        }
+        return false;
+    }
+
+    /**
+     * @inheritDoc
+     */
+    public String[] listStorageEntries() {
+        return getContext().fileList();
+    }
+
+    /**
+     * @inheritDoc
+     */
+    public int getStorageEntrySize(String name) {
+        return (int)new File(getContext().getFilesDir(), name).length();
+    }
+    
+    /**
+     * @inheritDoc
+     */
+    public String[] listFilesystemRoots() {
+        
+        if(!checkForPermission(Manifest.permission.READ_EXTERNAL_STORAGE, "This is required to browse the file system")){
+            return new String[]{};
+        }
+        
+        String [] storageDirs = getStorageDirectories();
+        if(storageDirs != null){
+            String [] roots = new String[storageDirs.length + 1];
+            System.arraycopy(storageDirs, 0, roots, 0, storageDirs.length);
+            roots[roots.length - 1] = Environment.getRootDirectory().getAbsolutePath();
+            return roots;
+        }
+        return new String[]{Environment.getRootDirectory().getAbsolutePath()};
+    }
+    
+    private String[] getStorageDirectories() {
+        String [] storageDirs = null;
+        
+        String storageDev = Environment.getExternalStorageDirectory().getPath();
+        String storageRoot = storageDev.substring(0, storageDev.length() - 1);
+        BufferedReader bufReader = null;
+        
+        try {
+            bufReader = new BufferedReader(new FileReader("/proc/mounts"));
+            ArrayList<String> list = new ArrayList<String>();
+            String line;
+            
+            while ((line = bufReader.readLine()) != null) {
+                if (line.contains("vfat") || line.contains("/mnt") || line.contains("/storage")) {
+                    StringTokenizer tokens = new StringTokenizer(line, " ");
+                    String s = tokens.nextToken();
+                    s = tokens.nextToken(); // Take the second token, i.e. mount point
+                    
+                    if (s.indexOf("secure") != -1) {
+                        continue;
+                    }
+
+                    if (s.startsWith(storageRoot) == true) {
+                        list.add(s);
+                        continue;
+                    }
+
+                    if (line.contains("vfat") && line.contains("/mnt")) {
+                        list.add(s);
+                        continue;
+                    }
+                }
+            }
+
+            int count = list.size();
+            
+            if (count < 2) {
+                storageDirs = new String[] {
+                    storageDev
+                };
+            }
+            else {
+                storageDirs = new String[count];
+
+                for (int i = 0; i < count; i++) {
+                    storageDirs[i] = (String) list.get(i);
+                }
+            }
+        }
+        catch (FileNotFoundException e) {}
+        catch (IOException e) {}
+        finally {
+            if (bufReader != null) {
+                try {
+                    bufReader.close();
+                }
+                catch (IOException e) {}
+            }
+
+            return storageDirs;
+        }
+    }    
+
+    /**
+     * @inheritDoc
+     */
+    public String getAppHomePath() {
+        return getContext().getFilesDir().getAbsolutePath() + "/";
+    }
+
+    /**
+     * @inheritDoc
+     */
+    public String[] listFiles(String directory) throws IOException {
+        return new File(directory).list();
+    }
+
+    /**
+     * @inheritDoc
+     */
+    public long getRootSizeBytes(String root) {
+        return -1;
+    }
+
+    /**
+     * @inheritDoc
+     */
+    public long getRootAvailableSpace(String root) {
+        return -1;
+    }
+
+    /**
+     * @inheritDoc
+     */
+    public void mkdir(String directory) {
+        new File(directory).mkdirs();
+    }
+
+    /**
+     * @inheritDoc
+     */
+    public void deleteFile(String file) {
+        File f = new File(file);
+        f.delete();
+    }
+
+    /**
+     * @inheritDoc
+     */
+    public boolean isHidden(String file) {
+        return new File(file).isHidden();
+    }
+
+    /**
+     * @inheritDoc
+     */
+    public void setHidden(String file, boolean h) {
+    }
+
+    /**
+     * @inheritDoc
+     */
+    public long getFileLength(String file) {
+        return new File(file).length();
+    }
+
+    /**
+     * @inheritDoc
+     */
+    public long getFileLastModified(String file) {
+        return new File(file).lastModified();
+    }
+    
+    /**
+     * @inheritDoc
+     */
+    public boolean isDirectory(String file) {
+        return new File(file).isDirectory();
+    }
+
+    /**
+     * @inheritDoc
+     */
+    public char getFileSystemSeparator() {
+        return File.separatorChar;
+    }
+
+    /**
+     * @inheritDoc
+     */
+    public OutputStream openFileOutputStream(String file) throws IOException {
+        OutputStream os = null;
+        try{
+            os = createFileOuputStream(file);        
+        }catch(FileNotFoundException fne){
+            //It is impossible to know if a path is considered an external 
+            //storage on the various android's versions.
+            //So we try to open the path and if failed due to permission we will 
+            //ask for the permission from the user
+            if(fne.getMessage().contains("Permission denied")){
+                
+                if(!checkForPermission(Manifest.permission.WRITE_EXTERNAL_STORAGE, "This is required to access the file")){
+                    //The user refused to give access.
+                    return null;
+                }else{
+                    //The user gave permission try again to access the path
+                    return createFileOuputStream(file);
+                }
+                
+            }else{
+                throw fne;
+            }
+        }
+        
+        return os;        
+    }
+
+    /**
+     * @inheritDoc
+     */
+    public InputStream openFileInputStream(String file) throws IOException {
+        InputStream is = null;
+        try{
+            is = createFileInputStream(file);        
+        }catch(FileNotFoundException fne){
+            //It is impossible to know if a path is considered an external 
+            //storage on the various android's versions.
+            //So we try to open the path and if failed due to permission we will 
+            //ask for the permission from the user
+            if(fne.getMessage().contains("Permission denied")){
+                
+                if(!checkForPermission(Manifest.permission.WRITE_EXTERNAL_STORAGE, "This is required to access the file")){
+                    //The user refused to give access.
+                    return null;
+                }else{
+                    //The user gave permission try again to access the path
+                    return openFileInputStream(file);
+                }
+                
+            }else{
+                throw fne;
+            }
+        }
+        
+        return is;
+    }
+
+    @Override
+    public boolean isMultiTouch() {
+        return true;
+    }
+
+    /**
+     * @inheritDoc
+     */
+    public boolean exists(String file) {
+        if (file.startsWith("file://")) {
+            file = file.substring(7);
+        }
+        return new File(file).exists();
+    }
+
+    /**
+     * @inheritDoc
+     */
+    public void rename(String file, String newName) {
+        if (file.startsWith("file://")) {
+            file = file.substring(7);
+        }
+        new File(file).renameTo(new File(new File(file).getParentFile(), newName));
+    }
+
+    protected File createFileObject(String fileName) {
+        return new File(fileName);
+    }
+    
+    protected InputStream createFileInputStream(String fileName) throws FileNotFoundException {
+        return new FileInputStream(fileName);
+    }
+    
+    protected InputStream createFileInputStream(File f) throws FileNotFoundException {
+        return new FileInputStream(f);
+    }
+
+    protected OutputStream createFileOuputStream(String fileName) throws FileNotFoundException {
+        return new FileOutputStream(fileName);
+    }
+        
+    protected OutputStream createFileOuputStream(java.io.File f) throws FileNotFoundException {
+        return new FileOutputStream(f);
+    }
+    
+    /**
+     * @inheritDoc
+     */
+    public boolean shouldWriteUTFAsGetBytes() {
+        return true;
+    }
+
+    /**
+     * @inheritDoc
+     */
+    /*public void startThread(String name, Runnable r) {
+     new Thread(Thread.currentThread().getThreadGroup(), r, name, 64 * 1024).start();
+     }*/
+    /**
+     * @inheritDoc
+     */
+    public void closingOutput(OutputStream s) {
+        // For some reasons the Android guys chose not doing this by default:
+        // http://android-developers.blogspot.com/2010/12/saving-data-safely.html
+        // this seems to be a mistake of sacrificing stability for minor performance
+        // gains which will only be noticeable on a server.
+        if (s != null) {
+            if (s instanceof FileOutputStream) {
+                try {
+                    FileDescriptor fd = ((FileOutputStream) s).getFD();
+                    if (fd != null) {
+                        fd.sync();
+                    }
+                } catch (IOException ex) {
+                    // this exception doesn't help us
+                    ex.printStackTrace();
+                }
+            }
+        }
+    }
+
+    /**
+     * @inheritDoc
+     */
+    public void printStackTraceToStream(Throwable t, Writer o) {
+        PrintWriter p = new PrintWriter(o);
+        t.printStackTrace(p);
+    }
+
+    /**
+     * This method returns the platform Location Control
+     *
+     * @return LocationControl Object
+     */
+    public LocationManager getLocationManager() {
+        if(!checkForPermission(Manifest.permission.ACCESS_FINE_LOCATION, "This is required to get the location")){
+            return null;
+        }
+        
+        boolean includesPlayServices = Display.getInstance().getProperty("IncludeGPlayServices", "false").equals("true");
+        if (includesPlayServices && hasAndroidMarket()) {
+            try {
+                Class clazz = Class.forName("com.codename1.location.AndroidLocationPlayServiceManager");
+                return (com.codename1.location.LocationManager)clazz.getMethod("getInstance").invoke(null);
+            } catch (Exception e) {
+                return AndroidLocationManager.getInstance(getContext());
+            }
+        } else {
+            return AndroidLocationManager.getInstance(getContext());
+        }
+    }
+
+    private String fixAttachmentPath(String attachment) {
+        if (attachment.contains(getAppHomePath())) {
+            FileSystemStorage fs = FileSystemStorage.getInstance();
+            final char sep = fs.getFileSystemSeparator();
+            String fileName = attachment.substring(attachment.lastIndexOf(sep) + 1);
+            String[] roots = FileSystemStorage.getInstance().getRoots();
+            // iOS doesn't have an SD card
+            String root = roots[0];
+            for (int i = 0; i < roots.length; i++) {
+                //media_rw is a protected system lib
+                if (FileSystemStorage.getInstance().getRootType(roots[i]) == FileSystemStorage.ROOT_TYPE_SDCARD && !roots[i].contains("media_rw")) {
+                    root = roots[i];
+                    break;
+                }
+            }
+            //might happen if only the media_rw is of type ROOT_TYPE_SDCARD
+            if(root.contains("media_rw")){
+                //try again without checking the root type
+                for (int i = 0; i < roots.length; i++) {
+                    //media_rw is a protected system lib
+                    if (!roots[i].contains("media_rw")) {
+                        root = roots[i];
+                        break;
+                    }
+                }            
+            }
+            
+            String fileUri = root + sep + "tmp" + sep + fileName;
+            FileSystemStorage.getInstance().mkdir(root + sep + "tmp");
+            try {
+                InputStream is = FileSystemStorage.getInstance().openInputStream(attachment);
+                OutputStream os = FileSystemStorage.getInstance().openOutputStream(fileUri);
+                byte [] buf = new byte[1024];
+                int len;
+                while((len = is.read(buf)) > -1){
+                    os.write(buf, 0, len);
+                }
+                is.close();
+                os.close();
+            } catch (IOException ex) {
+                Logger.getLogger(AndroidImplementation.class.getName()).log(Level.SEVERE, null, ex);
+            }
+
+            attachment = fileUri;
+        }
+        if (attachment.indexOf(":") < 0) {
+            attachment = "file://" + attachment;
+        }
+        return attachment;
+    }
+    
+    /**
+     * @inheritDoc
+     */
+    public void sendMessage(String[] recipients, String subject, Message msg) {
+        if(editInProgress()) {
+            stopEditing(true);
+        }
+        Intent emailIntent;
+        String attachment = msg.getAttachment();
+        boolean hasAttachment = (attachment != null && attachment.length() > 0) || msg.getAttachments().size() > 0;
+            
+        if(msg.getMimeType().equals(Message.MIME_TEXT) && !hasAttachment){
+            StringBuilder to = new StringBuilder();
+            for (int i = 0; i < recipients.length; i++) {
+                to.append(recipients[i]);
+                to.append(";");
+            }
+            emailIntent = new Intent(Intent.ACTION_SENDTO,
+                    Uri.parse(
+                    "mailto:" + to.toString()
+                    + "?subject=" + Uri.encode(subject)
+                    + "&body=" + Uri.encode(msg.getContent())));        
+        }else{
+            if (hasAttachment) {
+                if(msg.getAttachments().size() > 0) {
+                    emailIntent = new Intent(android.content.Intent.ACTION_SEND_MULTIPLE);
+                    emailIntent.putExtra(android.content.Intent.EXTRA_EMAIL, recipients);
+                    emailIntent.putExtra(android.content.Intent.EXTRA_SUBJECT, subject);
+                    emailIntent.setType(msg.getMimeType());
+                    ArrayList<Uri> uris = new ArrayList<Uri>();
+                    
+                    for(String path : msg.getAttachments().keySet()) {
+                        uris.add(Uri.parse(fixAttachmentPath(path)));
+                    }
+                    
+                    emailIntent.putParcelableArrayListExtra(Intent.EXTRA_STREAM, uris);
+                } else {
+                    emailIntent = new Intent(android.content.Intent.ACTION_SEND);
+                    emailIntent.putExtra(android.content.Intent.EXTRA_EMAIL, recipients);
+                    emailIntent.putExtra(android.content.Intent.EXTRA_SUBJECT, subject);
+                    emailIntent.setType(msg.getMimeType());
+                    emailIntent.setType(msg.getAttachmentMimeType());
+                    //if the attachment is in the uder home dir we need to copy it 
+                    //to an accessible dir
+                    attachment = fixAttachmentPath(attachment);
+                    emailIntent.putExtra(Intent.EXTRA_STREAM, Uri.parse(attachment));
+                }
+            } else {
+                emailIntent = new Intent(android.content.Intent.ACTION_SEND);
+                emailIntent.putExtra(android.content.Intent.EXTRA_EMAIL, recipients);
+                emailIntent.putExtra(android.content.Intent.EXTRA_SUBJECT, subject);
+                emailIntent.setType(msg.getMimeType());
+            }
+            if (msg.getMimeType().equals(Message.MIME_HTML)) {
+                emailIntent.putExtra(android.content.Intent.EXTRA_TEXT, Html.fromHtml(msg.getContent()));                                
+            }else{
+                emailIntent.putExtra(android.content.Intent.EXTRA_TEXT, msg.getContent());                    
+            }
+            
+        }
+        final String attach = attachment;
+        AndroidNativeUtil.startActivityForResult(Intent.createChooser(emailIntent, "Send mail..."), new IntentResultListener() {
+
+            @Override
+            public void onActivityResult(int requestCode, int resultCode, Intent data) {
+                if(attach != null && attach.length() > 0 && attach.contains("tmp")){
+                    FileSystemStorage.getInstance().delete(attach);
+                }
+            }
+        });
+    }
+
+    /**
+     * @inheritDoc
+     */
+    public void dial(String phoneNumber) {
+        Intent dialer = new Intent(android.content.Intent.ACTION_DIAL, Uri.parse("tel:" + phoneNumber));
+        getContext().startActivity(dialer);
+    }
+
+    @Override
+    public int getSMSSupport() {
+        return Display.SMS_BOTH;
+    }
+    
+    /**
+     * @inheritDoc
+     */
+    public void sendSMS(final String phoneNumber, final String message, boolean i) throws IOException {
+        if(!checkForPermission(Manifest.permission.SEND_SMS, "This is required to send a SMS")){
+            return;
+        }
+        if(!checkForPermission(Manifest.permission.READ_PHONE_STATE, "This is required to send a SMS")){
+            return;
+        }
+        if(i) {            
+            Intent smsIntent = null;
+            if(android.os.Build.VERSION.SDK_INT < 19){
+                smsIntent = new Intent(Intent.ACTION_VIEW);
+                smsIntent.setType("vnd.android-dir/mms-sms");
+                smsIntent.putExtra("address", phoneNumber);
+                smsIntent.putExtra("sms_body",message);
+            }else{
+                smsIntent = new Intent(Intent.ACTION_SENDTO);
+                smsIntent.setData(Uri.parse("smsto:" + Uri.encode(phoneNumber)));   
+                smsIntent.putExtra("sms_body", message); 
+            }
+            getContext().startActivity(smsIntent);            
+            
+        } else {
+            SmsManager sms = SmsManager.getDefault();
+            ArrayList<String> parts = sms.divideMessage(message);
+            sms.sendMultipartTextMessage(phoneNumber, null, parts, null, null);
+        }
+    }
+    
+    @Override
+    public void dismissNotification(Object o) {
+        NotificationManager notificationManager = (NotificationManager) getContext().getSystemService(Activity.NOTIFICATION_SERVICE);
+        if(o != null){
+            Integer n = (Integer)o;
+            notificationManager.cancel("CN1", n.intValue());
+        }else{
+            notificationManager.cancelAll();
+        }
+    }
+    
+    @Override
+    public boolean isNotificationSupported() {
+        return true;
+    }
+
+    public Object notifyStatusBar(String tickerText, String contentTitle,
+            String contentBody, boolean vibrate, boolean flashLights, Hashtable args) {
+        int id = getContext().getResources().getIdentifier("icon", "drawable", getContext().getApplicationInfo().packageName);
+
+        NotificationManager notificationManager = (NotificationManager) getContext().getSystemService(Activity.NOTIFICATION_SERVICE);
+        
+        Intent notificationIntent = new Intent();
+        notificationIntent.setComponent(getActivity().getComponentName());
+        PendingIntent contentIntent = PendingIntent.getActivity(getContext(), 0, notificationIntent, 0);
+
+        
+        Notification.Builder builder = new Notification.Builder(getContext())
+                .setContentIntent(contentIntent)
+                .setSmallIcon(id)
+                .setContentTitle(contentTitle)
+                .setTicker(tickerText);
+        if(flashLights){
+            builder.setLights(0, 1000, 1000);
+        }
+        if(vibrate){
+            builder.setVibrate(new long[]{0, 100, 1000});
+        }
+        if(args != null) {
+            Boolean b = (Boolean)args.get("persist");
+            if(b != null && b.booleanValue()) {
+                builder.setAutoCancel(false);
+                builder.setOngoing(true);
+            } else {
+                builder.setAutoCancel(false);
+            }
+        } else {
+            builder.setAutoCancel(true);
+        }
+        Notification notification = builder.build();
+        int notifyId = 10001;
+        notificationManager.notify("CN1", notifyId, notification);
+        return new Integer(notifyId);
+    }
+
+    public boolean isContactsPermissionGranted() {
+        if (android.os.Build.VERSION.SDK_INT < 23) {
+            return true;
+        }
+
+        if (android.support.v4.content.ContextCompat.checkSelfPermission(getContext(),
+                Manifest.permission.READ_CONTACTS)
+                != PackageManager.PERMISSION_GRANTED) {
+            return false;
+        }
+        return true;
+    }
+
+    
+    @Override
+    public String[] getAllContacts(boolean withNumbers) {
+        if(!checkForPermission(Manifest.permission.READ_CONTACTS, "This is required to get the contacts")){
+            return new String[]{};
+        }
+        return AndroidContactsManager.getInstance().getContacts(getContext(), withNumbers);
+    }
+
+    @Override
+    public Contact getContactById(String id) {
+        if(!checkForPermission(Manifest.permission.READ_CONTACTS, "This is required to get the contacts")){
+            return null;
+        }
+        return AndroidContactsManager.getInstance().getContact(getContext(), id);
+    }
+
+    @Override 
+    public Contact getContactById(String id, boolean includesFullName, boolean includesPicture, 
+            boolean includesNumbers, boolean includesEmail, boolean includeAddress){
+        if(!checkForPermission(Manifest.permission.READ_CONTACTS, "This is required to get the contacts")){
+            return null;
+        }
+        return AndroidContactsManager.getInstance().getContact(getContext(), id, includesFullName, includesPicture, 
+            includesNumbers, includesEmail, includeAddress);
+    }
+    
+    @Override
+    public Contact[] getAllContacts(boolean withNumbers, boolean includesFullName, boolean includesPicture, boolean includesNumbers, boolean includesEmail, boolean includeAddress) {
+        if(!checkForPermission(Manifest.permission.READ_CONTACTS, "This is required to get the contacts")){
+            return new Contact[]{};
+        }
+        return AndroidContactsManager.getInstance().getAllContacts(getContext(), withNumbers, includesFullName, includesPicture, includesNumbers, includesEmail, includeAddress);
+    }
+
+    @Override
+    public boolean isGetAllContactsFast() {
+        return true;
+    }
+    
+    public String createContact(String firstName, String surname, String officePhone, String homePhone, String cellPhone, String email) {
+        if(!checkForPermission(Manifest.permission.WRITE_CONTACTS, "This is required to create a contact")){
+            return null;
+        }
+         return AndroidContactsManager.getInstance().createContact(getContext(), firstName, surname, officePhone, homePhone, cellPhone, email);
+    }
+
+    public boolean deleteContact(String id) {
+        if(!checkForPermission(Manifest.permission.WRITE_CONTACTS, "This is required to delete a contact")){
+            return false;
+        }
+        return AndroidContactsManager.getInstance().deleteContact(getContext(), id);
+    }
+    
+    @Override
+    public boolean isNativeShareSupported() {
+        return true;
+    }
+
+    @Override
+    public void share(String text, String image, String mimeType, Rectangle sourceRect){   
+        if(!checkForPermission(Manifest.permission.READ_PHONE_STATE, "This is required to perform share")){
+            return;
+        }
+        Intent shareIntent = new Intent(android.content.Intent.ACTION_SEND);
+        if(image == null){
+            shareIntent.setType("text/plain");
+            shareIntent.putExtra(android.content.Intent.EXTRA_TEXT, text);
+        }else{
+            shareIntent.setType(mimeType);
+            shareIntent.putExtra(Intent.EXTRA_STREAM, Uri.parse(fixAttachmentPath(image)));
+            shareIntent.putExtra(Intent.EXTRA_TEXT, text);
+        }
+        getContext().startActivity(Intent.createChooser(shareIntent, "Share with..."));
+    }
+
+    /**
+     * @inheritDoc
+     */
+    public String getPlatformName() {
+        return "and";
+    }
+
+    /**
+     * @inheritDoc
+     */
+    public String[] getPlatformOverrides() {
+        if (isTablet()) {
+            return new String[]{"tablet", "android", "android-tab"};
+        } else {
+            return new String[]{"phone", "android", "android-phone"};
+        }
+    }
+    
+    /**
+     * @inheritDoc
+     */
+    public void copyToClipboard(final Object obj) {
+        if (getActivity() == null) {
+            return;
+        }
+        getActivity().runOnUiThread(new Runnable() {
+            @Override
+            public void run() {
+                int sdk = android.os.Build.VERSION.SDK_INT;
+                if (sdk < 11) {
+                    android.text.ClipboardManager clipboard = (android.text.ClipboardManager) getActivity().getSystemService(Context.CLIPBOARD_SERVICE);
+                    clipboard.setText(obj.toString());
+                } else {
+                    android.content.ClipboardManager clipboard = (android.content.ClipboardManager) getActivity().getSystemService(Context.CLIPBOARD_SERVICE);
+                    android.content.ClipData clip = ClipData.newPlainText("Codename One", obj.toString());
+                    clipboard.setPrimaryClip(clip);
+                }        
+            }
+        });
+    }
+
+    /**
+     * @inheritDoc
+     */
+    public Object getPasteDataFromClipboard() {
+        if (getContext() == null) {
+            return null;
+        }
+        final Object[] response = new Object[1];
+        runOnUiThreadAndBlock(new Runnable() {
+            @Override
+            public void run() {
+                int sdk = android.os.Build.VERSION.SDK_INT;
+                if (sdk < 11) {
+                    android.text.ClipboardManager clipboard = (android.text.ClipboardManager) getActivity().getSystemService(Context.CLIPBOARD_SERVICE);
+                    response[0] = clipboard.getText().toString();
+                } else {
+                    android.content.ClipboardManager clipboard = (android.content.ClipboardManager) getActivity().getSystemService(Context.CLIPBOARD_SERVICE);
+                    ClipData.Item item = clipboard.getPrimaryClip().getItemAt(0);
+                    response[0] = item.getText();    
+                }
+            }
+        });
+        return response[0];
+    }
+    
+    
+    
+
+    public class Video extends AndroidImplementation.AndroidPeer implements Media {
+
+        private VideoView nativeVideo;
+        private Activity activity;
+        private boolean fullScreen = false;
+        private Rectangle bounds;
+        private boolean nativeController = true;
+        private boolean nativePlayer;
+        private Form curentForm;
+
+        public Video(final VideoView nativeVideo, final Activity activity, final Runnable onCompletion) {
+            super(nativeVideo);
+            this.nativeVideo = nativeVideo;
+            this.activity = activity;
+            if (nativeController) {
+                MediaController mc = new AndroidImplementation.CN1MediaController();
+                nativeVideo.setMediaController(mc);
+            }
+
+            nativeVideo.setOnCompletionListener(new MediaPlayer.OnCompletionListener() {
+                @Override
+                public void onCompletion(MediaPlayer arg0) {
+                    if (onCompletion != null) {
+                        onCompletion.run();
+                    }
+                }
+            });
+
+            nativeVideo.setOnErrorListener(new MediaPlayer.OnErrorListener() {
+                @Override
+                public boolean onError(MediaPlayer mp, int what, int extra) {
+                    if (onCompletion != null) {
+                        onCompletion.run();
+                    }
+                    return false;
+                }
+            });
+
+        }
+        
+        @Override
+        public void init() {
+            super.init();
+            setVisible(true);
+        }        
+        
+        public void prepare() { 
+        }
+
+        @Override
+        public void play() {
+            if (nativePlayer && curentForm == null) {
+                curentForm = Display.getInstance().getCurrent();
+                Form f = new Form();
+                f.setLayout(new BorderLayout());
+                Component cmp = getVideoComponent();
+                if(cmp.getParent() != null) {
+                    cmp.getParent().removeComponent(cmp);
+                }
+                f.addComponent(BorderLayout.CENTER, cmp);
+                f.show();
+            }
+            nativeVideo.start();
+        }
+
+        @Override
+        public void pause() {
+            if(nativeVideo != null && nativeVideo.canPause()){
+                nativeVideo.pause();
+            }
+        }
+
+        @Override
+        public void cleanup() {
+            nativeVideo.stopPlayback();
+            nativeVideo = null;
+            if (nativePlayer && curentForm != null) {
+                curentForm.showBack();
+                curentForm = null;
+            }
+        }
+
+        @Override
+        public int getTime() {
+            return nativeVideo.getCurrentPosition();
+        }
+
+        @Override
+        public void setTime(int time) {
+            nativeVideo.seekTo(time);
+        }
+
+        @Override
+        public int getDuration() {
+            return nativeVideo.getDuration();
+        }
+
+        @Override
+        public void setVolume(int vol) {
+            // float v = ((float) vol) / 100.0F;
+            AudioManager am = (AudioManager) activity.getSystemService(Context.AUDIO_SERVICE);
+            int max = am.getStreamMaxVolume(AudioManager.STREAM_MUSIC);
+            am.setStreamVolume(AudioManager.STREAM_MUSIC, vol, 0);
+        }
+
+        @Override
+        public int getVolume() {
+            AudioManager am = (AudioManager) activity.getSystemService(Context.AUDIO_SERVICE);
+            return am.getStreamVolume(AudioManager.STREAM_MUSIC);
+        }
+
+        @Override
+        public boolean isVideo() {
+            return true;
+        }
+
+        @Override
+        public boolean isFullScreen() {
+            return fullScreen || nativePlayer;
+        }
+
+        @Override
+        public void setFullScreen(boolean fullScreen) {
+            this.fullScreen = fullScreen;
+            if (fullScreen) {
+                bounds = new Rectangle(getBounds());
+                setX(0);
+                setY(0);
+                setWidth(Display.getInstance().getDisplayWidth());
+                setHeight(Display.getInstance().getDisplayHeight());
+            } else {
+                if (bounds != null) {
+                    setX(bounds.getX());
+                    setY(bounds.getY());
+                    setWidth(bounds.getSize().getWidth());
+                    setHeight(bounds.getSize().getHeight());
+                }
+            }
+            repaint();
+        }
+
+        @Override
+        public Component getVideoComponent() {
+            return this;
+        }
+
+        @Override
+        protected Dimension calcPreferredSize() {
+            return new Dimension(nativeVideo.getWidth(), nativeVideo.getHeight());
+        }
+        
+        @Override
+        public void setWidth(int width) {
+            super.setWidth(width);
+            if(nativeVideo != null && !superPeerMode){
+                activity.runOnUiThread(new Runnable() {
+
+                    public void run() {
+                        RelativeLayout.LayoutParams layout = new RelativeLayout.LayoutParams(getWidth(), getHeight());
+                        layout.addRule(RelativeLayout.CENTER_HORIZONTAL);
+                        layout.addRule(RelativeLayout.CENTER_VERTICAL);                        
+                        nativeVideo.setLayoutParams(layout);
+                        nativeVideo.getHolder().setSizeFromLayout();
+                    }
+                });
+            }
+        }
+
+        @Override
+        public void setHeight(int height) {
+            super.setHeight(height);
+            if(nativeVideo != null  && !superPeerMode){
+                activity.runOnUiThread(new Runnable() {
+
+                    public void run() {
+                        //RelativeLayout.LayoutParams layout = new RelativeLayout.LayoutParams(RelativeLayout.LayoutParams.WRAP_CONTENT, RelativeLayout.LayoutParams.WRAP_CONTENT);
+                        RelativeLayout.LayoutParams layout = new RelativeLayout.LayoutParams(getWidth(), getHeight());
+                        layout.addRule(RelativeLayout.CENTER_HORIZONTAL);
+                        layout.addRule(RelativeLayout.CENTER_VERTICAL);                        
+                        nativeVideo.setLayoutParams(layout);
+                        nativeVideo.getHolder().setSizeFromLayout();
+                    }
+                });
+                
+            }
+        }
+
+        @Override
+        public void setNativePlayerMode(boolean nativePlayer) {
+            this.nativePlayer = nativePlayer;
+        }
+
+        @Override
+        public boolean isNativePlayerMode() {
+            return nativePlayer;
+        }
+
+        @Override
+        public boolean isPlaying() {
+            return nativeVideo.isPlaying();
+        }
+
+        public void setVariable(String key, Object value) {
+        }
+
+        public Object getVariable(String key) {
+            return null;
+        }
+    }
+
+    @Override
+    public void onActivityResult(int requestCode, int resultCode, Intent intent) {
+        
+        if (requestCode == ZOOZ_PAYMENT) {
+            ((IntentResultListener) pur).onActivityResult(requestCode, resultCode, intent);
+            return;
+        }
+
+        if (resultCode == Activity.RESULT_OK) {
+            if (requestCode == CAPTURE_IMAGE) {
+                try {
+                    String imageUri = (String) Storage.getInstance().readObject("imageUri");
+                    Vector pathandId = StringUtil.tokenizeString(imageUri, ";");
+                    String path = (String)pathandId.get(0);
+                    String lastId = (String)pathandId.get(1);                    
+                    Storage.getInstance().deleteStorageFile("imageUri");                                        
+                    clearMediaDB(lastId, path);
+                    callback.fireActionEvent(new ActionEvent(path));
+                    return;
+                } catch (Exception e) {
+                    e.printStackTrace();
+                }
+            } else if (requestCode == CAPTURE_VIDEO) {
+                String path = (String) Storage.getInstance().readObject("videoUri");
+                Storage.getInstance().deleteStorageFile("videoUri");                                        
+                callback.fireActionEvent(new ActionEvent(path));
+                return;
+            } else if (requestCode == CAPTURE_AUDIO) {
+                Uri data = intent.getData();
+                String path = convertImageUriToFilePath(data, getContext());
+                callback.fireActionEvent(new ActionEvent(path));
+                return;
+            } else if (requestCode == OPEN_GALLERY) {
+                Uri selectedImage = intent.getData();
+                String scheme = intent.getScheme();
+                
+                String[] filePathColumn = {MediaStore.Images.Media.DATA};
+                Cursor cursor = getContext().getContentResolver().query(selectedImage, filePathColumn, null, null, null);
+                
+                // this happens on Android devices, not exactly sure what the use case is
+                if(cursor == null) {
+                    callback.fireActionEvent(null);
+                    return;
+                }
+                
+                cursor.moveToFirst();
+                int columnIndex = cursor.getColumnIndex(filePathColumn[0]);
+                String filePath = cursor.getString(columnIndex);
+                cursor.close();
+                
+                if (filePath == null && "content".equals(scheme)) {
+                    //if the file is not on the filesystem download it and save it 
+                    //locally
+                    try {
+                        InputStream inputStream = getContext().getContentResolver().openInputStream(selectedImage);
+                        if (inputStream != null) {
+                            String name = getContentName(getContext().getContentResolver(), selectedImage);
+                            if (name != null) {
+                                filePath = getAppHomePath()
+                                        + getFileSystemSeparator() + name;
+                                File f = new File(filePath);
+                                OutputStream tmp = createFileOuputStream(f);
+                                byte[] buffer = new byte[1024];
+                                while (inputStream.read(buffer) > 0) {
+                                    tmp.write(buffer);
+                                }
+                                tmp.close();
+                                inputStream.close();                                                           
+                            }
+                        }
+                    } catch (Exception e) {
+                        e.printStackTrace();
+                    }
+                }
+                
+                callback.fireActionEvent(new ActionEvent(filePath));
+                return;
+            } else {
+                if(callback != null) {
+                    callback.fireActionEvent(new ActionEvent("ok"));
+                }
+                return;
+            }
+        }
+        //clean imageUri
+        String imageUri = (String) Storage.getInstance().readObject("imageUri");
+        if(imageUri != null){
+            Storage.getInstance().deleteStorageFile("imageUri");                                        
+        }
+        
+        if(callback != null) {
+            callback.fireActionEvent(null);
+        }
+    }
+
+    @Override
+    public void capturePhoto(ActionListener response) {
+        if (getActivity() == null) {
+            throw new RuntimeException("Cannot capture photo in background mode");
+        }
+        if(!checkForPermission(Manifest.permission.WRITE_EXTERNAL_STORAGE, "This is required to take a picture")){
+            return;
+        }
+        callback = new EventDispatcher();
+        callback.addListener(response);
+        Intent intent = new Intent(android.provider.MediaStore.ACTION_IMAGE_CAPTURE);
+
+        File newFile = getOutputMediaFile(false);
+        Uri imageUri = Uri.fromFile(newFile);
+
+        intent.putExtra(android.provider.MediaStore.EXTRA_OUTPUT, imageUri);
+        
+        String lastImageID = getLastImageId();
+        Storage.getInstance().writeObject("imageUri", newFile.getAbsolutePath() + ";" + lastImageID);
+
+        intent.putExtra(android.provider.MediaStore.EXTRA_OUTPUT, imageUri);
+        intent.setFlags(Intent.FLAG_ACTIVITY_CLEAR_TOP);
+        
+        this.getActivity().startActivityForResult(intent, CAPTURE_IMAGE);
+    }
+
+    @Override
+    public void captureVideo(ActionListener response) {
+        if (getActivity() == null) {
+            throw new RuntimeException("Cannot capture video in background mode");
+        }
+        if(!checkForPermission(Manifest.permission.WRITE_EXTERNAL_STORAGE, "This is required to take a video")){
+            return;
+        }
+        callback = new EventDispatcher();
+        callback.addListener(response);
+        Intent intent = new Intent(android.provider.MediaStore.ACTION_VIDEO_CAPTURE);
+        
+        File newFile = getOutputMediaFile(true);
+        Uri videoUri = Uri.fromFile(newFile);
+
+        Storage.getInstance().writeObject("videoUri", newFile.getAbsolutePath());
+
+        intent.putExtra(android.provider.MediaStore.EXTRA_OUTPUT, videoUri);
+        intent.setFlags(Intent.FLAG_ACTIVITY_CLEAR_TOP);
+        
+        this.getActivity().startActivityForResult(intent, CAPTURE_VIDEO);
+    }
+
+    public void captureAudio(final ActionListener response) {
+
+        if(!checkForPermission(Manifest.permission.RECORD_AUDIO, "This is required to record the audio")){
+            return;
+        }
+        
+        try {
+            final Form current = Display.getInstance().getCurrent();
+
+            final File temp = File.createTempFile("mtmp", "dat");
+            temp.deleteOnExit();
+
+            if (recorder != null) {
+                recorder.release();
+            }
+            recorder = new MediaRecorder();
+            recorder.setAudioSource(MediaRecorder.AudioSource.MIC);
+            recorder.setOutputFormat(MediaRecorder.OutputFormat.THREE_GPP);
+            recorder.setAudioEncoder(MediaRecorder.AudioEncoder.AMR_WB);
+            recorder.setOutputFile(temp.getAbsolutePath());
+
+            final Form recording = new Form("Recording");
+            recording.setTransitionInAnimator(CommonTransitions.createEmpty());
+            recording.setTransitionOutAnimator(CommonTransitions.createEmpty());
+            recording.setLayout(new BorderLayout());
+
+            recorder.prepare();
+            recorder.start();
+
+            final Label time = new Label("00:00");
+            time.getAllStyles().setAlignment(Component.CENTER);
+            Font f = Font.createSystemFont(Font.FACE_SYSTEM, Font.STYLE_PLAIN, Font.SIZE_LARGE);
+            f = f.derive(getDisplayHeight() / 10, Font.STYLE_PLAIN);
+            time.getAllStyles().setFont(f);
+            recording.addComponent(BorderLayout.CENTER, time);
+
+            recording.registerAnimated(new Animation() {
+
+                long current = System.currentTimeMillis();
+                long zero = current;
+                int sec = 0;
+
+                public boolean animate() {
+                    long now = System.currentTimeMillis();
+                    if (now - current > 1000) {
+                        current = now;
+                        sec++;
+                        return true;
+                    }
+                    return false;
+                }
+
+                public void paint(Graphics g) {
+                    int seconds = sec % 60;
+                    int minutes = sec / 60;
+
+                    String secStr = seconds < 10 ? "0" + seconds : "" + seconds;
+                    String minStr = minutes < 10 ? "0" + minutes : "" + minutes;
+
+                    String txt = minStr + ":" + secStr;
+                    time.setText(txt);
+                }
+            });
+
+            Container south = new Container(new com.codename1.ui.layouts.GridLayout(1, 2));
+            Command cancel = new Command("Cancel") {
+
+                @Override
+                public void actionPerformed(ActionEvent evt) {
+                    if (recorder != null) {
+                        recorder.stop();
+                        recorder.release();
+                        recorder = null;
+                    }
+                    current.showBack();
+                    response.actionPerformed(null);
+                }
+
+            };
+            recording.setBackCommand(cancel);
+            south.add(new com.codename1.ui.Button(cancel));
+            south.add(new com.codename1.ui.Button(new Command("Save") {
+
+                @Override
+                public void actionPerformed(ActionEvent evt) {
+                    if (recorder != null) {
+                        recorder.stop();
+                        recorder.release();
+                        recorder = null;
+                    }
+                    current.showBack();
+                    response.actionPerformed(new ActionEvent(temp.getAbsolutePath()));
+                }
+
+            }));
+            recording.addComponent(BorderLayout.SOUTH, south);
+            recording.show();
+
+        } catch (IOException ex) {
+            ex.printStackTrace();
+            throw new RuntimeException("failed to start audio recording");
+        }
+
+    }
+
+    /**
+     * Opens the device image gallery
+     *
+     * @param response callback for the resulting image
+     */
+    public void openImageGallery(ActionListener response) {
+        if (getActivity() == null) {
+            throw new RuntimeException("Cannot open image gallery in background mode");
+        }
+        if(!checkForPermission(Manifest.permission.WRITE_EXTERNAL_STORAGE, "This is required to browse the photos")){
+            return;
+        }
+        
+        if(editInProgress()) {
+            stopEditing(true);
+        }
+        
+        callback = new EventDispatcher();
+        callback.addListener(response);
+        Intent galleryIntent = new Intent(Intent.ACTION_PICK, android.provider.MediaStore.Images.Media.INTERNAL_CONTENT_URI);
+        this.getActivity().startActivityForResult(galleryIntent, OPEN_GALLERY);
+    }
+    
+    public void openGallery(final ActionListener response, int type){
+        if (getActivity() == null) {
+            throw new RuntimeException("Cannot open galery in background mode");
+        }
+        if(!checkForPermission(Manifest.permission.WRITE_EXTERNAL_STORAGE, "This is required to browse the photos")){
+            return;
+        }
+        callback = new EventDispatcher();
+        callback.addListener(response);
+        Intent galleryIntent = new Intent(Intent.ACTION_PICK, android.provider.MediaStore.Images.Media.INTERNAL_CONTENT_URI);
+        if(type == Display.GALLERY_VIDEO){
+            galleryIntent.setType("video/*");
+        }else if(type == Display.GALLERY_IMAGE){
+            galleryIntent.setType("image/*");
+        }else{
+            galleryIntent.setType("*/*");
+        }
+        this.getActivity().startActivityForResult(galleryIntent, OPEN_GALLERY);        
+    }
+
+    class NativeImage extends Image {
+
+        public NativeImage(Bitmap nativeImage) {
+            super(nativeImage);
+        }
+    }
+
+    /**
+     * Create a File for saving an image or video
+     */
+    private File getOutputMediaFile(boolean isVideo) {
+        // To be safe, you should check that the SDCard is mounted
+        // using Environment.getExternalStorageState() before doing this.
+        if (getActivity() != null) {
+            return GetOutputMediaFile.getOutputMediaFile(isVideo, getActivity());
+        } else {
+            return GetOutputMediaFile.getOutputMediaFile(isVideo, getContext(), "Video");
+        }
+    }
+    
+    private static class GetOutputMediaFile {
+        
+        public static File getOutputMediaFile(boolean isVideo,Activity activity) {
+            activity.getComponentName();
+            return getOutputMediaFile(isVideo, activity, activity.getTitle());
+        }
+        
+        public static File getOutputMediaFile(boolean isVideo, Context activity, CharSequence title) {
+            
+
+            File mediaStorageDir = null;
+            if(android.os.Build.VERSION.SDK_INT >= 8) {
+                mediaStorageDir = new File(Environment.getExternalStoragePublicDirectory(
+                     Environment.DIRECTORY_PICTURES), "" + title);
+            } else {
+                mediaStorageDir = new File(Environment.getExternalStorageDirectory(), "" + title);
+            }            
+            
+            // This location works best if you want the created images to be shared
+            // between applications and persist after your app has been uninstalled.
+
+            // Create the storage directory if it does not exist
+            if (!mediaStorageDir.exists()) {
+                if (!mediaStorageDir.mkdirs()) {
+                    Log.d(Display.getInstance().getProperty("AppName", "CodenameOne"), "failed to create directory");
+                    return null;
+                }
+            }
+
+            // Create a media file name
+            String timeStamp = new SimpleDateFormat("yyyyMMdd_HHmmss").format(new Date());
+            File mediaFile = null;
+            if (!isVideo) {
+                mediaFile = new File(mediaStorageDir.getPath() + File.separator
+                        + "IMG_" + timeStamp + ".jpg");
+            } else {
+                mediaFile = new File(mediaStorageDir.getPath() + File.separator
+                        + "VID_" + timeStamp + ".mp4");
+            }
+
+            return mediaFile;
+        }
+    }
+    
+    @Override
+    public void systemOut(String content){
+        Log.d(Display.getInstance().getProperty("AppName", "CodenameOne"), content);
+    }
+
+    private boolean hasAndroidMarket() {
+        return hasAndroidMarket(getContext());
+    }
+
+    private static final String GooglePlayStorePackageNameOld = "com.google.market";
+    private static final String GooglePlayStorePackageNameNew = "com.android.vending";
+
+    /**
+     * Indicates whether this is a Google certified device which means that it
+     * has Android market etc.
+     */
+    public static boolean hasAndroidMarket(Context activity) {
+        final PackageManager packageManager = activity.getPackageManager();
+        List<PackageInfo> packages = packageManager.getInstalledPackages(PackageManager.GET_UNINSTALLED_PACKAGES);
+        for (PackageInfo packageInfo : packages) {
+            if (packageInfo.packageName.equals(GooglePlayStorePackageNameOld) ||
+                packageInfo.packageName.equals(GooglePlayStorePackageNameNew)) {
+                return true;
+            }
+        }
+        return false;
+    }
+
+    @Override
+    public void registerPush(Hashtable metaData, boolean noFallback) {
+        if (getActivity() == null) {
+            return;
+        }
+        boolean has = hasAndroidMarket();
+        if (noFallback && !has) {
+            Log.d("Codename One", "Device doesn't have Android market/google play can't register for push!");
+            return;
+        }
+        String id = (String)metaData.get(com.codename1.push.Push.GOOGLE_PUSH_KEY);
+        if(has) {
+            Log.d("Codename One", "Sending async push request for id: " + id);
+            ((CodenameOneActivity) getActivity()).registerForPush(id);
+        } else {
+            PushNotificationService.forceStartService(getActivity().getPackageName() + ".PushNotificationService", getActivity());
+            if(!registerServerPush(id, getApplicationKey(), (byte)10, getProperty("UDID", ""), getPackageName())) {
+                sendPushRegistrationError("Server registration error", 1);
+            } 
+        }
+    }
+
+    public static void stopPollingLoop() {
+        stopPolling();
+    }
+
+    public static void registerPolling() {
+        registerPollingFallback();
+    }
+
+    @Override
+    public void deregisterPush() {
+        boolean has = hasAndroidMarket();
+        if (has) {
+            ((CodenameOneActivity) getActivity()).stopReceivingPush();
+            deregisterPushFromServer();
+        } else {
+            super.deregisterPush();
+        }
+    }
+
+    private static String convertImageUriToFilePath(Uri imageUri, Context activity) {
+        Cursor cursor = null;
+        String[] proj = {MediaStore.Images.Media.DATA};
+        cursor = activity.getContentResolver().query(imageUri, proj, null, null, null);
+        int column_index = cursor.getColumnIndexOrThrow(MediaStore.Images.Media.DATA);
+        cursor.moveToFirst();
+        String path = cursor.getString(column_index);
+        cursor.close();
+        return path;
+    }
+
+    class CN1MediaController extends MediaController {
+
+        public CN1MediaController() {
+            super(getActivity());
+        }
+
+        @Override
+        public boolean dispatchKeyEvent(KeyEvent event) {
+            int keycode = event.getKeyCode();
+            keycode = CodenameOneView.internalKeyCodeTranslate(keycode);
+            if (keycode == AndroidImplementation.DROID_IMPL_KEY_BACK) {
+                Display.getInstance().keyPressed(keycode);
+                Display.getInstance().keyReleased(keycode);
+                return true;
+            } else {
+                return super.dispatchKeyEvent(event);
+            }
+        }
+    }
+    private L10NManager l10n;
+
+    /**
+     * @inheritDoc
+     */
+    public L10NManager getLocalizationManager() {
+        if (l10n == null) {
+            Locale l = Locale.getDefault();
+            l10n = new L10NManager(l.getLanguage(), l.getCountry()) {
+                public double parseDouble(String localeFormattedDecimal) {
+                    try {
+                        return NumberFormat.getNumberInstance().parse(localeFormattedDecimal).doubleValue();
+                    } catch (ParseException err) {
+                        return Double.parseDouble(localeFormattedDecimal);
+                    }
+                }
+                
+                public String format(int number) {
+                    return NumberFormat.getNumberInstance().format(number);
+                }
+
+                public String format(double number) {
+                    return NumberFormat.getNumberInstance().format(number);
+                }
+
+                public String formatCurrency(double currency) {
+                    return NumberFormat.getCurrencyInstance().format(currency);
+                }
+
+                public String formatDateLongStyle(Date d) {
+                    return DateFormat.getDateInstance(DateFormat.LONG).format(d);
+                }
+
+                public String formatDateShortStyle(Date d) {
+                    return DateFormat.getDateInstance(DateFormat.SHORT).format(d);
+                }
+
+                public String formatDateTime(Date d) {
+                    return DateFormat.getDateTimeInstance().format(d);
+                }
+
+                public String formatDateTimeMedium(Date d) {
+                    DateFormat dd = DateFormat.getDateTimeInstance(DateFormat.MEDIUM, DateFormat.MEDIUM);
+                    return dd.format(d);
+                }
+
+                public String formatDateTimeShort(Date d) {
+                    DateFormat dd = DateFormat.getDateTimeInstance(DateFormat.SHORT, DateFormat.SHORT);
+                    return dd.format(d);
+                }
+
+                public String getCurrencySymbol() {
+                    return NumberFormat.getInstance().getCurrency().getSymbol();
+                }
+
+                public void setLocale(String locale, String language) {
+                    super.setLocale(locale, language);
+                    Locale l = new Locale(language, locale);
+                    Locale.setDefault(l);
+                }
+            };
+        }
+        return l10n;
+    }
+    private com.codename1.ui.util.ImageIO imIO;
+
+    @Override
+    public com.codename1.ui.util.ImageIO getImageIO() {
+        if (imIO == null) {
+            imIO = new com.codename1.ui.util.ImageIO() {
+                @Override
+                public Dimension getImageSize(String imageFilePath) throws IOException {
+                    BitmapFactory.Options o = new BitmapFactory.Options();
+                    o.inJustDecodeBounds = true;
+                    o.inPreferredConfig = Bitmap.Config.ARGB_8888;
+
+                    InputStream fis = createFileInputStream(imageFilePath);
+                    BitmapFactory.decodeStream(fis, null, o);
+                    fis.close();
+
+                    ExifInterface exif = new ExifInterface(imageFilePath);               
+                    
+                    // if the image is in portrait mode
+                    int orientation = exif.getAttributeInt(ExifInterface.TAG_ORIENTATION, ExifInterface.ORIENTATION_NORMAL);
+                    if(orientation == ExifInterface.ORIENTATION_ROTATE_90 || orientation == ExifInterface.ORIENTATION_ROTATE_270) {
+                        return new Dimension(o.outHeight, o.outWidth);
+                    }
+                    return new Dimension(o.outWidth, o.outHeight);
+                }
+                
+                private Dimension getImageSizeNoRotation(String imageFilePath) throws IOException {
+                    BitmapFactory.Options o = new BitmapFactory.Options();
+                    o.inJustDecodeBounds = true;
+                    o.inPreferredConfig = Bitmap.Config.ARGB_8888;
+
+                    InputStream fis = createFileInputStream(imageFilePath);
+                    BitmapFactory.decodeStream(fis, null, o);
+                    fis.close();
+
+                    return new Dimension(o.outWidth, o.outHeight);
+                }
+                
+                @Override
+                public void save(InputStream image, OutputStream response, String format, int width, int height, float quality) throws IOException {
+                    Bitmap.CompressFormat f = Bitmap.CompressFormat.PNG;
+                    if (format == FORMAT_JPEG) {
+                        f = Bitmap.CompressFormat.JPEG;
+                    }
+                    Image img = Image.createImage(image).scaled(width, height);
+                    Bitmap b = (Bitmap) img.getImage();
+                    b.compress(f, (int) (quality * 100), response);
+                }
+
+                @Override
+                public String saveAndKeepAspect(String imageFilePath, String preferredOutputPath, String format, int width, int height, float quality, boolean onlyDownscale, boolean scaleToFill) throws IOException{
+                    ExifInterface exif = new ExifInterface(imageFilePath);               
+                    Dimension d = getImageSizeNoRotation(imageFilePath);
+                    if(onlyDownscale) {
+                        if(scaleToFill) {
+                            if(d.getHeight() <= height || d.getWidth() <= width) {
+                                return imageFilePath;
+                            }
+                        } else {
+                            if(d.getHeight() <= height && d.getWidth() <= width) {
+                                return imageFilePath;
+                            }
+                        }
+                    }
+
+                    float ratio = ((float)d.getWidth()) / ((float)d.getHeight());
+                    int heightBasedOnWidth = (int)(((float)width) / ratio);
+                    int widthBasedOnHeight = (int)(((float)height) * ratio);
+                    if(scaleToFill) {
+                        if(heightBasedOnWidth >= width) {
+                            height = heightBasedOnWidth;
+                        } else {
+                            width = widthBasedOnHeight;
+                        }
+                    } else {
+                        if(heightBasedOnWidth > width) {
+                            width = widthBasedOnHeight;
+                        } else {
+                            height = heightBasedOnWidth;
+                        }
+                    }
+                    sampleSizeOverride = Math.max(d.getWidth()/width, d.getHeight()/height);
+                    OutputStream im = FileSystemStorage.getInstance().openOutputStream(preferredOutputPath);
+                    Image i = Image.createImage(imageFilePath);
+                    Image newImage = i.scaled(width, height);
+                    int orientation = exif.getAttributeInt(ExifInterface.TAG_ORIENTATION, ExifInterface.ORIENTATION_NORMAL);
+
+                    int angle = 0;
+                    switch (orientation) {
+                        case ExifInterface.ORIENTATION_ROTATE_90:
+                            angle = 90;
+                            break;
+                        case ExifInterface.ORIENTATION_ROTATE_180:
+                            angle = 180;
+                            break;
+                        case ExifInterface.ORIENTATION_ROTATE_270:
+                            angle = 270;
+                            break;
+                    }
+                    if (angle != 0) {
+                        Matrix mat = new Matrix();
+                        mat.postRotate(angle);
+                        Bitmap b = (Bitmap)newImage.getImage();
+                        Bitmap correctBmp = Bitmap.createBitmap(b, 0, 0, b.getWidth(), b.getHeight(), mat, true);
+                        b.recycle();
+                        newImage.dispose();
+                        Image tmp = Image.createImage(correctBmp);
+                        newImage = tmp;
+                        save(tmp, im, format, quality);
+                    } else {
+                        save(imageFilePath, im, format, width, height, quality);
+                    }
+                    sampleSizeOverride =  -1;
+                    return preferredOutputPath;
+                }
+
+                @Override
+                public void save(String imageFilePath, OutputStream response, String format, int width, int height, float quality) throws IOException {
+                    Image i = Image.createImage(imageFilePath);
+                    Image newImage = i.scaled(width, height);
+                    save(newImage, response, format, quality);
+                    newImage.dispose();
+                    i.dispose();
+                } 
+
+                @Override
+                protected void saveImage(Image img, OutputStream response, String format, float quality) throws IOException {
+                    Bitmap.CompressFormat f = Bitmap.CompressFormat.PNG;
+                    if (format == FORMAT_JPEG) {
+                        f = Bitmap.CompressFormat.JPEG;
+                    }
+                    Bitmap b = (Bitmap) img.getImage();
+                    b.compress(f, (int) (quality * 100), response);
+                }
+
+                @Override
+                public boolean isFormatSupported(String format) {
+                    return format == FORMAT_JPEG || format == FORMAT_PNG;
+                }
+            };
+        }
+        return imIO;
+    }
+
+    @Override
+    public Database openOrCreateDB(String databaseName) throws IOException {
+        SQLiteDatabase db = getContext().openOrCreateDatabase(databaseName, getContext().MODE_PRIVATE, null);        
+        return new AndroidDB(db);
+    }
+
+    @Override
+    public void deleteDB(String databaseName) throws IOException {
+        getContext().deleteDatabase(databaseName);
+    }
+
+    @Override
+    public boolean existsDB(String databaseName) {
+        File db = new File(getContext().getApplicationInfo().dataDir + "/databases/" + databaseName);
+        return db.exists();
+    }
+
+    public String getDatabasePath(String databaseName) {
+        File db = new File(getContext().getApplicationInfo().dataDir + "/databases/" + databaseName);
+        return db.getAbsolutePath();
+    }
+    
+    public boolean isNativeTitle() {
+        Form f = getCurrentForm();
+        boolean nativeCommand;
+        if(f != null){
+            nativeCommand = f.getMenuBar().getCommandBehavior() == Display.COMMAND_BEHAVIOR_NATIVE;
+        }else{
+            nativeCommand = getCommandBehavior() == Display.COMMAND_BEHAVIOR_NATIVE;
+        }
+        return hasActionBar() && nativeCommand;
+    }
+
+    public void refreshNativeTitle(){
+        if (getActivity() == null) {
+            return;
+        }
+        Form f = getCurrentForm();
+        if (f != null && isNativeTitle() &&  !(f instanceof Dialog)) {
+            getActivity().runOnUiThread(new SetCurrentFormImpl(getActivity(), f));
+        }
+    }
+    
+    public void setCurrentForm(final Form f) {
+        if (getActivity() == null) {
+            return;
+        }
+        if(getCurrentForm() == null){
+            flushGraphics();
+        }
+        if(editInProgress()) {
+            stopEditing(true);
+        }
+        super.setCurrentForm(f);
+        if (isNativeTitle() &&  !(f instanceof Dialog)) {
+            getActivity().runOnUiThread(new SetCurrentFormImpl(getActivity(), f));
+        }
+    }
+
+    @Override
+    public void setNativeCommands(Vector commands) {
+        refreshNativeTitle();
+    }
+    
+    @Override
+    public boolean isScreenLockSupported() {
+        return true;
+    }
+    
+    @Override
+    public void lockScreen(){
+        ((CodenameOneActivity)getContext()).lockScreen();
+    }
+    
+    @Override
+    public void unlockScreen(){
+        ((CodenameOneActivity)getContext()).unlockScreen();
+    }
+    
+    private static class SetCurrentFormImpl implements Runnable {
+        private Activity activity;
+        private Form f;
+        
+        public SetCurrentFormImpl(Activity activity, Form f) {
+            this.activity = activity;
+            this.f = f;
+        }
+
+        @Override
+        public void run() {
+            ActionBar ab = activity.getActionBar();
+            String title = f.getTitle();
+            boolean hasMenuBtn = false;
+            if(android.os.Build.VERSION.SDK_INT >= 14){
+                try {
+                    ViewConfiguration vc = ViewConfiguration.get(activity);
+                    Method m = vc.getClass().getMethod("hasPermanentMenuKey", (Class[])null);
+                    hasMenuBtn = ((Boolean)m.invoke(vc, (Object[])null)).booleanValue();
+                } catch(Throwable t) {
+                    t.printStackTrace();
+                }
+            }
+            if((title != null && title.length() > 0) || (f.getCommandCount() > 0 && !hasMenuBtn)){
+                activity.runOnUiThread(new NotifyActionBar(activity, true));
+            }else{
+                activity.runOnUiThread(new NotifyActionBar(activity, false));
+                return;
+            }
+
+            ab.setTitle(title);
+            ab.setDisplayHomeAsUpEnabled(f.getBackCommand() != null);
+            if(android.os.Build.VERSION.SDK_INT >= 14){
+                Image icon = f.getTitleComponent().getIcon();
+                try {
+                    if(icon != null){
+                        ab.getClass().getMethod("setIcon", Drawable.class).invoke(ab, new BitmapDrawable(activity.getResources(), (Bitmap)icon.getImage()));
+                    }else{
+                        if(activity.getApplicationInfo().icon != 0){
+                            ab.getClass().getMethod("setIcon", Integer.TYPE).invoke(ab, activity.getApplicationInfo().icon);
+                        }
+                    }
+                    activity.runOnUiThread(new InvalidateOptionsMenuImpl(activity));
+                } catch(Throwable t) {
+                    t.printStackTrace();
+                }
+            }
+            return;
+        }
+        
+    }
+    
+    private Purchase pur;
+    
+    @Override
+    public Purchase getInAppPurchase() {
+        try {
+            pur = ZoozPurchase.class.newInstance();
+            return pur;
+        } catch(Throwable t) {
+            return super.getInAppPurchase();
+        }
+    }
+
+    @Override
+    public boolean isTimeoutSupported() {
+        return true;
+    }
+
+    @Override
+    public void setTimeout(int t) {
+        timeout = t;
+    }
+
+    @Override
+    public CodeScanner getCodeScanner() {
+        if(scannerInstance == null) {
+            scannerInstance = new CodeScannerImpl();
+        }
+        return scannerInstance;
+    }
+
+    public void addCookie(Cookie c, boolean addToWebViewCookieManager, boolean sync) {
+        if(addToWebViewCookieManager) {
+            CookieManager mgr;
+            CookieSyncManager syncer;
+            try {
+                syncer = CookieSyncManager.getInstance();
+                mgr = CookieManager.getInstance();
+            } catch(IllegalStateException ex) {
+                syncer = CookieSyncManager.createInstance(this.getContext());
+                mgr = CookieManager.getInstance();
+            }
+            String cookieString = c.getName()+"="+c.getValue()+
+                    "; Domain="+c.getDomain()+
+                    "; Path="+c.getPath()+
+                    "; "+(c.isSecure()?"Secure;":"")
+                    +(c.isHttpOnly()?"httpOnly;":"");
+            mgr.setCookie("http"+
+                    (c.isSecure()?"s":"")+"://"+
+                    c.getDomain()+
+                    c.getPath(), cookieString);
+            if(sync) {
+                syncer.sync();
+            }
+        }
+        super.addCookie(c);
+            
+        
+        
+    }
+
+    @Override
+    public void addCookie(Cookie c) {
+        if(isUseNativeCookieStore()) {
+            this.addCookie(c, true, true);
+        } else {
+            super.addCookie(c);
+        }
+    }
+    
+    
+
+    @Override
+    public void addCookie(Cookie[] cookiesArray) {
+        if(isUseNativeCookieStore()) {
+            this.addCookie(cookiesArray, true);
+        } else {
+            super.addCookie(cookiesArray);
+        }
+    }
+    
+    public void addCookie(Cookie[] cookiesArray, boolean addToWebViewCookieManager){
+        int len = cookiesArray.length;
+        for ( int i=0; i< len; i++){
+            this.addCookie(cookiesArray[i], addToWebViewCookieManager, false);
+        }
+        if(addToWebViewCookieManager) {
+            try {
+                CookieSyncManager.getInstance().sync();
+            } catch (IllegalStateException ex) {
+                CookieSyncManager.createInstance(getContext()).sync();
+            }
+        }
+    }
+    
+    
+    
+    class CodeScannerImpl extends CodeScanner implements IntentResultListener {
+        private ScanResult callback;
+        
+        @Override
+        public void scanQRCode(ScanResult callback) {
+            if (getActivity() == null) {
+                return;
+            }
+            if (getActivity() instanceof CodenameOneActivity) {
+                ((CodenameOneActivity) getActivity()).setIntentResultListener(this);
+            }
+            this.callback = callback;
+            IntentIntegrator in = new IntentIntegrator(getActivity());
+            if(!in.initiateScan(IntentIntegrator.QR_CODE_TYPES, "QR_CODE_MODE")){
+                // restore old activity handling
+                 Display.getInstance().callSerially(new Runnable() {
+                        @Override
+                        public void run() {
+                            if(CodeScannerImpl.this != null && CodeScannerImpl.this.callback != null) {
+                                CodeScannerImpl.this.callback.scanError(-1, "no scan app");
+                                CodeScannerImpl.this.callback = null;
+                            }
+                        }
+                    });
+                 
+                if (getActivity() instanceof CodenameOneActivity) {
+                    ((CodenameOneActivity) getActivity()).restoreIntentResultListener();
+                }
+            }
+        }
+
+        @Override
+        public void scanBarCode(ScanResult callback) {
+            if (getActivity() == null) {
+                return;
+            }
+            if (getActivity() instanceof CodenameOneActivity) {
+                ((CodenameOneActivity) getActivity()).setIntentResultListener(this);
+            }
+            this.callback = callback;
+            IntentIntegrator in = new IntentIntegrator(getActivity());
+            Collection<String> types = IntentIntegrator.PRODUCT_CODE_TYPES;
+            if(Display.getInstance().getProperty("scanAllCodeTypes", "false").equals("true")) {
+                types = IntentIntegrator.ALL_CODE_TYPES;
+            } 
+            if(Display.getInstance().getProperty("android.scanTypes", null) != null) {
+                String[] arr = Display.getInstance().getProperty("android.scanTypes", null).split(";");
+                types = Arrays.asList(arr);
+            } 
+            
+            if(!in.initiateScan(types, "ONE_D_MODE")){
+                // restore old activity handling
+                 Display.getInstance().callSerially(new Runnable() {
+                        @Override
+                        public void run() {
+                            CodeScannerImpl.this.callback.scanError(-1, "no scan app");
+                            CodeScannerImpl.this.callback = null;
+                        }
+                    });
+
+                if (getActivity() instanceof CodenameOneActivity) {
+                    ((CodenameOneActivity) getActivity()).restoreIntentResultListener();
+                }
+            }
+        }
+
+        public void onActivityResult(int requestCode, final int resultCode, Intent data) {
+            if (requestCode == IntentIntegrator.REQUEST_CODE && callback != null) {
+                final ScanResult sr = callback;
+                if (resultCode == Activity.RESULT_OK) {
+                    final String contents = data.getStringExtra("SCAN_RESULT");
+                    final String formatName = data.getStringExtra("SCAN_RESULT_FORMAT");
+                    final byte[] rawBytes = data.getByteArrayExtra("SCAN_RESULT_BYTES");
+                    Display.getInstance().callSerially(new Runnable() {
+                        @Override
+                        public void run() {
+                            sr.scanCompleted(contents, formatName, rawBytes);
+                        }
+                    });
+                } else if(resultCode == Activity.RESULT_CANCELED) {
+                    Display.getInstance().callSerially(new Runnable() {
+                        @Override
+                        public void run() {
+                            sr.scanCanceled();
+                        }
+                    });
+                
+                } else {
+                    Display.getInstance().callSerially(new Runnable() {
+                        @Override
+                        public void run() {
+                            sr.scanError(resultCode, null);
+                        }
+                    });
+                }
+                callback = null;
+            }
+            
+            // restore old activity handling
+            if (getActivity() instanceof CodenameOneActivity) {
+                ((CodenameOneActivity) getActivity()).restoreIntentResultListener();
+            }
+        }
+    }
+    
+    public boolean hasCamera() {
+        try {
+            int numCameras = Camera.getNumberOfCameras();
+            return numCameras > 0;
+        } catch(Throwable t) {
+            return true;
+        }
+    }
+
+    public String getCurrentAccessPoint() {
+
+        ConnectivityManager cm = (ConnectivityManager) getContext().getSystemService(Context.CONNECTIVITY_SERVICE);
+        NetworkInfo info = cm.getActiveNetworkInfo();
+        if (info == null) {
+            return null;
+        }
+        String apName = info.getTypeName() + "_" + info.getSubtypeName();
+        if (info.getExtraInfo() != null) {
+            apName += "_" + info.getExtraInfo();
+        }
+        return apName;
+    }
+
+    /**
+     * @inheritDoc
+     */
+    public String[] getAPIds() {
+        if (apIds == null) {
+            apIds = new HashMap();
+            NetworkInfo[] aps = ((ConnectivityManager) getContext().getSystemService(Context.CONNECTIVITY_SERVICE)).getAllNetworkInfo();
+            for (int i = 0; i < aps.length; i++) {
+                String apName = aps[i].getTypeName() + "_" + aps[i].getSubtypeName();
+                if (aps[i].getExtraInfo() != null) {
+                    apName += "_" + aps[i].getExtraInfo();
+                }
+                apIds.put(apName, aps[i]);
+            }
+        }
+        if (apIds.isEmpty()) {
+            return null;
+        }
+        String[] ret = new String[apIds.size()];
+        Iterator iter = apIds.keySet().iterator();
+        for (int i = 0; iter.hasNext(); i++) {
+            ret[i] = iter.next().toString();
+        }
+        return ret;
+
+    }
+
+    /**
+     * @inheritDoc
+     */
+    public int getAPType(String id) {
+        if (apIds == null) {
+            getAPIds();
+        }
+        NetworkInfo info = (NetworkInfo) apIds.get(id);
+        if (info == null) {
+            return NetworkManager.ACCESS_POINT_TYPE_UNKNOWN;
+        }
+        int type = info.getType();
+        int subType = info.getSubtype();
+        if (type == ConnectivityManager.TYPE_WIFI) {
+            return NetworkManager.ACCESS_POINT_TYPE_WLAN;
+        } else if (type == ConnectivityManager.TYPE_MOBILE) {
+            switch (subType) {
+                case TelephonyManager.NETWORK_TYPE_1xRTT:
+                    return NetworkManager.ACCESS_POINT_TYPE_NETWORK2G; // ~ 50-100 kbps
+                case TelephonyManager.NETWORK_TYPE_CDMA:
+                    return NetworkManager.ACCESS_POINT_TYPE_NETWORK2G; // ~ 14-64 kbps
+                case TelephonyManager.NETWORK_TYPE_EDGE:
+                    return NetworkManager.ACCESS_POINT_TYPE_NETWORK2G; // ~ 50-100 kbps
+                case TelephonyManager.NETWORK_TYPE_EVDO_0:
+                    return NetworkManager.ACCESS_POINT_TYPE_NETWORK3G; // ~ 400-1000 kbps
+                case TelephonyManager.NETWORK_TYPE_EVDO_A:
+                    return NetworkManager.ACCESS_POINT_TYPE_NETWORK3G; // ~ 600-1400 kbps
+                case TelephonyManager.NETWORK_TYPE_GPRS:
+                    return NetworkManager.ACCESS_POINT_TYPE_NETWORK2G; // ~ 100 kbps
+                case TelephonyManager.NETWORK_TYPE_HSDPA:
+                    return NetworkManager.ACCESS_POINT_TYPE_NETWORK3G; // ~ 2-14 Mbps
+                case TelephonyManager.NETWORK_TYPE_HSPA:
+                    return NetworkManager.ACCESS_POINT_TYPE_NETWORK3G; // ~ 700-1700 kbps
+                case TelephonyManager.NETWORK_TYPE_HSUPA:
+                    return NetworkManager.ACCESS_POINT_TYPE_NETWORK3G; // ~ 1-23 Mbps
+                case TelephonyManager.NETWORK_TYPE_UMTS:
+                    return NetworkManager.ACCESS_POINT_TYPE_NETWORK3G; // ~ 400-7000 kbps
+            /*
+                 * Above API level 7, make sure to set android:targetSdkVersion
+                 * to appropriate level to use these
+                 */
+                case TelephonyManager.NETWORK_TYPE_EHRPD: // API level 11
+                    return NetworkManager.ACCESS_POINT_TYPE_NETWORK3G; // ~ 1-2 Mbps
+                case TelephonyManager.NETWORK_TYPE_EVDO_B: // API level 9
+                    return NetworkManager.ACCESS_POINT_TYPE_NETWORK3G; // ~ 5 Mbps
+                case TelephonyManager.NETWORK_TYPE_HSPAP: // API level 13
+                    return NetworkManager.ACCESS_POINT_TYPE_NETWORK3G; // ~ 10-20 Mbps
+                case TelephonyManager.NETWORK_TYPE_IDEN: // API level 8
+                    return NetworkManager.ACCESS_POINT_TYPE_NETWORK2G; // ~25 kbps
+                case TelephonyManager.NETWORK_TYPE_LTE: // API level 11
+                    return NetworkManager.ACCESS_POINT_TYPE_NETWORK3G; // ~ 10+ Mbps
+                // Unknown
+                case TelephonyManager.NETWORK_TYPE_UNKNOWN:
+                default:
+                    return NetworkManager.ACCESS_POINT_TYPE_NETWORK2G;
+            }
+        } else {
+            return NetworkManager.ACCESS_POINT_TYPE_UNKNOWN;
+        }
+    }
+   
+    /**
+     * @inheritDoc
+     */
+    public void setCurrentAccessPoint(String id) {
+
+        if (apIds == null) {
+            getAPIds();
+        }
+        NetworkInfo info = (NetworkInfo) apIds.get(id);
+        if (info == null || info.isConnectedOrConnecting()) {
+            return;
+
+        }
+        ConnectivityManager cm = (ConnectivityManager) getContext().getSystemService(Context.CONNECTIVITY_SERVICE);
+        cm.setNetworkPreference(info.getType());
+    }
+    
+    private void scanMedia(File file) {
+        Uri uri = Uri.fromFile(file);
+        Intent scanFileIntent = new Intent(
+                Intent.ACTION_MEDIA_SCANNER_SCAN_FILE, uri);
+        getActivity().sendBroadcast(scanFileIntent);
+    }
+    
+    /**
+     * Gets the last image id from the media store
+     *
+     * @return
+     */
+    private String getLastImageId() {
+        int idVal = 0;;
+        final String[] imageColumns = {MediaStore.Images.Media._ID};
+        final String imageOrderBy = MediaStore.Images.Media._ID + " DESC";
+        final String imageWhere = null;
+        final String[] imageArguments = null;
+        Cursor imageCursor = getContext().getContentResolver().query(MediaStore.Images.Media.EXTERNAL_CONTENT_URI, imageColumns, imageWhere, imageArguments, imageOrderBy);
+        if (imageCursor.moveToFirst()) {
+            int id = imageCursor.getInt(imageCursor.getColumnIndex(MediaStore.Images.Media._ID));
+            imageCursor.close();
+            idVal = id;
+        } 
+        return "" + idVal;
+    }
+    
+    private void clearMediaDB(String lastId, String capturePath) {
+        final String[] imageColumns = {MediaStore.Images.Media.DATA, MediaStore.Images.Media.DATE_TAKEN, MediaStore.Images.Media.SIZE, MediaStore.Images.Media._ID};
+        final String imageOrderBy = MediaStore.Images.Media._ID + " DESC";
+        final String imageWhere = MediaStore.Images.Media._ID + ">?";
+        final String[] imageArguments = {lastId};
+        Cursor imageCursor = getContext().getContentResolver().query(MediaStore.Images.Media.EXTERNAL_CONTENT_URI, imageColumns, imageWhere, imageArguments, imageOrderBy);
+        if (imageCursor.getCount() > 1) {
+            while (imageCursor.moveToNext()) {
+                int id = imageCursor.getInt(imageCursor.getColumnIndex(MediaStore.Images.Media._ID));
+                String path = imageCursor.getString(imageCursor.getColumnIndex(MediaStore.Images.Media.DATA));
+                Long takenTimeStamp = imageCursor.getLong(imageCursor.getColumnIndex(MediaStore.Images.Media.DATE_TAKEN));
+                Long size = imageCursor.getLong(imageCursor.getColumnIndex(MediaStore.Images.Media.SIZE));
+                if (path.contentEquals(capturePath)) {
+                    // Remove it
+                    ContentResolver cr = getContext().getContentResolver();
+                    cr.delete(MediaStore.Images.Media.EXTERNAL_CONTENT_URI, MediaStore.Images.Media._ID + "=?", new String[]{Long.toString(id)});
+                    break;
+                }
+            }
+        }
+        imageCursor.close();
+    }
+    
+    
+    @Override
+    public boolean isNativePickerTypeSupported(int pickerType) {
+        if(android.os.Build.VERSION.SDK_INT >= 11) {
+            return pickerType == Display.PICKER_TYPE_DATE || pickerType == Display.PICKER_TYPE_TIME || pickerType == Display.PICKER_TYPE_STRINGS;
+        }
+        return pickerType == Display.PICKER_TYPE_DATE || pickerType == Display.PICKER_TYPE_TIME;
+    }
+    
+    @Override
+    public Object showNativePicker(final int type, final Component source, final Object currentValue, final Object data) {
+        if (getActivity() == null) {
+            return null;
+        }
+        final boolean [] canceled = new boolean[1];
+        final boolean [] dismissed = new boolean[1];
+        
+        if(editInProgress()) {
+            stopEditing(true);
+        }
+        if(type == Display.PICKER_TYPE_TIME) {
+            
+            class TimePick implements TimePickerDialog.OnTimeSetListener, TimePickerDialog.OnCancelListener, Runnable {
+                int result = ((Integer)currentValue).intValue();
+                public void onTimeSet(TimePicker tp, int hour, int minute) {
+                    result = hour * 60 + minute;
+                    dismissed[0] = true;
+                    synchronized(this) {
+                        notify();
+                    }
+                }
+                
+                public void run() {
+                    while(!dismissed[0]) {
+                        synchronized(this) {
+                            try {
+                                wait(50);
+                            } catch(InterruptedException er) {}
+                        }
+                    }
+                }
+
+                @Override
+                public void onCancel(DialogInterface di) {
+                    dismissed[0] = true;
+                    canceled[0] = true;
+                    synchronized (this) {
+                        notify();
+                    }
+                }
+            }
+            final TimePick pickInstance = new TimePick();
+            getActivity().runOnUiThread(new Runnable() {
+                public void run() {
+                    int hour = ((Integer)currentValue).intValue() / 60;
+                    int minute = ((Integer)currentValue).intValue() % 60;
+                    TimePickerDialog tp = new TimePickerDialog(getActivity(), pickInstance, hour, minute, true){
+
+                        @Override
+                        public void cancel() {
+                            super.cancel();
+                            dismissed[0] = true;
+                            canceled[0] = true;
+                        }
+
+                        @Override
+                        public void dismiss() {
+                            super.dismiss();
+                            dismissed[0] = true;
+                        }
+                    
+                    };
+                    tp.setOnCancelListener(pickInstance);
+                        //DateFormat.is24HourFormat(activity));
+                    tp.show();
+                }
+            });
+            Display.getInstance().invokeAndBlock(pickInstance);
+            if(canceled[0]) {
+                return null;
+            }
+            return new Integer(pickInstance.result);
+        }
+        if(type == Display.PICKER_TYPE_DATE) {
+            final java.util.Calendar cl = java.util.Calendar.getInstance();
+            cl.setTime((Date)currentValue);
+            class DatePick implements DatePickerDialog.OnDateSetListener,DatePickerDialog.OnCancelListener, Runnable {
+                Date result = (Date)currentValue;
+                
+                public void onDateSet(DatePicker dp, int year, int month, int day) {
+                    java.util.Calendar c = java.util.Calendar.getInstance();
+                    c.set(java.util.Calendar.YEAR, year);
+                    c.set(java.util.Calendar.MONTH, month);
+                    c.set(java.util.Calendar.DAY_OF_MONTH, day);
+                    result = c.getTime();
+                    dismissed[0] = true;
+                    synchronized(this) {
+                        notify();
+                    }                    
+                }
+                
+                public void run() {
+                    while(!dismissed[0]) {
+                        synchronized(this) {
+                            try {
+                                wait(50);
+                            } catch(InterruptedException er) {}
+                        }
+                    }
+                }
+
+                public void onCancel(DialogInterface di) {
+                    result = null;
+                    dismissed[0] = true;
+                    canceled[0] = true;
+                    synchronized(this) {
+                        notify();
+                    }
+                }
+            }
+            final DatePick pickInstance = new DatePick();
+            getActivity().runOnUiThread(new Runnable() {
+                public void run() {
+                    DatePickerDialog tp = new DatePickerDialog(getActivity(), pickInstance, cl.get(java.util.Calendar.YEAR), cl.get(java.util.Calendar.MONTH), cl.get(java.util.Calendar.DAY_OF_MONTH)){
+
+                        @Override
+                        public void cancel() {
+                            super.cancel();
+                            dismissed[0] = true;
+                            canceled[0] = true;
+                        }
+
+                        @Override
+                        public void dismiss() {
+                            super.dismiss();
+                            dismissed[0] = true;
+                        }
+                        
+                    };
+                    tp.setOnCancelListener(pickInstance);
+                    tp.show();
+                }
+            });
+            Display.getInstance().invokeAndBlock(pickInstance);
+            return pickInstance.result;
+        }
+        if(type == Display.PICKER_TYPE_STRINGS) {
+            final String[] values = (String[])data;
+            class StringPick implements Runnable, NumberPicker.OnValueChangeListener {
+                int result = -1;
+                
+                StringPick() {
+                }
+                
+                public void run() {
+                    while(!dismissed[0]) {
+                        synchronized(this) {
+                            try {
+                                wait(50);
+                            } catch(InterruptedException er) {}
+                        }
+                    }
+                }
+
+                public void cancel() {
+                    dismissed[0] = true;
+                    canceled[0] = true;
+                    synchronized(this) {
+                        notify();
+                    }
+                }
+
+                public void ok() {
+                    canceled[0] = false;
+                    dismissed[0] = true;
+                    synchronized(this) {
+                        notify();
+                    }
+                }
+
+                @Override
+                public void onValueChange(NumberPicker np, int oldVal, int newVal) {
+                    result = newVal;
+                }
+            }
+            
+            final StringPick pickInstance = new StringPick();
+            for(int iter = 0 ; iter < values.length ; iter++) {
+                if(values[iter].equals(currentValue)) {
+                    pickInstance.result = iter;
+                    break;
+                }
+            }
+
+            getActivity().runOnUiThread(new Runnable() {
+                public void run() {
+                    NumberPicker picker = new NumberPicker(getActivity());
+                    picker.setDescendantFocusability(NumberPicker.FOCUS_BLOCK_DESCENDANTS);
+                    picker.setMinValue(0);
+                    picker.setMaxValue(values.length - 1);
+                    picker.setDisplayedValues(values);
+                    picker.setOnValueChangedListener(pickInstance);
+                    if(pickInstance.result > -1) {
+                        picker.setValue(pickInstance.result);
+                    }
+                    RelativeLayout linearLayout = new RelativeLayout(getActivity());
+                    RelativeLayout.LayoutParams params = new RelativeLayout.LayoutParams(50, 50);
+                    RelativeLayout.LayoutParams numPicerParams = new RelativeLayout.LayoutParams(RelativeLayout.LayoutParams.WRAP_CONTENT, RelativeLayout.LayoutParams.WRAP_CONTENT);
+                    numPicerParams.addRule(RelativeLayout.CENTER_HORIZONTAL);
+
+                    linearLayout.setLayoutParams(params);
+                    linearLayout.addView(picker,numPicerParams);
+
+                    AlertDialog.Builder alertDialogBuilder = new AlertDialog.Builder(getActivity());
+                    alertDialogBuilder.setView(linearLayout);
+                    alertDialogBuilder
+                            .setCancelable(false)
+                            .setPositiveButton("Ok",
+                                    new DialogInterface.OnClickListener() {
+                                        public void onClick(DialogInterface dialog,
+                                                            int id) {
+                                            pickInstance.ok();
+                                        }
+                                    })
+                            .setNegativeButton("Cancel",
+                                    new DialogInterface.OnClickListener() {
+                                        public void onClick(DialogInterface dialog,
+                                                            int id) {
+                                            dialog.cancel();
+                                            pickInstance.cancel();
+                                        }
+                                    });
+                    AlertDialog alertDialog = alertDialogBuilder.create();
+                    alertDialog.show();
+                }
+            });
+            Display.getInstance().invokeAndBlock(pickInstance);
+            if(canceled[0]) {
+                return null;
+            }
+            if(pickInstance.result < 0) {
+                return null;
+            }
+            return values[pickInstance.result];
+        }
+        return null;
+    }
+
+    class SocketImpl {
+        java.net.Socket socketInstance;
+        int errorCode = -1;
+        String errorMessage = null;
+        InputStream is;
+        OutputStream os;
+
+        public boolean connect(String param, int param1) {
+            try {
+                socketInstance = new java.net.Socket(param, param1);
+                return true;
+            } catch(Exception err) {
+                err.printStackTrace();
+                errorMessage = err.toString();
+                return false;
+            }
+        }
+
+        private InputStream getInput() throws IOException {
+            if(is == null) {
+                if(socketInstance != null) {
+                    is = socketInstance.getInputStream();
+                } else {
+
+                }
+            }
+            return is;
+        }
+
+        private OutputStream getOutput() throws IOException {
+            if(os == null) {
+                os = socketInstance.getOutputStream();
+            }
+            return os;
+        }
+
+        public int getAvailableInput() {
+            try {
+                return getInput().available();
+            } catch(IOException err) {
+                errorMessage = err.toString();
+                err.printStackTrace();
+            }
+            return 0;
+        }
+
+        public String getErrorMessage() {
+            return errorMessage;
+        }
+
+        public String getIP() {
+            try {
+                return java.net.InetAddress.getLocalHost().getHostAddress();
+            } catch(Throwable t) {
+                t.printStackTrace();
+                errorMessage = t.toString();
+                return t.getMessage();
+            }
+        }
+
+        public byte[] readFromStream() {
+            try {
+                int av = getAvailableInput();
+                if(av > 0) {
+                    byte[] arr = new byte[av];
+                    int size = getInput().read(arr);
+                    if(size == arr.length) {
+                        return arr;
+                    }
+                    return shrink(arr, size);
+                }
+                byte[] arr = new byte[8192];
+                int size = getInput().read(arr);
+                if(size == arr.length) {
+                    return arr;
+                }
+                return shrink(arr, size);
+            } catch(IOException err) {
+                err.printStackTrace();
+                errorMessage = err.toString();
+                return null;
+            }
+        }
+
+        private byte[] shrink(byte[] arr, int size) {
+            if(size == -1) {
+                return null;
+            }
+            byte[] n = new byte[size];
+            System.arraycopy(arr, 0, n, 0, size);
+            return n;
+        }
+
+        public void writeToStream(byte[] param) {
+            try {
+                OutputStream os = getOutput();
+                os.write(param);
+                os.flush();
+            } catch(IOException err) {
+                errorMessage = err.toString();
+                err.printStackTrace();
+            }
+        }
+
+        public void disconnect() {
+            try {
+                if(socketInstance != null) {
+                    if(is != null) {
+                        try {
+                            is.close();
+                        } catch(IOException err) {}
+                    }
+                    if(os != null) {
+                        try {
+                            os.close();
+                        } catch(IOException err) {}
+                    }
+                    socketInstance.close();
+                    socketInstance = null;
+                }
+            } catch(IOException err) {
+                errorMessage = err.toString();
+                err.printStackTrace();
+            }
+        }
+
+        public Object listen(int param) {
+            try {
+                ServerSocket serverSocketInstance = new ServerSocket(param);
+                socketInstance = serverSocketInstance.accept();
+                return socketInstance;
+            } catch(Exception err) {
+                errorMessage = err.toString();
+                err.printStackTrace();
+                return null;
+            }
+        }
+
+        public boolean isConnected() {
+            return socketInstance != null;
+        }
+
+        public int getErrorCode() {
+            return errorCode;
+        }
+    }
+    
+    @Override
+    public Object connectSocket(String host, int port) {
+        SocketImpl i = new SocketImpl();
+        if(i.connect(host, port)) {
+            return i;
+        }
+        return null;
+    }
+    
+    @Override
+    public Object listenSocket(int port) {
+        return new SocketImpl().listen(port);
+    }
+    
+    @Override
+    public String getHostOrIP() {
+        try {
+            return java.net.InetAddress.getLocalHost().getHostName();
+        } catch(Throwable t) {
+            t.printStackTrace();
+            return t.getMessage();
+        }
+    }
+
+    @Override
+    public void disconnectSocket(Object socket) {
+        ((SocketImpl)socket).disconnect();
+    }    
+    
+    @Override
+    public boolean isSocketConnected(Object socket) {
+        return ((SocketImpl)socket).isConnected();
+    }
+    
+    @Override
+    public boolean isServerSocketAvailable() {
+        return true;
+    }
+
+    @Override
+    public boolean isSocketAvailable() {
+        return true;
+    }
+    
+    @Override
+    public String getSocketErrorMessage(Object socket) {
+        return ((SocketImpl)socket).getErrorMessage();
+    }
+    
+    @Override
+    public int getSocketErrorCode(Object socket) {
+        return ((SocketImpl)socket).getErrorCode();
+    }
+    
+    @Override
+    public int getSocketAvailableInput(Object socket) {
+        return ((SocketImpl)socket).getAvailableInput();
+    }
+    
+    @Override
+    public byte[] readFromSocketStream(Object socket) {
+        return ((SocketImpl)socket).readFromStream();
+    }
+    
+    @Override
+    public void writeToSocketStream(Object socket, byte[] data) {
+        ((SocketImpl)socket).writeToStream(data);
+    }
+    
+    //Begin new Graphics Work
+    @Override
+    public boolean isShapeSupported(Object graphics) {
+        return true;
+    }
+
+    @Override
+    public boolean isTransformSupported(Object graphics) {
+        return true;
+    }
+    
+    @Override
+    public boolean isPerspectiveTransformSupported(Object graphics){
+    	return android.os.Build.VERSION.SDK_INT >= 14;
+    }
+
+    @Override
+    public void fillShape(Object graphics, com.codename1.ui.geom.Shape shape) {
+        AndroidGraphics ag = (AndroidGraphics)graphics;
+        Path p = cn1ShapeToAndroidPath(shape);
+        ag.fillPath(p);
+    }
+
+    @Override
+    public void drawShape(Object graphics, com.codename1.ui.geom.Shape shape, com.codename1.ui.Stroke stroke) {
+        AndroidGraphics ag = (AndroidGraphics)graphics;
+        Path p = cn1ShapeToAndroidPath(shape);
+        ag.drawPath(p, stroke);
+        
+    }
+    
+    
+
+    // BEGIN TRANSFORMATION METHODS---------------------------------------------------------
+    
+    
+    
+    @Override
+    public boolean transformEqualsImpl(Transform t1, Transform t2) {
+        
+        if ( t1 != null ){
+            CN1Matrix4f m1 = (CN1Matrix4f)t1.getNativeTransform();
+            CN1Matrix4f m2 = (CN1Matrix4f)t2.getNativeTransform();
+            return m1.equals(m2);
+        } else {
+            return t2 == null;
+        }
+    }
+
+    @Override
+    public boolean isTransformSupported() {
+        return true;
+    }
+
+    @Override
+    public boolean isPerspectiveTransformSupported() {
+    	
+        return true;
+    }
+    
+    
+    
+    
+
+    @Override
+    public Object makeTransformTranslation(float translateX, float translateY, float translateZ) {
+        return CN1Matrix4f.makeTranslation(translateX, translateY, translateZ);
+    }
+    
+    @Override
+    public void setTransformTranslation(Object nativeTransform, float translateX, float translateY, float translateZ) {
+        CN1Matrix4f m = (CN1Matrix4f)nativeTransform;
+        m.reset();
+        m.translate(translateX, translateY, translateZ);
+    }
+
+    @Override
+    public Object makeTransformScale(float scaleX, float scaleY, float scaleZ) {
+        CN1Matrix4f t = CN1Matrix4f.makeIdentity();
+        t.scale(scaleX, scaleY, scaleZ);
+        return t;
+    }
+    
+    @Override
+    public void setTransformScale(Object nativeTransform, float scaleX, float scaleY, float scaleZ) {
+        CN1Matrix4f t = (CN1Matrix4f)nativeTransform;
+        t.reset();
+        t.scale(scaleX, scaleY, scaleZ);
+    }
+
+    @Override
+    public Object makeTransformRotation(float angle, float x, float y, float z) {
+        return CN1Matrix4f.makeRotation(angle, x, y, z);
+    }
+    
+    @Override
+    public void setTransformRotation(Object nativeTransform, float angle, float x, float y, float z) {
+        CN1Matrix4f m = (CN1Matrix4f)nativeTransform;
+        m.reset();
+        m.rotate(angle, x, y, z);
+    }
+
+    @Override
+    public Object makeTransformPerspective(float fovy, float aspect, float zNear, float zFar) {
+        return CN1Matrix4f.makePerspective(fovy, aspect, zNear, zFar);
+    }
+    
+    @Override
+    public void setTransformPerspective(Object nativeGraphics, float fovy, float aspect, float zNear, float zFar) {
+        CN1Matrix4f m = (CN1Matrix4f)nativeGraphics;
+        m.setPerspective(fovy, aspect, zNear, zFar);
+    }
+
+    @Override
+    public Object makeTransformOrtho(float left, float right, float bottom, float top, float near, float far) {
+        return CN1Matrix4f.makeOrtho(left, right, bottom, top, near, far);
+    }
+    
+    @Override
+    public void setTransformOrtho(Object nativeGraphics, float left, float right, float bottom, float top, float near, float far) {
+        CN1Matrix4f m = (CN1Matrix4f)nativeGraphics;
+        m.setOrtho(left, right, bottom, top, near, far);
+    }
+
+    @Override
+    public Object makeTransformCamera(float eyeX, float eyeY, float eyeZ, float centerX, float centerY, float centerZ, float upX, float upY, float upZ) {
+       return CN1Matrix4f.makeCamera(eyeX, eyeY, eyeZ, centerX, centerY, centerZ, upX, upY, upZ);
+    }
+    
+    @Override
+    public void setTransformCamera(Object nativeGraphics, float eyeX, float eyeY, float eyeZ, float centerX, float centerY, float centerZ, float upX, float upY, float upZ) {
+        CN1Matrix4f m = (CN1Matrix4f)nativeGraphics;
+        m.setCamera(eyeX, eyeY, eyeZ, centerX, centerY, centerZ, upX, upY, upZ);
+    }
+
+
+    @Override
+    public void transformRotate(Object nativeTransform, float angle, float x, float y, float z) {
+        ((CN1Matrix4f)nativeTransform).rotate(angle, x, y, z);
+    }
+
+    @Override
+    public void transformTranslate(Object nativeTransform, float x, float y, float z) {
+        //((Matrix) nativeTransform).preTranslate(x, y);
+        ((CN1Matrix4f)nativeTransform).translate(x, y, z);
+    }
+
+    @Override
+    public void transformScale(Object nativeTransform, float x, float y, float z) {
+        //((Matrix) nativeTransform).preScale(x, y);
+        ((CN1Matrix4f)nativeTransform).scale(x, y, z);
+    }
+
+    @Override
+    public Object makeTransformInverse(Object nativeTransform) {
+        
+        CN1Matrix4f inverted = CN1Matrix4f.makeIdentity();
+        inverted.setData(((CN1Matrix4f)nativeTransform).getData());
+        if( inverted.invert()){
+            return inverted;
+        }
+        return null;
+        
+        //Matrix inverted = new Matrix();
+        //if(((Matrix) nativeTransform).invert(inverted)){
+        //    return inverted;
+        //}
+        //return null;
+    }
+    
+    @Override
+    public void setTransformInverse(Object nativeTransform) throws com.codename1.ui.Transform.NotInvertibleException {
+        
+        CN1Matrix4f m = (CN1Matrix4f)nativeTransform;
+        if (!m.invert()) {
+            throw new com.codename1.ui.Transform.NotInvertibleException();
+        }
+    }
+
+    @Override
+    public void setTransformIdentity(Object transform) {
+        CN1Matrix4f m = (CN1Matrix4f)transform;
+        m.setIdentity();
+    }
+    
+    @Override
+    public Object makeTransformIdentity() {
+        return CN1Matrix4f.makeIdentity();
+    }
+
+    @Override
+    public void copyTransform(Object src, Object dest) {
+        CN1Matrix4f t1 = (CN1Matrix4f) src;
+        CN1Matrix4f t2 = (CN1Matrix4f) dest;
+        t2.setData(t1.getData());
+    }
+
+    @Override
+    public void concatenateTransform(Object t1, Object t2) {
+        //((Matrix) t1).preConcat((Matrix) t2);
+        ((CN1Matrix4f)t1).concatenate((CN1Matrix4f)t2);
+    }
+
+    @Override
+    public void transformPoint(Object nativeTransform, float[] in, float[] out) {
+        //Matrix t = (Matrix) nativeTransform;
+        //t.mapPoints(in, 0, out, 0, 2);
+        ((CN1Matrix4f)nativeTransform).transformCoord(in, out);
+    }
+
+    @Override
+    public void setTransform(Object graphics, Transform transform) {
+        AndroidGraphics ag = (AndroidGraphics) graphics;
+        Transform existing = ag.getTransform();
+        if (existing == null) {
+            existing = transform == null ? Transform.makeIdentity() : transform.copy();
+            ag.setTransform(existing);
+        } else {
+            if (transform == null) {
+                existing.setIdentity();
+            } else {
+                existing.setTransform(transform);
+            }
+            ag.setTransform(existing); // sets dirty flag for transform
+        }
+        
+    }
+
+    @Override
+    public com.codename1.ui.Transform getTransform(Object graphics) {
+        com.codename1.ui.Transform t = ((AndroidGraphics) graphics).getTransform();
+        if (t == null) {
+            return Transform.makeIdentity();
+        }
+        Transform t2 = Transform.makeIdentity();
+        t2.setTransform(t);
+        return t2;
+    }
+
+    @Override
+    public void getTransform(Object graphics, Transform transform) {
+        com.codename1.ui.Transform t = ((AndroidGraphics) graphics).getTransform();
+        if (t == null) {
+            transform.setIdentity();
+        } else {
+            transform.setTransform(t);
+        }
+    }
+    
+    
+    // END TRANSFORM STUFF
+
+
+    static Path cn1ShapeToAndroidPath(com.codename1.ui.geom.Shape shape, Path p) {
+        //Path p = new Path();
+        p.rewind();
+        com.codename1.ui.geom.PathIterator it = shape.getPathIterator();
+        //p.setWindingRule(it.getWindingRule() == com.codename1.ui.geom.PathIterator.WIND_EVEN_ODD ? GeneralPath.WIND_EVEN_ODD : GeneralPath.WIND_NON_ZERO);
+        float[] buf = new float[6];
+        while (!it.isDone()) {
+            int type = it.currentSegment(buf);
+            switch (type) {
+                case com.codename1.ui.geom.PathIterator.SEG_MOVETO:
+                    p.moveTo(buf[0], buf[1]);
+                    break;
+                case com.codename1.ui.geom.PathIterator.SEG_LINETO:
+                    p.lineTo(buf[0], buf[1]);
+                    break;
+                case com.codename1.ui.geom.PathIterator.SEG_QUADTO:
+                    p.quadTo(buf[0], buf[1], buf[2], buf[3]);
+                    break;
+                case com.codename1.ui.geom.PathIterator.SEG_CUBICTO:
+                    p.cubicTo(buf[0], buf[1], buf[2], buf[3], buf[4], buf[5]);
+                    break;
+                case com.codename1.ui.geom.PathIterator.SEG_CLOSE:
+                    p.close();
+                    break;
+
+            }
+            it.next();
+        }
+
+        return p;
+    }
+
+    static Path cn1ShapeToAndroidPath(com.codename1.ui.geom.Shape shape) {
+        return cn1ShapeToAndroidPath(shape, new Path());
+    }
+
+    /**
+     * The ID used for a local notification that should actually trigger a background
+     * fetch.  This type of notification is handled specially by the {@link LocalNotificationPublisher}.  It
+     * doesn't display a notification to the user, but instead just calls the {@link #performBackgroundFetch() }
+     * method.
+     */
+    static final String BACKGROUND_FETCH_NOTIFICATION_ID="$$$CN1_BACKGROUND_FETCH$$$";
+    
+    
+    /**
+     * Calls the background fetch callback.  If the app is in teh background, this will
+     * check to see if the lifecycle class implements the {@link com.codename1.background.BackgroundFetch}
+     * interface.  If it does, it will execute its {@link com.codename1.background.BackgroundFetch#performBackgroundFetch(long, com.codename1.util.Callback) }
+     * method.
+     * @param blocking True if this should block until it is complete.
+     */
+    public static void performBackgroundFetch(boolean blocking) {
+        
+        if (Display.getInstance().isMinimized()) {
+            // By definition, background fetch should only occur if the app is minimized.
+            // This keeps it consistent with the iOS implementation that doesn't have a 
+            // choice
+            final boolean[] complete = new boolean[1];
+            final Object lock = new Object();
+            final BackgroundFetch bgFetchListener = instance.getBackgroundFetchListener();
+
+            if (bgFetchListener != null) {
+                Display.getInstance().callSerially(new Runnable() {
+                    public void run() {
+                        bgFetchListener.performBackgroundFetch(System.currentTimeMillis()+25*60*1000, new Callback<Boolean>() {
+
+                            @Override
+                            public void onSucess(Boolean value) {
+                                // On Android the OS doesn't care whether it worked or not
+                                // So we'll just consume this.
+                                synchronized (lock) {
+                                    complete[0] = true;
+                                    lock.notify();
+                                }
+                            }
+
+                            @Override
+                            public void onError(Object sender, Throwable err, int errorCode, String errorMessage) {
+                                com.codename1.io.Log.e(err);
+                                synchronized (lock) {
+                                    complete[0] = true;
+                                    lock.notify();
+                                }
+                            }
+
+                        });
+                    }
+                });
+                
+            }
+
+            while (blocking && !complete[0]) {
+                System.out.println("Waiting for background fetch to complete.  Make sure your background fetch handler calls onSuccess() or onError() in the callback when complete");
+                synchronized(lock) {
+                    try {
+                        lock.wait(1000);
+                    } catch (Exception ex){}
+                }
+                
+            }
+            
+            
+        }
+    }
+    
+    /**
+     * Starts the background fetch service.
+     */
+    public void startBackgroundFetchService() {
+        LocalNotification n = new LocalNotification();
+        n.setId(BACKGROUND_FETCH_NOTIFICATION_ID);
+        cancelLocalNotification(BACKGROUND_FETCH_NOTIFICATION_ID);
+        // We schedule a local notification
+        // First callback will be at the repeat interval
+        // We don't specify a repeat interval because the scheduleLocalNotification will 
+        // set that for us using the getPreferredBackgroundFetchInterval method.
+        scheduleLocalNotification(n, System.currentTimeMillis() + getPreferredBackgroundFetchInterval() * 1000, 0);
+    }
+    
+    public void stopBackgroundFetchService() {
+        cancelLocalNotification(BACKGROUND_FETCH_NOTIFICATION_ID);
+    }
+    
+    
+    private boolean backgroundFetchInitialized;
+    
+    @Override
+    public void setPreferredBackgroundFetchInterval(int seconds) {
+        int oldInterval = getPreferredBackgroundFetchInterval();
+        super.setPreferredBackgroundFetchInterval(seconds);
+        
+        if (!backgroundFetchInitialized || oldInterval != seconds) {
+            backgroundFetchInitialized = true;
+            if (seconds > 0) {
+                startBackgroundFetchService();
+            } else {
+                stopBackgroundFetchService();
+            }
+        }
+    }
+
+    
+    
+    @Override
+    public boolean isBackgroundFetchSupported() {
+        return true;
+    }
+    public static BackgroundFetch backgroundFetchListener;
+    
+    BackgroundFetch getBackgroundFetchListener() {
+        if (getActivity() != null && getActivity().getApp() instanceof BackgroundFetch) {
+            return (BackgroundFetch)getActivity().getApp();
+        } else if (backgroundFetchListener != null) {
+            return backgroundFetchListener;
+        } else {
+            return null;
+        }
+    }
+    
+    public void scheduleLocalNotification(LocalNotification notif, long firstTime, int repeat) {
+        
+        final Intent notificationIntent = new Intent(getContext(), LocalNotificationPublisher.class);
+        notificationIntent.setAction(getContext().getApplicationInfo().packageName + "." + notif.getId());        
+        notificationIntent.putExtra(LocalNotificationPublisher.NOTIFICATION, createBundleFromNotification(notif));
+        
+        Intent contentIntent = new Intent();
+        if (getActivity() != null) {
+            contentIntent.setComponent(getActivity().getComponentName());
+        }
+        contentIntent.putExtra("LocalNotificationID", notif.getId());
+        if (BACKGROUND_FETCH_NOTIFICATION_ID.equals(notif.getId()) && getBackgroundFetchListener() != null) {
+            Context context = AndroidNativeUtil.getContext();
+
+            Intent intent = new Intent(context, BackgroundFetchHandler.class);
+            //there is an bug that causes this to not to workhttps://code.google.com/p/android/issues/detail?id=81812
+            //intent.putExtra("backgroundClass", getBackgroundLocationListener().getName());
+            //an ugly workaround to the putExtra bug 
+            intent.setData(Uri.parse("http://a.com/a?" + getBackgroundFetchListener().getClass().getName()));
+            PendingIntent pendingIntent = PendingIntent.getService(context, 0,
+                    intent,
+                    PendingIntent.FLAG_UPDATE_CURRENT);
+            notificationIntent.putExtra(LocalNotificationPublisher.BACKGROUND_FETCH_INTENT, pendingIntent);
+
+        }
+        PendingIntent pendingContentIntent = PendingIntent.getActivity(getContext(), 0, contentIntent, PendingIntent.FLAG_UPDATE_CURRENT);
+
+        notificationIntent.putExtra(LocalNotificationPublisher.NOTIFICATION_INTENT, pendingContentIntent);
+        
+        
+        PendingIntent pendingIntent = PendingIntent.getBroadcast(getContext(), 0, notificationIntent, PendingIntent.FLAG_UPDATE_CURRENT);
+        
+        AlarmManager alarmManager = (AlarmManager) getContext().getSystemService(Context.ALARM_SERVICE);
+        if (BACKGROUND_FETCH_NOTIFICATION_ID.equals(notif.getId())) {
+            alarmManager.setRepeating(AlarmManager.RTC_WAKEUP, firstTime, getPreferredBackgroundFetchInterval() * 1000, pendingIntent);
+        } else {
+            if(repeat == LocalNotification.REPEAT_NONE){
+                alarmManager.set(AlarmManager.RTC_WAKEUP, firstTime, pendingIntent);
+
+            }else if(repeat == LocalNotification.REPEAT_MINUTE){
+
+                alarmManager.setRepeating(AlarmManager.RTC_WAKEUP, firstTime, 60*1000, pendingIntent);
+
+            }else if(repeat == LocalNotification.REPEAT_HOUR){
+
+                alarmManager.setInexactRepeating(AlarmManager.RTC_WAKEUP, firstTime, AlarmManager.INTERVAL_HALF_HOUR, pendingIntent);
+
+            }else if(repeat == LocalNotification.REPEAT_DAY){
+
+                alarmManager.setInexactRepeating(AlarmManager.RTC_WAKEUP, firstTime, AlarmManager.INTERVAL_DAY, pendingIntent);
+
+            }else if(repeat == LocalNotification.REPEAT_WEEK){
+
+                alarmManager.setRepeating(AlarmManager.RTC_WAKEUP, firstTime, AlarmManager.INTERVAL_DAY * 7, pendingIntent);
+
+            }
+        }
+    }
+
+    public void cancelLocalNotification(String notificationId) {
+        Intent notificationIntent = new Intent(getContext(), LocalNotificationPublisher.class);
+        notificationIntent.setAction(getContext().getApplicationInfo().packageName + "." + notificationId);
+        
+        PendingIntent pendingIntent = PendingIntent.getBroadcast(getContext(), 0, notificationIntent, PendingIntent.FLAG_UPDATE_CURRENT);        
+        AlarmManager alarmManager = (AlarmManager) getContext().getSystemService(Context.ALARM_SERVICE);
+        alarmManager.cancel(pendingIntent);
+    }
+
+    static Bundle createBundleFromNotification(LocalNotification notif){
+        Bundle b = new Bundle();
+        b.putString("NOTIF_ID", notif.getId());
+        b.putString("NOTIF_TITLE", notif.getAlertTitle());
+        b.putString("NOTIF_BODY", notif.getAlertBody());
+        b.putString("NOTIF_SOUND", notif.getAlertSound());
+        b.putString("NOTIF_IMAGE", notif.getAlertImage());
+        b.putInt("NOTIF_NUMBER", notif.getBadgeNumber());
+        return b;
+    }
+    
+    static LocalNotification createNotificationFromBundle(Bundle b){
+        LocalNotification n = new LocalNotification();
+        n.setId(b.getString("NOTIF_ID"));
+        n.setAlertTitle(b.getString("NOTIF_TITLE"));
+        n.setAlertBody(b.getString("NOTIF_BODY"));
+        n.setAlertSound(b.getString("NOTIF_SOUND"));
+        n.setAlertImage(b.getString("NOTIF_IMAGE"));
+        n.setBadgeNumber(b.getInt("NOTIF_NUMBER"));
+        return n;
+    }
+
+    public Image gaussianBlurImage(Image image, float radius) {
+
+        Bitmap outputBitmap = Bitmap.createBitmap((Bitmap)image.getImage());
+
+        RenderScript rs = RenderScript.create(getContext());
+        ScriptIntrinsicBlur theIntrinsic = ScriptIntrinsicBlur.create(rs, Element.U8_4(rs));
+        Allocation tmpIn = Allocation.createFromBitmap(rs, (Bitmap)image.getImage());
+        Allocation tmpOut = Allocation.createFromBitmap(rs, outputBitmap);
+        theIntrinsic.setRadius(radius);
+        theIntrinsic.setInput(tmpIn);
+        theIntrinsic.forEach(tmpOut);
+        tmpOut.copyTo(outputBitmap);
+        
+        return new NativeImage(outputBitmap);
+    }
+
+    public boolean isGaussianBlurSupported() {
+        return android.os.Build.VERSION.SDK_INT >= 11;
+    }
+    
+    public static boolean checkForPermission(String permission, String description){
+        return checkForPermission(permission, description, false);
+    }
+    
+    public static boolean checkForPermission(String permission, String description, boolean forceAsk){
+        //before sdk 23 no need to ask for permission
+        if(android.os.Build.VERSION.SDK_INT < 23){
+            return true;
+        }
+
+        String prompt = Display.getInstance().getProperty(permission, description);
+        
+        if (android.support.v4.content.ContextCompat.checkSelfPermission(getActivity(),
+                permission)
+                != PackageManager.PERMISSION_GRANTED) {
+
+            if (getActivity() == null) {
+                return false;
+            }
+                    
+            // Should we show an explanation?
+            if (!forceAsk && android.support.v4.app.ActivityCompat.shouldShowRequestPermissionRationale(getActivity(),
+                    permission)) {
+
+                // Show an expanation to the user *asynchronously* -- don't block
+                if(Dialog.show("Requires permission", prompt, "Ask again", "Don't Ask")){
+                    return checkForPermission(permission, description, true);
+                }else {
+                    return false;
+                }
+            } else {
+
+                // No explanation needed, we can request the permission.
+                ((CodenameOneActivity)getActivity()).setRequestForPermission(true);
+                android.support.v4.app.ActivityCompat.requestPermissions(getActivity(),
+                        new String[]{permission},
+                        1);
+                //wait for a response
+                Display.getInstance().invokeAndBlock(new Runnable() {
+                    @Override
+                    public void run() {
+                        while(((CodenameOneActivity)getActivity()).isRequestForPermission()) {
+                            try {
+                                Thread.sleep(50);
+                            } catch (InterruptedException e) {
+                                e.printStackTrace();
+                            }
+                        }
+                    }
+                });
+                //check again if the permission is given after the dialog was displayed
+                return android.support.v4.content.ContextCompat.checkSelfPermission(getActivity(),
+                        permission) == PackageManager.PERMISSION_GRANTED;
+
+            }
+        }
+        return true;
+    }
+ 
+    
+}