/*
 * Copyright (c) 2008, 2010, Oracle and/or its affiliates. All rights reserved.
 * DO NOT ALTER OR REMOVE COPYRIGHT NOTICES OR THIS FILE HEADER.
 * This code is free software; you can redistribute it and/or modify it
 * under the terms of the GNU General Public License version 2 only, as
 * published by the Free Software Foundation.  Oracle designates this
 * particular file as subject to the "Classpath" exception as provided
 * by Oracle in the LICENSE file that accompanied this code.
 *
 * This code is distributed in the hope that it will be useful, but WITHOUT
 * ANY WARRANTY; without even the implied warranty of MERCHANTABILITY or
 * FITNESS FOR A PARTICULAR PURPOSE.  See the GNU General Public License
 * version 2 for more details (a copy is included in the LICENSE file that
 * accompanied this code).
 *
 * You should have received a copy of the GNU General Public License version
 * 2 along with this work; if not, write to the Free Software Foundation,
 * Inc., 51 Franklin St, Fifth Floor, Boston, MA 02110-1301 USA.
 *
 * Please contact Oracle, 500 Oracle Parkway, Redwood Shores
 * CA 94065 USA or visit www.oracle.com if you need additional information or
 * have any questions.
 */
package com.codename1.impl.javase;

import com.codename1.background.BackgroundFetch;
import com.codename1.contacts.Address;
import com.codename1.contacts.Contact;
import com.codename1.db.Database;
import com.codename1.messaging.Message;
import com.codename1.ui.Component;
import com.codename1.ui.Display;
import com.codename1.ui.Font;
import com.codename1.ui.Form;
import com.codename1.ui.Graphics;
import com.codename1.ui.Image;
import com.codename1.impl.CodenameOneImplementation;
import com.codename1.ui.plaf.UIManager;
import com.codename1.ui.util.EventDispatcher;
import com.codename1.ui.util.Resources;
import java.awt.AlphaComposite;
import java.awt.Color;
import java.awt.Cursor;
import java.awt.Desktop;
import java.awt.Dimension;
import java.awt.FileDialog;
import java.awt.FontFormatException;
import javax.swing.JFrame;
import java.awt.Graphics2D;
import java.awt.GraphicsEnvironment;
import java.awt.Point;
import java.awt.Rectangle;
import java.awt.RenderingHints;
import java.awt.Toolkit;
import java.awt.event.ActionEvent;
import java.awt.event.ActionListener;
import java.awt.event.AdjustmentEvent;
import java.awt.event.FocusEvent;
import java.awt.event.FocusListener;
import java.awt.event.HierarchyBoundsListener;
import java.awt.event.HierarchyEvent;
import java.awt.event.ItemEvent;
import java.awt.event.ItemListener;
import java.awt.event.KeyEvent;
import java.awt.event.KeyListener;
import java.awt.event.MouseEvent;
import java.awt.event.MouseListener;
import java.awt.event.MouseMotionListener;
import java.awt.event.WindowEvent;
import java.awt.event.WindowListener;
import java.awt.font.FontRenderContext;
import java.awt.geom.AffineTransform;
import java.awt.image.BufferedImage;
import java.io.ByteArrayInputStream;
import java.io.EOFException;
import java.io.FilenameFilter;
import java.lang.ref.SoftReference;
import java.lang.reflect.Field;
import java.net.URI;
import java.sql.SQLException;
import java.util.HashMap;
import java.util.Map;
import com.codename1.io.Properties;
import java.util.StringTokenizer;
import java.util.prefs.Preferences;
import java.util.zip.ZipEntry;
import java.util.zip.ZipInputStream;
import javax.imageio.ImageIO;
import javax.imageio.stream.MemoryCacheImageInputStream;
import com.codename1.io.BufferedInputStream;
import com.codename1.io.BufferedOutputStream;
import com.codename1.io.Log;
import com.codename1.io.NetworkManager;
import com.codename1.io.Storage;
import com.codename1.io.Util;
import com.codename1.l10n.L10NManager;
import com.codename1.location.Location;
import com.codename1.location.LocationManager;
import com.codename1.media.Media;
import com.codename1.notifications.LocalNotification;
import com.codename1.payment.Product;
import com.codename1.payment.Purchase;
import com.codename1.payment.Receipt;
import com.codename1.ui.Accessor;
import com.codename1.ui.BrowserComponent;
import com.codename1.ui.EncodedImage;
import com.codename1.ui.Label;
import com.codename1.ui.PeerComponent;
import com.codename1.ui.TextArea;
import com.codename1.ui.Transform;
import com.codename1.ui.animations.Motion;
import com.codename1.ui.util.UITimer;
import com.codename1.util.Callback;
import com.jhlabs.image.GaussianFilter;
import java.awt.*;
import java.awt.event.AdjustmentListener;
import java.awt.event.InputEvent;
import java.awt.event.MouseWheelEvent;
import java.awt.event.MouseWheelListener;
import java.awt.event.TextEvent;
import java.awt.event.TextListener;
import java.awt.event.WindowAdapter;
import java.awt.geom.GeneralPath;
import java.awt.geom.PathIterator;
import java.io.*;
import java.net.*;
import java.nio.channels.FileChannel;
import java.security.MessageDigest;
import java.sql.DriverManager;
import java.text.DateFormat;
import java.text.NumberFormat;
import java.text.ParseException;
import java.util.*;
import java.util.List;
import java.util.Locale;
import java.util.Set;
import java.util.UUID;
import java.util.Vector;
import java.util.logging.Level;
import java.util.logging.Logger;
import javafx.application.Platform;
import javafx.scene.Group;
import javafx.scene.Scene;
import javafx.scene.layout.StackPane;
import javafx.scene.media.MediaPlayer;
import javafx.scene.media.MediaView;
import javafx.scene.web.WebView;
import javafx.util.Duration;
import javax.net.ssl.HttpsURLConnection;
import javax.swing.*;
import javax.swing.border.EmptyBorder;
import javax.swing.event.DocumentEvent;
import javax.swing.event.DocumentListener;
import javax.swing.event.MenuEvent;
import javax.swing.event.MenuListener;
import javax.swing.table.DefaultTableModel;
import javax.swing.text.DefaultCaret;
import javax.swing.text.JTextComponent;
import javax.xml.parsers.DocumentBuilder;
import javax.xml.parsers.DocumentBuilderFactory;
import org.w3c.dom.Document;
import org.w3c.dom.NamedNodeMap;
import org.w3c.dom.Node;
import org.w3c.dom.NodeList;

/**
 * An implementation of Codename One based on Java SE
 *
 * @author Shai Almog
 */
public class JavaSEPort extends CodenameOneImplementation {

    public final static boolean IS_MAC;
    private static boolean isIOS;
    public static boolean blockNativeBrowser;
    private static final boolean isWindows;
    private static String fontFaceSystem;
    boolean takingScreenshot;
    float screenshotActualZoomLevel;
    private InputEvent lastInputEvent;
    static double retinaScale = 1.0;
    
    static JMenuItem pause;
    
    public static boolean isRetina() {
        //if (true) return false;
        boolean isRetina = false;
        GraphicsDevice graphicsDevice = GraphicsEnvironment.getLocalGraphicsEnvironment().getDefaultScreenDevice();

        try {
            Field field = graphicsDevice.getClass().getDeclaredField("scale");
            if (field != null) {
                field.setAccessible(true);
                Object scale = field.get(graphicsDevice);
                if (scale instanceof Integer && ((Integer) scale).intValue() == 2) {
                    isRetina = true;
                }
            }
        } catch (Throwable e) {
            //e.printStackTrace();
        }
        return isRetina;
    }
    
    public static double getRetinaScale() {
        return retinaScale;
    }
    
    /**
     * When set to true pointer hover events will be called for mouse move events
     */
    private static boolean invokePointerHover;

    private static String defaultCodenameOneComProtocol = "https";
    
    static {
        String n = System.getProperty("os.name");
        if (n != null && n.startsWith("Mac")) {
            IS_MAC = true;
        } else {
            IS_MAC = false;
        }
        isWindows = File.separatorChar == '\\';        
        System.setProperty("apple.laf.useScreenMenuBar", "true");
        
        if(isWindows) {
            fontFaceSystem = "ArialUnicodeMS";
        } else {
            fontFaceSystem = "Arial";
        }
    }

    /**
     * When set to true pointer hover events will be called for mouse move events
     * @return the invokePointerHover
     */
    public static boolean isInvokePointerHover() {
        return invokePointerHover;
    }

    /**
     * When set to true pointer hover events will be called for mouse move events
     * @param aInvokePointerHover the invokePointerHover to set
     */
    public static void setInvokePointerHover(boolean aInvokePointerHover) {
        invokePointerHover = aInvokePointerHover;
    }
    
    private boolean minimized;
    //private javafx.embed.swing.JFXPanel mediaContainer;

    private static File baseResourceDir;
    private static final String DEFAULT_SKINS
            = "/iphone3gs.skin;";
    private static String appHomeDir = ".cn1";
    
    /**
     * Allowed video extensions for the gallery.
     */
    private String[] videoExtensions = new String[] {
        "mp4", "h264", "3pg", "mov", "scmov", "gbmov",
        "f4v", "m2ts", "mts", "ts", "wmv", "vob", "m4v", 
        "flv", "mod", "mkv", "avi", "mpg", "3gp"
    };
    
    /**
     * Allowed image extensions for the gallery.
     */
    private String[] imageExtensions = new String[] {"png", "jpg", "jpeg"};
    
    private boolean menuDisplayed = false;
    
    private static boolean android6PermissionsFlag = false;
    
    private static boolean waitForPermission = false;
    
    private static Map android6Permissions = new HashMap();
    
    
    /**
     * Allows the simulator to use the native filesystem completely rather than the "fake" filesystem
     * used, this is important when running a real application rather than just a simulator skin
     * @return the exposeFilesystem
     */
    public static boolean isExposeFilesystem() {
        return exposeFilesystem;
    }

    /**
     * Allows the simulator to use the native filesystem completely rather than the "fake" filesystem
     * used, this is important when running a real application rather than just a simulator skin
     * @param aExposeFilesystem the exposeFilesystem to set
     */
    public static void setExposeFilesystem(boolean aExposeFilesystem) {
        exposeFilesystem = aExposeFilesystem;
    }

    /**
     * @return the designMode
     */
    public static boolean isDesignMode() {
        return designMode;
    }

    /**
     * @param aDesignMode the designMode to set
     */
    public static void setDesignMode(boolean aDesignMode) {
        designMode = aDesignMode;
    }

    public int getDeviceDensity() {
        if(defaultPixelMilliRatio != null) {
            /*
            if(Math.round(defaultPixelMilliRatio.doubleValue()) == 10) {
                return Display.DENSITY_MEDIUM;
            }
            if(Math.round(defaultPixelMilliRatio.doubleValue()) == 20) {
                return Display.DENSITY_VERY_HIGH;
            }
            System.out.println("Ratio "+defaultPixelMilliRatio.doubleValue());
            */
            if (retinaScale > 1.5) {
                return Display.DENSITY_VERY_HIGH;
            } else {
                return Display.DENSITY_MEDIUM;
            }
        }
        return super.getDeviceDensity();
    }
    
    /**
     * @return the defaultPixelMilliRatio
     */
    public static Double getDefaultPixelMilliRatio() {
        return defaultPixelMilliRatio;
    }

    /**
     * @param aDefaultPixelMilliRatio the defaultPixelMilliRatio to set
     */
    public static void setDefaultPixelMilliRatio(Double aDefaultPixelMilliRatio) {
        defaultPixelMilliRatio = aDefaultPixelMilliRatio;
    }

    /**
     * @return the appHomeDir
     */
    public static String getAppHomeDir() {
        return appHomeDir;
    }

    /**
     * @param aAppHomeDir the appHomeDir to set
     */
    public static void setAppHomeDir(String aAppHomeDir) {
        appHomeDir = aAppHomeDir;
    }
    private TestRecorder testRecorder;
    private Hashtable contacts;
    private static boolean designMode;
    
    /**
     * @return the showEDTWarnings
     */
    public static boolean isShowEDTWarnings() {
        return showEDTWarnings;
    }

    /**
     * @param aShowEDTWarnings the showEDTWarnings to set
     */
    public static void setShowEDTWarnings(boolean aShowEDTWarnings) {
        showEDTWarnings = aShowEDTWarnings;
    }

    /**
     * @return the showEDTViolationStacks
     */
    public static boolean isShowEDTViolationStacks() {
        return showEDTViolationStacks;
    }

    /**
     * @param aShowEDTViolationStacks the showEDTViolationStacks to set
     */
    public static void setShowEDTViolationStacks(boolean aShowEDTViolationStacks) {
        showEDTViolationStacks = aShowEDTViolationStacks;
    }
    private boolean touchDevice = true;
    private boolean rotateTouchKeysOnLandscape;
    private int keyboardType = Display.KEYBOARD_TYPE_UNKNOWN;
    private static int medianFontSize = 15;
    private static int smallFontSize = 11;
    private static int largeFontSize = 19;
    static {
        retinaScale = isRetina() ? 2.0 : 1.0;
        if (retinaScale > 1.5) {
            medianFontSize = (int)(medianFontSize * retinaScale);
            smallFontSize = (int)(smallFontSize * retinaScale);
            largeFontSize = (int)(largeFontSize * retinaScale);
            
        }
    }
    private static String fontFaceProportional = "SansSerif";
    private static String fontFaceMonospace = "Monospaced";
    private static boolean alwaysOnTop = false;
    private static boolean useNativeInput = true;
    private static boolean simulateAndroidKeyboard = false;
    private static boolean scrollableSkin = true;
    private JScrollBar hSelector = new JScrollBar(Scrollbar.HORIZONTAL);
    private JScrollBar vSelector = new JScrollBar(Scrollbar.VERTICAL);
    static final int GAME_KEY_CODE_FIRE = -90;
    static final int GAME_KEY_CODE_UP = -91;
    static final int GAME_KEY_CODE_DOWN = -92;
    static final int GAME_KEY_CODE_LEFT = -93;
    static final int GAME_KEY_CODE_RIGHT = -94;
    private static String nativeTheme;
    private static Resources nativeThemeRes;
    private static int softkeyCount = 1;
    private static boolean tablet;
    private static String DEFAULT_FONT = "Arial-plain-11";
    private static EventDispatcher formChangeListener;
    private static boolean autoAdjustFontSize = true;
    private static Object defaultInitTarget;
    float zoomLevel = 1;
    private File storageDir;
    // skin related variables
    private boolean portrait = true;
    private BufferedImage portraitSkin;
    private BufferedImage landscapeSkin;
    private Map<java.awt.Point, Integer> portraitSkinHotspots;
    private java.awt.Rectangle portraitScreenCoordinates;
    private Map<java.awt.Point, Integer> landscapeSkinHotspots;
    private java.awt.Rectangle landscapeScreenCoordinates;
    private static Class clsInstance;
    private BufferedImage header;
    private BufferedImage headerLandscape;
    private String platformName = "ios";
    private String[] platformOverrides = new String[0];
    private static NetworkMonitor netMonitor;
    private static PerformanceMonitor perfMonitor;
    static LocationSimulation locSimulation;
    private static boolean blockMonitors;
    private static boolean fxExists = false;
    private JFrame window;
    private long lastIdleTime;
    private static boolean showEDTWarnings = true;
    private static boolean showEDTViolationStacks = false;
    private boolean inInit;
    private boolean showMenu = true;
    private static Double defaultPixelMilliRatio;
    private Double pixelMilliRatio = defaultPixelMilliRatio;
    private boolean manualPurchaseSupported;
    private boolean managedPurchaseSupported;
    private boolean subscriptionSupported;
    private boolean refundSupported;
    private int timeout = -1;
    private JLabel widthLabel;
    private JLabel heightLabel;

    private boolean includeHeaderInScreenshot = true;

    private boolean slowConnectionMode;
    private boolean disconnectedMode;

    private static boolean exposeFilesystem;
    private boolean scrollWheeling;
    
    private JComponent textCmp;

    private java.util.Timer backgroundFetchTimer;
    
    
    private void startBackgroundFetchService() {
        if (isBackgroundFetchSupported()) {
            stopBackgroundFetchService();
            if (getPreferredBackgroundFetchInterval() > 0) {
                backgroundFetchTimer = new java.util.Timer();

                TimerTask tt = new TimerTask() {

                    @Override
                    public void run() {
                        performBackgroundFetch();
                    }

                };
                backgroundFetchTimer.schedule(tt, getPreferredBackgroundFetchInterval() * 1000, getPreferredBackgroundFetchInterval() * 1000);
            }
        }
    }
    
    private void stopBackgroundFetchService() {
        if (isBackgroundFetchSupported()) {
            if (backgroundFetchTimer != null) {
                backgroundFetchTimer.cancel();
                backgroundFetchTimer = null;
            }
        }
    }

    @Override
    public boolean isBackgroundFetchSupported() {
        return Display.getInstance().isSimulator();
    }

    private boolean backgroundFetchInitialized;
    
    @Override
    public void setPreferredBackgroundFetchInterval(int seconds) {
        if (isBackgroundFetchSupported()) {
            int oldInterval = getPreferredBackgroundFetchInterval();
            super.setPreferredBackgroundFetchInterval(seconds);
            if (!backgroundFetchInitialized || oldInterval != seconds) {
                backgroundFetchInitialized = true;
                startBackgroundFetchService();
            }
        }
    }
    
    
    
    private static void performBackgroundFetch() {
        if (Display.getInstance().isMinimized()) {
            // By definition, background fetch should only occur if the app is minimized.
            // This keeps it consistent with the iOS implementation that doesn't have a 
            // choice
            
            final Object lifecycle = Executor.getApp();
            final boolean completed[] = new boolean[1];
            final java.util.Timer t = new java.util.Timer();
            final java.util.TimerTask overtimeChecker = new TimerTask() {
                public void run() {
                    if (!completed[0]) {
                        com.codename1.io.Log.p("WARNING: performBackgroundFetch() was called over 30 seconds ago and has not called its completion callback.  This may cause problems on iOS devices.  performBackgroundFetch() must complete in under 30 seconds and call the completion callback when done.");
                    }
                }
            };

            if (lifecycle instanceof BackgroundFetch) {
                Display.getInstance().callSerially(new Runnable() {
                    public void run() {
                        // In callSerially
                        t.schedule(overtimeChecker, 30*60*1000);
                        
                        ((BackgroundFetch)lifecycle).performBackgroundFetch(System.currentTimeMillis()+25*60*1000, new Callback<Boolean>() {

                            @Override
                            public void onSucess(Boolean value) {
                                // On JavaSE the OS doesn't care whether it worked or not
                                // So we'll just consume this.
                                completed[0] = true;
                            }

                            @Override
                            public void onError(Object sender, Throwable err, int errorCode, String errorMessage) {
                                completed[0] = false;
                                com.codename1.io.Log.e(err);
                            }

                        });
                    }
                });
                
            }
        }
    }

    private static long getRepeatPeriod(int repeat) {
        switch (repeat) {
            case LocalNotification.REPEAT_DAY:
                return 24 * 60 * 60 * 1000L;
            case LocalNotification.REPEAT_HOUR:
                return 60 * 60 * 1000L;
            case LocalNotification.REPEAT_MINUTE:
                return 60 * 1000L;
            case LocalNotification.REPEAT_WEEK:
                return 7 * 24 * 60 * 60 * 1000L;
            default:
                return 0L;
        }
    }
    
    private Map<String,TimerTask> localNotifications = new HashMap<String,TimerTask>();
    private java.util.Timer localNotificationsTimer;
    
    @Override
    public void scheduleLocalNotification(final LocalNotification notif, long firstTime, int repeat) {
        if (isSimulator()) {
            if (localNotificationsTimer == null) {
                localNotificationsTimer = new java.util.Timer();
            }
            TimerTask task = new TimerTask() {
                public void run() {
                    if (!SystemTray.isSupported()) {
                        System.out.println("Local notification not supported on this OS!!!");
                        return;
                    }
                    if (isMinimized()) {
                        SystemTray sysTray = SystemTray.getSystemTray();
                        TrayIcon tray = new TrayIcon(Toolkit.getDefaultToolkit().getImage("/CodenameOne_Small.png"));
                        tray.setImageAutoSize(true);
                        tray.addActionListener(new ActionListener() {
                            @Override
                            public void actionPerformed(ActionEvent e) {
                                Display.getInstance().callSerially(new Runnable() {
                                    public void run() {
                                        Executor.startApp();
                                        minimized = false;
                                    }
                                });
                                canvas.setEnabled(true);
                                pause.setText("Pause App");
                            }
                        });
                        try {
                            sysTray.add(tray);
                            tray.displayMessage(notif.getAlertTitle(), notif.getAlertBody(), TrayIcon.MessageType.INFO);
                        } catch (Exception ex) {
                            ex.printStackTrace();
                        }
                    }
                }
            };
            if (localNotifications.containsKey(notif.getId())) {
                TimerTask old = localNotifications.get(notif.getId());
                old.cancel();
            }
            localNotifications.put(notif.getId(), task);
            if (repeat == LocalNotification.REPEAT_NONE) {
                localNotificationsTimer.schedule(task, new Date(firstTime));
            } else {
                localNotificationsTimer.schedule(task, new Date(firstTime), getRepeatPeriod(repeat));
            }
        }
    }

    @Override
    public void cancelLocalNotification(String notificationId) {
        if (isSimulator()) {
            if (localNotifications.containsKey(notificationId)) {
                TimerTask n = localNotifications.get(notificationId);
                n.cancel();
                localNotifications.remove(notificationId);
            }
        }
    }
    
    
    
    
    public static void blockMonitors() {
        blockMonitors = true;
    }

    static void disableNetworkMonitor() {
        netMonitor = null;
        Preferences pref = Preferences.userNodeForPackage(JavaSEPort.class);
        pref.putBoolean("NetworkMonitor", false);
    }

    static void disablePerformanceMonitor() {
        perfMonitor = null;
        Preferences pref = Preferences.userNodeForPackage(JavaSEPort.class);
        pref.putBoolean("PerformanceMonitor", false);
    }

    class EDTViolation extends Exception {

        public EDTViolation() {
            super("EDT Violation Stack!");
        }
    }

    private void checkEDT() {
        if (isShowEDTWarnings() && !Display.getInstance().isEdt() && !inInit) {
            System.out.println("EDT violation detected!");
            if (isShowEDTViolationStacks()) {
                new EDTViolation().printStackTrace();
            }
        }
    }

    public static void setBaseResourceDir(File f) {
        baseResourceDir = f;
    }

    public static void setClassLoader(Class cls) {
        clsInstance = cls;
    }

    public static Class getClassLoader() {
        return clsInstance;
    }

    public static void setDefaultInitTarget(Object o) {
        defaultInitTarget = o;
    }

    private Map<java.awt.Point, Integer> getSkinHotspots() {
        if (portrait) {
            return portraitSkinHotspots;
        }
        return landscapeSkinHotspots;
    }

    java.awt.Rectangle getScreenCoordinates() {
        if (portrait) {
            return portraitScreenCoordinates;
        }
        return landscapeScreenCoordinates;
    }

    private BufferedImage getSkin() {
        if (portrait) {
            return portraitSkin;
        }
        return landscapeSkin;
    }

    public static void setAutoAdjustFontSize(boolean autoAdjustFontSize_) {
        autoAdjustFontSize = autoAdjustFontSize_;
    }

    public static void setFontSize(int medium, int small, int large) {
        medianFontSize = medium;
        smallFontSize = small;
        largeFontSize = large;
        DEFAULT_FONT = fontFaceSystem + "-plain-" + medium;
        autoAdjustFontSize = false;
    }

    public static void setFontFaces(String system, String proportional, String monospace) {
        fontFaceSystem = system;
        fontFaceProportional = proportional;
        fontFaceMonospace = monospace;
        DEFAULT_FONT = fontFaceSystem + "-plain-" + medianFontSize;
        autoAdjustFontSize = false;
    }

    /**
     * This is useful for debugging tools used in software automation
     */
    public static void addFormChangeListener(com.codename1.ui.events.ActionListener al) {
        if (formChangeListener == null) {
            formChangeListener = new EventDispatcher();
        }
        formChangeListener.addListener(al);
    }

    public void setCurrentForm(Form f) {        
        super.setCurrentForm(f);
        if (formChangeListener != null) {
            formChangeListener.fireActionEvent(new com.codename1.ui.events.ActionEvent(f));
        }
    }

    public static void setNativeTheme(String resFile) {
        nativeTheme = resFile;
    }

    public static void setNativeTheme(Resources resFile) {
        nativeThemeRes = resFile;
    }

    @Override
    public boolean isSetCursorSupported() {
        return true;
    }

    
    
    public static Resources getNativeTheme() {
        return nativeThemeRes;
    }

    public boolean hasNativeTheme() {
        return nativeTheme != null || nativeThemeRes != null;
    }

    public void installNativeTheme() {
        checkEDT();
        if (nativeTheme != null) {
            try {
                Resources r = Resources.open(nativeTheme);
                UIManager.getInstance().setThemeProps(r.getTheme(r.getThemeResourceNames()[0]));
            } catch (IOException ex) {
                ex.printStackTrace();
            }
        } else {
            if (nativeThemeRes != null) {
                UIManager.getInstance().setThemeProps(nativeThemeRes.getTheme(nativeThemeRes.getThemeResourceNames()[0]));
            }
        }
    }

    /**
     * @return the useNativeInput
     */
    public static boolean isUseNativeInput() {
        return useNativeInput;
    }

    /**
     * @param aUseNativeInput the useNativeInput to set
     */
    public static void setUseNativeInput(boolean aUseNativeInput) {
        useNativeInput = aUseNativeInput;
    }

    /**
     * @param aSoftkeyCount the softkeyCount to set
     */
    public static void setSoftkeyCount(int aSoftkeyCount) {
        softkeyCount = aSoftkeyCount;
    }

    @Override
    public boolean isShiftKeyDown() {
        if (lastInputEvent != null) {
            return lastInputEvent.isShiftDown();
        }
        return false;
    }

    @Override
    public boolean isAltKeyDown() {
        if (lastInputEvent != null) {
            return lastInputEvent.isAltDown();
        }
        return false;
    }

    @Override
    public boolean isAltGraphKeyDown() {
        if (lastInputEvent != null) {
            return lastInputEvent.isAltGraphDown();
        }
        return false;
    }

    @Override
    public boolean isControlKeyDown() {
        if (lastInputEvent != null) {
            return lastInputEvent.isControlDown();
        }
        return false;
    }

    @Override
    public boolean isMetaKeyDown() {
        if (lastInputEvent != null) {
            return lastInputEvent.isMetaDown();
        }
        return false;
    }
    
    private static void dumpSwingHierarchy(java.awt.Component root, String indent) {
        System.out.println(indent + root.getName()+" "+root.getClass() + " "+root.getBounds());
        if (root instanceof Container) {
            Container rootc = (Container)root;
            for (int i=0; i<rootc.getComponentCount(); i++) {
                dumpSwingHierarchy(rootc.getComponent(i), indent + "    ");
            }
        }
        
    }
    
    class C extends JPanel implements KeyListener, MouseListener, MouseMotionListener, HierarchyBoundsListener, AdjustmentListener, MouseWheelListener {
        private BufferedImage buffer;
        boolean painted;
        private Graphics2D g2dInstance;
        private java.awt.Dimension forcedSize;
        private boolean releaseLock;
        int x, y;

        C() {
            super(null);
            addKeyListener(this);
            addMouseListener(this);
            addMouseWheelListener(this);
            addMouseMotionListener(this);
            addHierarchyBoundsListener(this);
            setFocusable(true);
            setOpaque(false);
            requestFocus();
        }
        
        public void setForcedSize(Dimension d) {
            forcedSize = d;
        }

        public boolean isDoubleBuffered() {
            return true;
        }

        public boolean isOpaque() {
            return true;
        }
        
        private BufferedImage updateBufferSize(BufferedImage buffer) {
            if (getScreenCoordinates() == null) {
                java.awt.Dimension d = getSize();
                if (buffer == null || buffer.getWidth() != (int)(d.width * retinaScale) || buffer.getHeight() != (int)(d.height*retinaScale)) {
                    buffer = createBufferedImage();
                }
            } else {
                if (buffer == null || buffer.getWidth() != (int) (getScreenCoordinates().width * zoomLevel)
                        || buffer.getHeight() != (int) (getScreenCoordinates().height * zoomLevel)) {
                    buffer = createBufferedImage();
                }
            }
            return buffer;
        }
        
        private void updateEdtBufferSize() {
            edtBuffer = updateBufferSize(edtBuffer);
        }
        
        // Only call on AWT Event thread
        private void updateBuffer(BufferedImage inputBuf) {
            if (buffer == null || buffer.getWidth() != inputBuf.getWidth() || buffer.getHeight() != inputBuf.getHeight()) {
                buffer = new BufferedImage(inputBuf.getWidth(), inputBuf.getHeight(), BufferedImage.TYPE_INT_RGB);
            }
            Graphics2D g = (Graphics2D)buffer.createGraphics();
            g.drawImage(inputBuf, 0, 0, this);
            g.dispose();
        }
        
        /**
         * We synchronize on this lock when copying buffer to/from edtBuffer
         */
        private final Object bufferLock = new Object();
        
        // Only use on EDT
        private BufferedImage edtBuffer;
        
        double blitTx;
        double blitTy;
        
        /**
         * We keep a counter to keep track of successive blits between 
         * AWT paints.  Generally AWT doesn't paint at all.  Only when 
         * there is a native peer, the window resizes, or text editing is 
         * going on.  If none of these are happening we can achieve efficiencies
         * by sharing the same image buffer on both the CN1 thread and the AWT
         * thread, since AWT will only use the buffer inside blit() , and
         * in that case, it is called inside SwingUtilities.invokeAndWait()
         * so it won't conflict with the EDT.
         * 
         * If AWT starts to do some painting, then this counter gets reset to 
         * 0 and we use two image buffers instead.
         */
        int blitCounter;
        
        public void blit() {
            if(menuDisplayed){
                return;
            }
            
            // We keep a blitCounter that gets reset in paintComponent()
            // If blit is called a number of times with no call to paintComponet
            // in between then it is probably safe to just use a shared 
            // image buffer between the CN1 EDT and the AWT EDT because 
            // AWT only uses this buffer inside SwingUtilities.invokeAndWait()
            // in this method.
            // If paintComponent() is being called, then it is likely that there
            // is a peer component being displayed or a text field, so 
            // we need to work in a thread-safe way - since we can't control
            // when paintComponent() is called.
            blitCounter++;
            
            if (blitCounter > 5) {
                // blit() has been called more than 5 times since last
                // paintComponent() - we'll disable buffer thread safety
                // to maximize performance.
                blitCounter = 5;
                if (bufferSafeMode) {
                    bufferSafeMode = false;
                    buffer = null;
                }
                
            } else if (blitCounter < 5) {
                // blit() has not been called more than 5 times since 
                // last paintComponent() call - so we'll enable buffer
                // thread safety.
                if (!bufferSafeMode) {
                    bufferSafeMode = true;
                    buffer = null;
                    //System.out.println("On");
                }
            }
            if (bufferSafeMode) {
                
                // When using buffer safe mode, we copy the edtBuffer
                // to the buffer in a synchronized block so that 
                // there is no possible conflict when paintComponent()
                // is called.
                synchronized (bufferLock) {
                    updateBuffer(edtBuffer);
                    updateEdtBufferSize();
                }
            } else {
                
                // When not using buffer safe mode, we just use the same
                // edt buffer from AWT
                buffer = edtBuffer;
                
            }
            
            try {
                Runnable r = new Runnable() {
                    public void run() {
                        if (buffer != null) {
                            
                            java.awt.Graphics g = getGraphics();
                            if (g == null) {
                                return;
                            }
                            blitTx = ((Graphics2D)g).getTransform().getTranslateX();
                            blitTy = ((Graphics2D)g).getTransform().getTranslateY();
                            if (bufferSafeMode) {
                                // If AWT is painting and CN1 is painting
                                // then we need to be more careful.  Safe mode
                                // is enabled whenever AWT starts painting - this
                                // generally only occurs when there is a native
                                // peer on the screen
                                synchronized(bufferLock) {
                                    drawScreenBuffer(g);
                                }
                            } else {
                                drawScreenBuffer(g);
                                updateEdtBufferSize();
                            }
                            
                            if (window != null) {

                                if (zoomLevel != 1) {
                                    Graphics2D g2d = (Graphics2D) g;
                                    g2d.setTransform(AffineTransform.getScaleInstance(1, 1));
                                }
                                
                                if (window.getJMenuBar() != null) {
                                    for (int i = 0; i < window.getJMenuBar().getComponentCount(); i++) {
                                        JMenu m = (JMenu) window.getJMenuBar().getComponent(i);
                                        if (m.isPopupMenuVisible()) {
                                            JPopupMenu pop = m.getPopupMenu();
                                            pop.getInvoker().getX();
                                            g.translate(pop.getInvoker().getX(), 0);
                                            pop.update(g);
                                            g.translate(-pop.getInvoker().getX(), 0);
                                        }
                                    }
                                }
                            }
                            g.dispose();
                        }
                    }
                };
                if(isDesignMode()) {
                    SwingUtilities.invokeLater(r);
                } else {
                    SwingUtilities.invokeAndWait(r);
                }
            } catch(Exception err) {
                err.printStackTrace();
            }
        }

        public void blit(int x, int y, int w, int h) {
            blit();
        }
        
        @Override
        protected void paintChildren(java.awt.Graphics g) {
        }

        private boolean drawScreenBuffer(java.awt.Graphics g) {
            AffineTransform t = ((Graphics2D)g).getTransform();
            AffineTransform t2 = AffineTransform.getScaleInstance(1/retinaScale, 1/retinaScale);
            
            t2.concatenate(t);
            
            ((Graphics2D)g).setTransform(t2);
            boolean painted = false;
            Rectangle screenCoord = getScreenCoordinates();
            if (screenCoord != null) {
                
                if(getComponentCount() > 0) {
                    Graphics2D bg = buffer.createGraphics();
                    if(zoomLevel != 1) {
                        AffineTransform af = bg.getTransform();
                        bg.setTransform(AffineTransform.getScaleInstance(1, 1));
                        bg.translate(-(getScreenCoordinates().x + x )* zoomLevel, -(getScreenCoordinates().y + y ) * zoomLevel);
                        super.paintChildren(bg);
                        bg.setTransform(af);
                    } else {
                        bg.translate(-getScreenCoordinates().x - x, -getScreenCoordinates().y - y);
                        super.paintChildren(bg);
                    }
                    bg.dispose();
                    painted = true;
                }
                
                if (isEnabled()) {
                    g.drawImage(buffer, (int) ((getScreenCoordinates().getX() + x) * zoomLevel), (int) ((getScreenCoordinates().getY() + y) * zoomLevel), this);
                } else {
                    g.setColor(Color.WHITE);
                    g.fillRect(x + (int) (getSkin().getWidth() * zoomLevel), y, getWidth(), getHeight());
                    g.fillRect(x, y + (int) (getSkin().getHeight() * zoomLevel), getWidth(), getHeight());
                    java.awt.Graphics g1 = buffer.getGraphics();
                    g1.setColor(Color.WHITE);
                    g1.fillRect(0, 0, buffer.getWidth(), buffer.getHeight());
                    g1.setColor(Color.BLACK);

                    java.awt.Font f = new java.awt.Font("Arial", Font.STYLE_BOLD, 20);
                    g1.setFont(f);
                    int sw = (int) Math.ceil(f.getStringBounds("Paused", canvas.getFRC()).getWidth());
                    g1.drawString("Paused", buffer.getWidth() / 2 - sw / 2, buffer.getHeight() / 2 - f.getSize() / 2);
                    g.drawImage(buffer, (int) ((getScreenCoordinates().getX() + x) * zoomLevel), (int) ((getScreenCoordinates().getY() + y) * zoomLevel), this);
                }
                //updateGraphicsScale(g);
                if (zoomLevel != 1) {
                    AffineTransform t3 = ((Graphics2D)g).getTransform();
                    t3.scale(zoomLevel/t3.getScaleX()/retinaScale, zoomLevel/t3.getScaleX()/retinaScale);
                    
                    //AffineTransform t3 = AffineTransform.getScaleInstance(zoomLevel, zoomLevel);
                    ((Graphics2D)g).setTransform(t3);
                    
                }
                //((Graphics2D)g).setTransform(t2);
                g.drawImage(getSkin(), x, y, this);
                
            } else {
                if(getComponentCount() > 0) {
                    Graphics2D bg = buffer.createGraphics();
                    if(zoomLevel != 1) {
                        AffineTransform af = bg.getTransform();
                        bg.setTransform(AffineTransform.getScaleInstance(1, 1));
                        super.paintChildren(bg);
                        bg.setTransform(af);
                    } else {
                        super.paintChildren(bg);
                    }
                    bg.dispose();
                    painted = true;
                }
                g.drawImage(buffer, x, y, this);
            }
            ((Graphics2D)g).setTransform(t);
            return painted;
        }

        
        private boolean bufferSafeMode;
        public void paintComponent(java.awt.Graphics g) {
            //if (true) return;
            
            // This will turn on buffer safe mode
            // next time blit() is run
            blitCounter=0;
            
            if (buffer != null) {
                Graphics2D g2 = (Graphics2D)g.create();
                //System.out.println("blitx="+blitTx+", blitY="+blitTy+", tx="+g2.getTransform().getTranslateX()+", ty="+g2.getTransform().getTranslateY());
                //if (zoomLevel == 1) {
                AffineTransform t = g2.getTransform();
                double tx = t.getTranslateX();
                double ty = t.getTranslateY();
                AffineTransform t2 = AffineTransform.getScaleInstance(1, 1);
                if (zoomLevel == 1) {
                    t2.translate(tx * retinaScale, ty * retinaScale);
                } else {
                    t2.translate(tx * retinaScale, ty * retinaScale);
                }
                //g2.translate( - tx / zoomLevel + tx * retinaScale / zoomLevel,  - ty / zoomLevel + ty * retinaScale / zoomLevel);
                g2.setTransform(t2);
                //} else {
                //    g2.translate(-blitTx - g2.getTransform().getTranslateX(), -blitTy - g2.getTransform().getTranslateY());
                //}
                synchronized(bufferLock) {
                    drawScreenBuffer(g2);
                }
                g2.dispose();
                //updateBufferSize();
                if (Display.isInitialized()) {
                    Display.getInstance().callSerially(new Runnable() {
                        public void run() {
                            Form f = getCurrentForm();
                            if (f != null) {
                                f.repaint();
                            }
                        }
                    });

                }    
            }
            
        }

        private void updateGraphicsScale(java.awt.Graphics g) {
            if (zoomLevel != 1) {
                Graphics2D g2d = (Graphics2D) g;
                AffineTransform t= g2d.getTransform();
                //t.translate(-t.getTranslateX(), -t.getTranslateY());
                t.scale(1/t.getScaleX(), 1/t.getScaleY());
                t.scale(zoomLevel, zoomLevel);
                g2d.setTransform(t);
            }
        }

        public java.awt.Dimension getPreferredSize() {
            if (forcedSize != null) {
                return forcedSize;
            }
            if (getSkin() != null) {
                return new java.awt.Dimension((int)(getSkin().getWidth() / retinaScale), (int)(getSkin().getHeight() / retinaScale));
            }
            Form f = Display.getInstance().getCurrent();
            if (f != null) {
                return new java.awt.Dimension((int)(f.getPreferredW() / retinaScale), (int)(f.getPreferredH() / retinaScale));
            }
            return new java.awt.Dimension(800, 480);
        }

        public FontRenderContext getFRC() {
            return getGraphics2D().getFontRenderContext();
        }

        public Graphics2D getGraphics2D() {
            updateEdtBufferSize();
            while(g2dInstance == null) {
                
                g2dInstance = edtBuffer.createGraphics();
                updateGraphicsScale(g2dInstance);
                try {
                    Thread.sleep(10);
                } catch (InterruptedException ex) {
                    Logger.getLogger(JavaSEPort.class.getName()).log(Level.SEVERE, null, ex);
                }
            }
            return g2dInstance;
        }

        private BufferedImage createBufferedImage() {
            g2dInstance = null;
            if (getScreenCoordinates() != null) {
                return new BufferedImage(Math.max(20, (int) (getScreenCoordinates().width * zoomLevel)), Math.max(20, (int) (getScreenCoordinates().height * zoomLevel)), BufferedImage.TYPE_INT_RGB);
            }
            return new BufferedImage(Math.max(20, (int)(getWidth() * retinaScale)), Math.max(20, (int)(getHeight() * retinaScale)), BufferedImage.TYPE_INT_RGB);
        }

        public void validate() {
            super.validate();
            //buffer = createBufferedImage();
            Form current = getCurrentForm();
            if (current == null) {
                return;
            }
        }

        private int getCode(java.awt.event.KeyEvent evt) {
            int code = evt.getKeyCode();
            if(code >= 'A' && code <= 'Z') {
                return evt.getKeyChar();
            }
            return getCode(code);
        }

        private int getCode(int k) {
            switch (k) {
                case KeyEvent.VK_UP:
                    return GAME_KEY_CODE_UP;
                case KeyEvent.VK_DOWN:
                    return GAME_KEY_CODE_DOWN;
                case KeyEvent.VK_LEFT:
                    return GAME_KEY_CODE_LEFT;
                case KeyEvent.VK_RIGHT:
                    return GAME_KEY_CODE_RIGHT;
                case KeyEvent.VK_SPACE:
                case KeyEvent.VK_ENTER:
                    return GAME_KEY_CODE_FIRE;
            }
            return k;
        }

        public void keyTyped(KeyEvent e) {
        }
        // We only know if meta/ctrl/alt etc is down when the key is pressed, but we 
        // are taking action when the key is released... so we need to track whether the
        // control key was down while a key was pressed.
        private HashSet<Integer> ignorePressedKeys = new HashSet<Integer>();
        public void keyPressed(KeyEvent e) {
            if (!isEnabled()) {
                return;
            }
            lastInputEvent = e;
            // block key combos that might generate unreadable events
            if (e.isAltDown() || e.isControlDown() || e.isMetaDown() || e.isAltGraphDown()) {
                ignorePressedKeys.add(e.getKeyCode());
                return;
            }
            int code = getCode(e);
            if (testRecorder != null) {
                testRecorder.eventKeyPressed(code);
            }
            JavaSEPort.this.keyPressed(code);
        }

        public void keyReleased(KeyEvent e) {
            boolean ignore = ignorePressedKeys.contains(e.getKeyCode());
            if (ignore) ignorePressedKeys.remove(e.getKeyCode());
            if (!isEnabled()) {
                return;
            }
            lastInputEvent = e;
            // block key combos that might generate unreadable events
            if (ignore || e.isAltDown() || e.isControlDown() || e.isMetaDown() || e.isAltGraphDown()) {
                return;
            }
            int code = getCode(e);
            if (testRecorder != null) {
                testRecorder.eventKeyReleased(code);
            }
            JavaSEPort.this.keyReleased(code);
        }

        public void mouseClicked(MouseEvent e) {
            e.consume();
        }

        private int scaleCoordinateX(int coordinate) {
            if (getScreenCoordinates() != null) {
                return (int) (retinaScale * coordinate / zoomLevel - (getScreenCoordinates().x + x));
            }
            return (int)(coordinate * retinaScale);
        }

        private int scaleCoordinateY(int coordinate) {
            if (getScreenCoordinates() != null) {
                return (int) (retinaScale * coordinate / zoomLevel - (getScreenCoordinates().y + y));
            }
            return (int)(coordinate * retinaScale);
        }
        Integer triggeredKeyCode;

        public void mousePressed(MouseEvent e) {
            e.consume();
            if (!isEnabled()) {
                return;
            }
            lastInputEvent = e;
            if ((e.getModifiers() & MouseEvent.BUTTON1_MASK) != 0 || (e.getModifiers() & MouseEvent.BUTTON3_MASK) != 0) {
                releaseLock = false;
                int x = scaleCoordinateX(e.getX());
                int y = scaleCoordinateY(e.getY());
                if (x >= 0 && x < getDisplayWidthImpl() && y >= 0 && y < getDisplayHeightImpl()) {
                    if (touchDevice) {
                        if (testRecorder != null) {
                            testRecorder.eventPointerPressed(x, y);
                        }
                        JavaSEPort.this.pointerPressed(x, y);
                    }
                } else {
                    if (getSkin() != null) {
                        java.awt.Point p = new java.awt.Point((int) ((e.getX() - canvas.x) / zoomLevel), (int) ((e.getY() - canvas.y) / zoomLevel));
                        Integer keyCode;
                        keyCode = getSkinHotspots().get(p);

                        if (keyCode != null) {
                            if (rotateTouchKeysOnLandscape && !isPortrait()) {
                                // rotate touch keys on landscape mode
                                switch (keyCode) {
                                    case KeyEvent.VK_UP:
                                        keyCode = KeyEvent.VK_LEFT;
                                        break;
                                    case KeyEvent.VK_DOWN:
                                        keyCode = KeyEvent.VK_RIGHT;
                                        break;
                                    case KeyEvent.VK_LEFT:
                                        keyCode = KeyEvent.VK_DOWN;
                                        break;
                                    case KeyEvent.VK_RIGHT:
                                        keyCode = KeyEvent.VK_UP;
                                        break;
                                }
                            }
                            triggeredKeyCode = keyCode;
                            int code = getCode(keyCode.intValue());
                            if (testRecorder != null) {
                                testRecorder.eventKeyPressed(code);
                            }
                            JavaSEPort.this.keyPressed(code);
                        }
                    }
                }
                requestFocus();
            } 
        }

        public void mouseReleased(MouseEvent e) {
            e.consume();
            if (!isEnabled()) {
                return;
            }
            lastInputEvent = e;
            if ((e.getModifiers() & MouseEvent.BUTTON1_MASK) != 0 || (e.getModifiers() & MouseEvent.BUTTON3_MASK) != 0) {
                int x = scaleCoordinateX(e.getX());
                int y = scaleCoordinateY(e.getY());
                if (x >= 0 && x < getDisplayWidthImpl() && y >= 0 && y < getDisplayHeightImpl()) {
                    if (touchDevice) {
                        if (testRecorder != null) {
                            testRecorder.eventPointerReleased(x, y);
                        }
                        JavaSEPort.this.pointerReleased(x, y);
                    }
                }
                if (triggeredKeyCode != null) {
                    int code = getCode(triggeredKeyCode.intValue());
                    if (testRecorder != null) {
                        testRecorder.eventKeyReleased(code);
                    }
                    JavaSEPort.this.keyReleased(code);
                    triggeredKeyCode = null;
                }
            } 
        }

        public void mouseEntered(MouseEvent e) {
            e.consume();
        }

        public void mouseExited(MouseEvent e) {
            e.consume();
        }
        public void mouseDragged(MouseEvent e) {
            e.consume();
            if (!isEnabled()) {
                return;
            }
            lastInputEvent = e;
            if (!releaseLock && (e.getModifiers() & MouseEvent.BUTTON1_MASK) != 0) {
                int x = scaleCoordinateX(e.getX());
                int y = scaleCoordinateY(e.getY());
                if (x >= 0 && x < getDisplayWidthImpl() && y >= 0 && y < getDisplayHeightImpl()) {
                    if (touchDevice) {
                        if (testRecorder != null && hasDragStarted(x, y)) {
                            testRecorder.eventPointerDragged(x, y);
                        }
                        JavaSEPort.this.pointerDragged(x, y);
                    }
                } else {
                    x = Math.min(x, getDisplayWidthImpl());
                    x = Math.max(x, 0);
                    y = Math.min(y, getDisplayHeightImpl());
                    y = Math.max(y, 0);
                    if (testRecorder != null) {
                        testRecorder.eventPointerReleased(x, y);
                    }
                    JavaSEPort.this.pointerReleased(x, y);
                    releaseLock = true;
                }
                return;
            }
            
            // right click dragging means a pinch to zoom
            if (!releaseLock && (e.getModifiers() & MouseEvent.BUTTON3_MASK) != 0) {
                int x = scaleCoordinateX(e.getX());
                int y = scaleCoordinateY(e.getY());
                if (x >= 0 && x < getDisplayWidthImpl() && y >= 0 && y < getDisplayHeightImpl()) {
                    if (touchDevice) {
                        JavaSEPort.this.pointerDragged(new int[]{x, 0}, new int[]{y, 0});
                    }
                } 
                return;
            }  
        }
        private Cursor handCursor = Cursor.getPredefinedCursor(Cursor.HAND_CURSOR);
        private Cursor defaultCursor = Cursor.getDefaultCursor();        
        private int currentCursor = 0;
        private java.util.Timer reSize;
        
        public void mouseMoved(MouseEvent e) {
            e.consume();
            if (!isEnabled()) {
                return;
            }
            lastInputEvent = e;
            if(invokePointerHover) {
                int x = scaleCoordinateX(e.getX());
                int y = scaleCoordinateY(e.getY());
                if (x >= 0 && x < getDisplayWidthImpl() && y >= 0 && y < getDisplayHeightImpl()) {
                    JavaSEPort.this.pointerHover(x, y);
                }
                
                
            }
            Form f = Display.getInstance().getCurrent();
            if (f != null && f.isEnableCursors()) {
                int x = scaleCoordinateX(e.getX());
                int y = scaleCoordinateY(e.getY());
                if (x >= 0 && x < getDisplayWidthImpl() && y >= 0 && y < getDisplayHeightImpl()) {
                    Component cmp = f.getComponentAt(x, y);
                    if (cmp != null) {
                        int cursor = cmp.getCursor();
                        if (cursor != currentCursor) {
                            currentCursor = cursor;
                            setCursor(Cursor.getPredefinedCursor(cursor));
                        }
                    } else {
                        if (currentCursor != 0) {
                            currentCursor = 0;
                            setCursor(defaultCursor);
                        }
                    }
                } else {
                    if (currentCursor != 0) {
                        setCursor(defaultCursor);
                    }
                            
                }
            } else {
                if (currentCursor != 0) {
                    setCursor(defaultCursor);
                }
            }
            if (getSkinHotspots() != null) {
                java.awt.Point p = new java.awt.Point((int) ((e.getX() - canvas.x) / zoomLevel), (int) ((e.getY() - canvas.y) / zoomLevel));
                if (getSkinHotspots().containsKey(p)) {
                    setCursor(handCursor);
                } else {
                    setCursor(currentCursor == 0 ? defaultCursor : Cursor.getPredefinedCursor(currentCursor));
                }
            } 
        }

        public void ancestorMoved(HierarchyEvent e) {
        }

        public void setBounds(int x, int y, int w, int h) {
            super.setBounds(x, y, w, h);
            Preferences pref = Preferences.userNodeForPackage(JavaSEPort.class);
            boolean desktopSkin = pref.getBoolean("desktopSkin", false);
            if (getSkin() == null && !desktopSkin) {
                Display.getInstance().callSerially(new Runnable() {
                    public void run() {
                        JavaSEPort.this.sizeChanged((int)(getWidth() * retinaScale), (int)(getHeight() * retinaScale));
                    }
                });
                
            }
        }
        
        
        public void ancestorResized(HierarchyEvent e) {
            
            /*
            if (e.getChanged() != getParent()) {
                EventQueue.invokeLater(new Runnable() {
                    public void run() {
                        System.out.println("Parent size: "+getParent().getSize()+"; Window size "+((JFrame)getTopLevelAncestor()).getContentPane().getSize());
                        
                        getParent().setSize(((JFrame)getTopLevelAncestor()).getContentPane().getSize());
                    }
                });
                return;
            } */
            if (getSkin() != null) {
                if (!scrollableSkin) {
                    float w1 = ((float) getParent().getWidth() * (float)retinaScale) / ((float) getSkin().getWidth());
                    float h1 = ((float) getParent().getHeight() * (float)retinaScale) / ((float) getSkin().getHeight());
                    zoomLevel = Math.min(h1, w1);
                    Form f = Display.getInstance().getCurrent();
                    if (f != null) {
                        f.repaint();
                    }
                }
                getParent().repaint();
            } else {  
                //some ugly hacks to workaround black screen issue
                if (canvas != null) {
                    
                    //dumpSwingHierarchy(getTopLevelAncestor(), "");
                    Dimension topSize = ((JFrame)getTopLevelAncestor()).getContentPane().getSize();
                    Dimension parentSize = getParent().getSize();
                    if (e.getChanged() != getParent() && !topSize.equals(parentSize)) {
                        getParent().setSize(topSize);
                        getParent().doLayout();
                    }
                    
                    canvas.setForcedSize(new Dimension(getWidth(), getHeight()));
                    
                    final int newW = getWidth();
                    final int newH = getHeight();
                    Display.getInstance().callSerially(new Runnable() {
                        public void run() {
                            JavaSEPort.this.sizeChanged((int)(newW * retinaScale), (int)(newH * retinaScale));
                            Form f = Display.getInstance().getCurrent();
                            if (f != null) {
                                f.revalidate();
                            }
                            EventQueue.invokeLater(new Runnable() {
                                public void run() {
                                    getParent().repaint();
                                }
                            });
                        }
                    });
                    getParent().repaint();
                    return;
                } 
                
                if(reSize == null){
                    reSize = new java.util.Timer();
                }else{
                    reSize.cancel();
                    reSize = new java.util.Timer();
                }
                
                reSize.schedule(new TimerTask(){
                    @Override
                    public void run() {
                        //if(mediaContainer != null){
                        //    System.out.println("Resize with media container");
                        //    JavaSEPort.this.sizeChanged((int)(mediaContainer.getWidth() * retinaScale), (int)(mediaContainer.getHeight() * retinaScale));
                        //}else{
                            Display.getInstance().callSerially(new Runnable() {
                                public void run() {
                                    JavaSEPort.this.sizeChanged((int)(getWidth() * retinaScale), (int)(getHeight() * retinaScale));
                                    try {
                                        Thread.sleep(1000);                                            
                                    } catch (Exception e) {
                                    }
                                    g2dInstance = null;
                                    Form f = Display.getInstance().getCurrent();
                                    if (f != null) {
                                        f.forceRevalidate();
                                    }
                                    new Thread(new Runnable() {
                                        @Override
                                        public void run() {
                                            try {
                                                Thread.sleep(1500);
                                            } catch (Exception e) {
                                            }
                                            if (window != null) {
                                                window.repaint();
                                            }
                                        }
                                    }).start();

                                    reSize = null;
                                }
                            });
                            
                        //}
                        
                    }
                    
                }, 2000);
            }
        }

        @Override
        public void adjustmentValueChanged(AdjustmentEvent e) {
            JScrollBar s = (JScrollBar) e.getSource();
            int val = s.getValue();
            if(getSkin() != null) {
                if (s.getOrientation() == Scrollbar.HORIZONTAL) {
                    x = -(int) ((float) (val / 100f) * getSkin().getWidth());
                } else {
                    y = -(int) ((float) (val / 100f) * getSkin().getHeight());
                }
            } else {
                if (s.getOrientation() == Scrollbar.HORIZONTAL) {
                    x = -(int) ((float) (val / 100f) * getWidth());
                } else {
                    y = -(int) ((float) (val / 100f) * getHeight());
                }
            }
            repaint();

        }

        int lastUnits = 0;
        boolean ignoreWheelMovements = false;
        int lastX;
        int lastY;
        public void mouseWheelMoved(MouseWheelEvent e) {
            e.consume();
            if (!isEnabled()) {
                return;
            }
            lastInputEvent = e;
            final int x = scrollWheeling ? lastX : scaleCoordinateX(e.getX());
            final int y = scrollWheeling ? lastY : scaleCoordinateY(e.getY());
            if (e.getScrollType() == MouseWheelEvent.WHEEL_UNIT_SCROLL) {
                Form f = getCurrentForm();
                if(f != null){
                    // NOTE:  This is off edt... I've noticed an NPE
                    // inset getComponentAt() because of this
                    // we should move to EDT
                    Component cmp = f.getContentPane().getComponentAt(x, y);
                    if(cmp != null && Accessor.isScrollDecelerationMotionInProgress(cmp)) {
                        if (!ignoreWheelMovements) {
                            ignoreWheelMovements = true;
                        }
                        return;
                    }
                }
                
                requestFocus();
                final int units = convertToPixels(e.getUnitsToScroll() * 5, true) * -1;

                if (units * lastUnits < 0 || Math.abs(units) - Math.abs(lastUnits) > 100) {
                    ignoreWheelMovements = false;
                }
                lastUnits = units;
                lastX = x;
                lastY = y;
                if (ignoreWheelMovements) {
                    return;
                }
                Display.getInstance().callSerially(new Runnable() {
                    public void run() {
                        scrollWheeling = true;
                        Form f = getCurrentForm();
                        if(f != null){
                            Component cmp = f.getContentPane().getComponentAt(x, y);
                            if(cmp != null && cmp.isFocusable()) {
                                cmp.setFocusable(false);
                                f.pointerPressed(x, y);
                                f.pointerDragged(x, y + units / 4);
                                cmp.setFocusable(true);
                            } else {
                                f.pointerPressed(x, y);
                                f.pointerDragged(x, y + units / 4);
                            }
                        }
                    }
                });
                
                Display.getInstance().callSerially(new Runnable() {
                    public void run() {
                        Form f = getCurrentForm();
                        if(f != null){
                            Component cmp = f.getContentPane().getComponentAt(x, y);
                            if (cmp != null && Accessor.isScrollDecelerationMotionInProgress(cmp)) {
                                return;
                            }
                            if(cmp != null && cmp.isFocusable()) {
                                cmp.setFocusable(false);
                                f.pointerDragged(x, y + units / 4 * 2);
                                cmp.setFocusable(true);
                            } else {
                                f.pointerDragged(x, y + units / 4 * 2);
                            }
                        }
                    }
                });
                Display.getInstance().callSerially(new Runnable() {
                    public void run() {
                        Form f = getCurrentForm();
                        if(f != null){
                            Component cmp = f.getContentPane().getComponentAt(x, y);
                            if (cmp != null && Accessor.isScrollDecelerationMotionInProgress(cmp)) {
                                return;
                            }
                            if(cmp != null && cmp.isFocusable()) {
                                cmp.setFocusable(false);
                                f.pointerDragged(x, y + units / 4 * 3);
                                cmp.setFocusable(true);
                            } else {
                                f.pointerDragged(x, y + units / 4 * 3);
                            }
                        }
                    }
                });
                Display.getInstance().callSerially(new Runnable() {
                    public void run() {
                        Form f = getCurrentForm();
                        if(f != null){
                            Component cmp = f.getContentPane().getComponentAt(x, y);
                            if (cmp != null && Accessor.isScrollDecelerationMotionInProgress(cmp)) {
                                f.pointerReleased(x, y + units);
                                return;
                            }
                            if(cmp != null && cmp.isFocusable()) {
                                cmp.setFocusable(false);
                                f.pointerDragged(x, y + units);
                                f.pointerReleased(x, y + units);
                                cmp.setFocusable(true);
                            } else {
                                f.pointerDragged(x, y + units);
                                f.pointerReleased(x, y + units);
                            }
                        }
                        scrollWheeling = false;
                    }
                });
            } 
        }
        
    }
    C canvas;

    protected java.awt.Container getCanvas() {
        return canvas;
    }

    public JavaSEPort() {
        canvas = new C();
    }

    public void paintDirty() {
        super.paintDirty();
    }

    /**
     * @inheritDoc
     */
    public void deinitialize() {
        if (canvas.getParent() != null) {
            canvas.getParent().remove(canvas);
        }
    }

    /**
     * Subclasses of this implementation might override this to return builtin
     * skins for a specific implementation
     *
     * @return true if skins are used
     */
    public boolean hasSkins() {
        return System.getProperty("skin") != null || System.getProperty("dskin") != null;
    }

    private void initializeCoordinates(BufferedImage map, Properties props, Map<Point, Integer> coordinates, java.awt.Rectangle screenPosition) {
        int[] buffer = new int[map.getWidth() * map.getHeight()];
        map.getRGB(0, 0, map.getWidth(), map.getHeight(), buffer, 0, map.getWidth());
        int screenX1 = Integer.MAX_VALUE;
        int screenY1 = Integer.MAX_VALUE;
        int screenX2 = 0;
        int screenY2 = 0;
        for (int iter = 0; iter < buffer.length; iter++) {
            int pixel = buffer[iter];
            // white pixels are blank 
            if (pixel != 0xffffffff) {
                int x = iter % map.getWidth();
                int y = iter / map.getWidth();

                // black pixels represent the screen region
                if (pixel == 0xff000000) {
                    if (x < screenX1) {
                        screenX1 = x;
                    }
                    if (y < screenY1) {
                        screenY1 = y;
                    }
                    if (x > screenX2) {
                        screenX2 = x;
                    }
                    if (y > screenY2) {
                        screenY2 = y;
                    }
                } else {
                    String prop = "c" + Integer.toHexString(0xffffff & pixel);
                    String val = props.getProperty(prop);
                    int code = 0;
                    if (val == null) {
                        val = props.getProperty("x" + Integer.toHexString(pixel));
                        if (val == null) {
                            continue;
                        }
                        code = Integer.parseInt(val, 16);
                    } else {
                        code = Integer.parseInt(val);
                    }
                    coordinates.put(new Point(x, y), code);
                }
            }
        }
        double scale = 1.0; // retinaScale
        screenPosition.x = (int)(screenX1 / scale);
        screenPosition.y = (int)(screenY1 / scale); 
        screenPosition.width = (int)((screenX2 - screenX1 + 1)/scale);
        screenPosition.height = (int)((screenY2 - screenY1 + 1)/scale);
    }

    private static void readFully(InputStream i, byte b[]) throws IOException {
        readFully(i, b, 0, b.length);
    }

    private static final void readFully(InputStream i, byte b[], int off, int len) throws IOException {
        if (len < 0) {
            throw new IndexOutOfBoundsException();
        }
        int n = 0;
        while (n < len) {
            int count = i.read(b, off + n, len - n);
            if (count < 0) {
                throw new EOFException();
            }
            n += count;
        }
    }

    @Override
    public boolean isMinimized() {
        if (Display.getInstance().isSimulator()) {
            return minimized;
        } else {
            return super.isMinimized();
        }
    }

    
    
    
    private void loadSkinFile(InputStream skin, final JFrame frm) {
        try {
            ZipInputStream z = new ZipInputStream(skin);
            ZipEntry e = z.getNextEntry();
            final Properties props = new Properties();
            BufferedImage map = null;
            BufferedImage landscapeMap = null;

            // if we load the native theme imediately the multi-image's will be loaded with the size of the old skin
            byte[] nativeThemeData = null;
            nativeThemeRes = null;
            nativeTheme = null;
            while (e != null) {
                String name = e.getName();
                if (name.equals("skin.png")) {
                    portraitSkin = ImageIO.read(z);
                    e = z.getNextEntry();
                    continue;
                }
                if (name.equals("header.png")) {
                    header = ImageIO.read(z);
                    e = z.getNextEntry();
                    continue;
                }
                if (name.equals("header_l.png")) {
                    headerLandscape = ImageIO.read(z);
                    e = z.getNextEntry();
                    continue;
                }
                if (name.equals("skin.properties")) {
                    props.load(z);
                    e = z.getNextEntry();
                    continue;
                }
                if (name.equals("skin_l.png")) {
                    landscapeSkin = ImageIO.read(z);
                    e = z.getNextEntry();
                    continue;
                }
                if (name.equals("skin_map.png")) {
                    map = ImageIO.read(z);
                    e = z.getNextEntry();
                    continue;
                }
                if (name.equals("skin_map_l.png")) {
                    landscapeMap = ImageIO.read(z);
                    e = z.getNextEntry();
                    continue;
                }
                if (name.endsWith(".res")) {
                    long esize = e.getSize();
                    if(esize > 0) {
                        nativeThemeData = new byte[(int) esize];
                        readFully(z, nativeThemeData);
                    } else {
                        ByteArrayOutputStream b = new ByteArrayOutputStream();
                        Util.copyNoClose(z, b, 8192);
                        nativeThemeData = b.toByteArray();
                    }
                    e = z.getNextEntry();
                    continue;
                }
                if (name.endsWith(".ttf")) {
                    try {
                        java.awt.Font result = java.awt.Font.createFont(java.awt.Font.TRUETYPE_FONT, z);
                        GraphicsEnvironment.getLocalGraphicsEnvironment().registerFont(result);
                    } catch (FontFormatException ex) {
                        ex.printStackTrace();
                    }

                    e = z.getNextEntry();
                    continue;
                }
                e = z.getNextEntry();
            }
            z.close();

            String pix = props.getProperty("pixelRatio");
            if (pix != null && pix.length() > 0) {
                try {
                    pixelMilliRatio = Double.valueOf(pix);
                } catch (NumberFormatException err) {
                    err.printStackTrace();
                    pixelMilliRatio = null;
                }
            } else {
                pixelMilliRatio = null;
            }

            portraitSkinHotspots = new HashMap<Point, Integer>();
            portraitScreenCoordinates = new Rectangle();
            initializeCoordinates(map, props, portraitSkinHotspots, portraitScreenCoordinates);

            landscapeSkinHotspots = new HashMap<Point, Integer>();
            landscapeScreenCoordinates = new Rectangle();
            initializeCoordinates(landscapeMap, props, landscapeSkinHotspots, landscapeScreenCoordinates);

            platformName = props.getProperty("platformName", "se");
            platformOverrides = props.getProperty("overrideNames", "").split(",");
            String ua = null;
            if (platformName.equals("and")) {
                ua = "Mozilla/5.0 (Linux; U; Android 2.2; en-us; Nexus One Build/FRF91) AppleWebKit/533.1 (KHTML, like Gecko) Version/4.0 Mobile Safari/533.1";
            } else if (platformName.equals("rim")) {
                ua = "Mozilla/5.0 (BlackBerry; U; BlackBerry 9860; en-GB) AppleWebKit/534.11+ (KHTML, like Gecko) Version/7.0.0.296 Mobile Safari/534.11+";
            } else if (platformName.equals("ios")) {
                if (isTablet()) {
                    ua = "Mozilla/5.0 (iPad; U; CPU OS 4_3_1 like Mac OS X; en-us) AppleWebKit/533.17.9 (KHTML, like Gecko) Version/5.0.2 Mobile/8G4 Safari/6533.18.5";
                } else {
                    ua = "Mozilla/5.0 (iPod; U; CPU iPhone OS 4_3_3 like Mac OS X; en-us) AppleWebKit/533.17.9 (KHTML, like Gecko) Version/5.0.2 Mobile/8J2 Safari/6533.18.5";
                }
            } else if (platformName.equals("me")) {
                ua = "Mozilla/5.0 (SymbianOS/9.4; Series60/5.0 NokiaN97-1/20.0.019; Profile/MIDP-2.1 Configuration/CLDC-1.1) AppleWebKit/525 (KHTML, like Gecko) BrowserNG/7.1.18124";
            } else {
                if (platformName.equals("win")) {
                    ua = "Mozilla/5.0 (compatible; MSIE 9.0; Windows Phone OS 7.5; Trident/5.0; IEMobile/9.0; NOKIA; Lumia 800)";
                } else {
                    ua = "Mozilla/5.0 (Linux; U; Android 2.2; en-us; Nexus One Build/FRF91) AppleWebKit/533.1 (KHTML, like Gecko) Version/4.0 Mobile Safari/533.1";
                }
            }
            Display.getInstance().setProperty("User-Agent", ua);

            isIOS = props.getProperty("systemFontFamily", "Arial").toLowerCase().contains("helvetica");
            setFontFaces(props.getProperty("systemFontFamily", "Arial"),
                    props.getProperty("proportionalFontFamily", "SansSerif"),
                    props.getProperty("monospaceFontFamily", "Monospaced"));
            float factor = ((float) getDisplayHeightImpl()) / 480.0f;
            int med = (int) (15.0f * factor);
            int sm = (int) (11.0f * factor);
            int la = (int) (19.0f * factor);
            setFontSize(Integer.parseInt(props.getProperty("mediumFontSize", "" + med)),
                    Integer.parseInt(props.getProperty("smallFontSize", "" + sm)),
                    Integer.parseInt(props.getProperty("largeFontSize", "" + la)));
            tablet = props.getProperty("tablet", "false").equalsIgnoreCase("true");
            rotateTouchKeysOnLandscape = props.getProperty("rotateKeys", "false").equalsIgnoreCase("true");
            touchDevice = props.getProperty("touch", "true").equalsIgnoreCase("true");
            keyboardType = Integer.parseInt(props.getProperty("keyboardType", "0"));
            softkeyCount = Integer.parseInt(props.getProperty("softbuttonCount", "1"));
            if (softkeyCount < 2) {
                // patch the MenuBar class in case we change the softkey count in runtime we need
                // the values of the static variables to be correct!
                try {
                    Field f = com.codename1.ui.MenuBar.class.getDeclaredField("leftSK");
                    f.setAccessible(true);
                    f.setInt(null, KeyEvent.VK_F1);
                    f = com.codename1.ui.MenuBar.class.getDeclaredField("rightSK");
                    f.setAccessible(true);
                    f.setInt(null, KeyEvent.VK_F2);
                } catch (Throwable t) {
                    t.printStackTrace();
                }
            }

            final byte[] nativeThemeFinalData = nativeThemeData;
            Display.getInstance().callSerially(new Runnable() {

                public void run() {
                    if (nativeThemeFinalData != null) {
                        try {
                            nativeThemeRes = Resources.open(new ByteArrayInputStream(nativeThemeFinalData));
                        } catch (IOException ex) {
                            ex.printStackTrace();
                        }
                    } else {
                        try {
                            boolean isJ2me = props.getProperty("platformName", "").equals("me");
                            String t = props.getProperty("nativeThemeAttribute", null);
                            if (t != null) {
                                Properties cnop = new Properties();
                                File cnopFile = new File("codenameone_settings.properties");
                                if (cnopFile.exists()) {
                                    cnop.load(new FileInputStream(cnopFile));
                                    int themeConst = Integer.parseInt(cnop.getProperty("codename1.j2me.nativeThemeConst", "3"));
                                    t = cnop.getProperty(t, null); 
                                    if (isJ2me && themeConst == 3 && t != null && new File(t).exists()) {
                                        nativeThemeRes = Resources.open(new FileInputStream(t));
                                    }
                                }
                            }
                        } catch (IOException ioErr) {
                            ioErr.printStackTrace();
                        }
                    }
                }
            });
            installMenu(frm, false);
            
        } catch (IOException err) {
            err.printStackTrace();
        }
    }
    
    private void installMenu(final JFrame frm, boolean desktopSkin) throws IOException{
            JMenuBar bar = new JMenuBar();
            frm.setJMenuBar(bar);
            
            JMenu simulatorMenu = new JMenu("Simulate");
            simulatorMenu.setDoubleBuffered(true);
            simulatorMenu.addMenuListener(new MenuListener(){

                @Override
                public void menuSelected(MenuEvent e) {
                    menuDisplayed = true;
                }

                @Override
                public void menuCanceled(MenuEvent e) {
                    menuDisplayed = false;
                }

                @Override
                public void menuDeselected(MenuEvent e) {
                    menuDisplayed = false;
                }
            });
            
            JMenuItem rotate = new JMenuItem("Rotate");
            rotate.setEnabled(!desktopSkin);

            simulatorMenu.add(rotate);
            final JCheckBoxMenuItem zoomMenu = new JCheckBoxMenuItem("Zoom", scrollableSkin);
            simulatorMenu.add(zoomMenu);

            JMenu debugEdtMenu = new JMenu("Debug EDT");
            simulatorMenu.add(debugEdtMenu);
            
            zoomMenu.setEnabled(!desktopSkin);

            JRadioButtonMenuItem debugEdtNone = new JRadioButtonMenuItem("None");
            JRadioButtonMenuItem debugEdtLight = new JRadioButtonMenuItem("Light");
            JRadioButtonMenuItem debugEdtFull = new JRadioButtonMenuItem("Full");
            debugEdtMenu.add(debugEdtNone);
            debugEdtMenu.add(debugEdtLight);
            debugEdtMenu.add(debugEdtFull);
            ButtonGroup bg = new ButtonGroup();
            bg.add(debugEdtNone);
            bg.add(debugEdtLight);
            bg.add(debugEdtFull);
            final Preferences pref = Preferences.userNodeForPackage(JavaSEPort.class);
            int debugEdtSelection = pref.getInt("debugEDTMode", 0);
            switch (debugEdtSelection) {
                case 0:
                    debugEdtNone.setSelected(true);
                    setShowEDTWarnings(false);
                    setShowEDTViolationStacks(false);
                    break;
                case 2:
                    debugEdtFull.setSelected(true);
                    setShowEDTWarnings(true);
                    setShowEDTViolationStacks(true);
                    break;
                default:
                    debugEdtLight.setSelected(true);
                    setShowEDTWarnings(true);
                    setShowEDTViolationStacks(false);
                    break;
            }
            debugEdtNone.addActionListener(new ActionListener() {

                public void actionPerformed(ActionEvent e) {
                    setShowEDTWarnings(false);
                    setShowEDTViolationStacks(false);
                    pref.putInt("debugEDTMode", 0);
                }
            });
            debugEdtFull.addActionListener(new ActionListener() {

                public void actionPerformed(ActionEvent e) {
                    setShowEDTWarnings(true);
                    setShowEDTViolationStacks(true);
                    pref.putInt("debugEDTMode", 2);
                }
            });
            debugEdtLight.addActionListener(new ActionListener() {

                public void actionPerformed(ActionEvent e) {
                    setShowEDTWarnings(true);
                    setShowEDTViolationStacks(false);
                    pref.putInt("debugEDTMode", 1);
                }
            });

            JMenuItem screenshot = new JMenuItem("Screenshot");
            simulatorMenu.add(screenshot);
            KeyStroke f2 = KeyStroke.getKeyStroke(KeyEvent.VK_F2, 0);
            screenshot.setAccelerator(f2);
            screenshot.addActionListener(new ActionListener() {

                private File findScreenshotFile() {
                    int counter = 1;
                    File f = new File(System.getProperty("user.home"), "CodenameOne Screenshot " + counter + ".png");
                    while (f.exists()) {
                        counter++;
                        f = new File(System.getProperty("user.home"), "CodenameOne Screenshot " + counter + ".png");
                    }
                    return f;
                }

                @Override
                public void actionPerformed(ActionEvent ae) {
                    final float zoom = zoomLevel;
                    zoomLevel = 1;
                    
                    final Form frm = Display.getInstance().getCurrent();
                    BufferedImage headerImageTmp;
                    if (isPortrait()) {
                        headerImageTmp = header;
                    } else {
                        headerImageTmp = headerLandscape;
                    }
                    if (!includeHeaderInScreenshot) {
                        headerImageTmp = null;
                    }
                    int headerHeightTmp = 0;
                    if (headerImageTmp != null) {
                        headerHeightTmp = headerImageTmp.getHeight();
                    }
                    final int headerHeight = headerHeightTmp;
                    final BufferedImage headerImage = headerImageTmp;
                    //gr.translate(0, statusBarHeight);
                    Display.getInstance().callSerially(new Runnable() {
                        public void run() {
                            final com.codename1.ui.Image img = com.codename1.ui.Image.createImage(frm.getWidth(), frm.getHeight());
                            com.codename1.ui.Graphics gr = img.getGraphics();
                            takingScreenshot = true;
                            screenshotActualZoomLevel = zoom;
                            try {
                                frm.paint(gr);
                            } finally {
                                takingScreenshot = false;
                            }
                            final int imageWidth = img.getWidth();
                            final int imageHeight = img.getHeight();
                            final int[] imageRGB = img.getRGB();
                            SwingUtilities.invokeLater(new Runnable() {
                                public void run() {
                                    BufferedImage bi = new BufferedImage(frm.getWidth(), frm.getHeight() + headerHeight, BufferedImage.TYPE_INT_ARGB);
                                    bi.setRGB(0, headerHeight, imageWidth, imageHeight, imageRGB, 0, imageWidth);
                                    if (headerImage != null) {
                                        Graphics2D g2d = bi.createGraphics();
                                        g2d.drawImage(headerImage, 0, 0, null);
                                        g2d.dispose();
                                    }
                                    OutputStream out = null;
                                    try {
                                        out = new FileOutputStream(findScreenshotFile());
                                        ImageIO.write(bi, "png", out);
                                        out.close();
                                    } catch (Throwable ex) {
                                        ex.printStackTrace();
                                        System.exit(1);
                                    } finally {
                                        zoomLevel = zoom;
                                        try {
                                            out.close();
                                        } catch (Throwable ex) {
                                        }
                                        frm.repaint();
                                        canvas.repaint();
                                    }
                                }
                            });
                        }
                    });
                }
            });

            includeHeaderInScreenshot = pref.getBoolean("includeHeaderScreenshot", true);
            final JCheckBoxMenuItem includeHeaderMenu = new JCheckBoxMenuItem("Screenshot StatusBar");
            includeHeaderMenu.setToolTipText("Include status bar area in Screenshots");
            includeHeaderMenu.setSelected(includeHeaderInScreenshot);
            simulatorMenu.add(includeHeaderMenu);
            includeHeaderMenu.addActionListener(new ActionListener() {

                public void actionPerformed(ActionEvent e) {
                    includeHeaderInScreenshot = includeHeaderMenu.isSelected();
                    pref.putBoolean("includeHeaderScreenshot", includeHeaderInScreenshot);
                }
            });


            JMenu networkDebug = new JMenu("Network");
            simulatorMenu.add(networkDebug);
            
            JMenuItem networkMonitor = new JMenuItem("Network Monitor");
            networkMonitor.addActionListener(new ActionListener() {

                @Override
                public void actionPerformed(ActionEvent ae) {
                    if (netMonitor == null) {
                        showNetworkMonitor();
                        Preferences pref = Preferences.userNodeForPackage(JavaSEPort.class);
                        pref.putBoolean("NetworkMonitor", true);
                    }
                }
            });
            networkDebug.add(networkMonitor);

            JMenuItem proxy = new JMenuItem("Proxy Settings");
            proxy.addActionListener(new ActionListener() {
                
                public void actionPerformed(ActionEvent e) {
                    final JDialog proxy;
                    if(window !=null){
                        proxy = new JDialog(window);
                    }else{
                        proxy = new JDialog();                    
                    }
                    final Preferences pref = Preferences.userNodeForPackage(Component.class);
                    int proxySel = pref.getInt("proxySel", 2);
                    String proxySelHttp = pref.get("proxySel-http", ""); 
                    String proxySelPort = pref.get("proxySel-port", "");                             
                    
                    JPanel panel = new JPanel();                    
                    panel.setAlignmentX( java.awt.Component.LEFT_ALIGNMENT );
                    panel.setLayout(new BoxLayout(panel, BoxLayout.Y_AXIS));                    

                    JPanel proxyUrl= new JPanel();
                    proxyUrl.setLayout(new FlowLayout(FlowLayout.LEFT));                                        
                    proxyUrl.add(new JLabel("Http Proxy:"));
                    final JTextField http = new JTextField(proxySelHttp);
                    http.setColumns(20);
                    proxyUrl.add(http);
                    proxyUrl.add(new JLabel("Port:"));
                    final JTextField port = new JTextField(proxySelPort);
                    port.setColumns(4);
                    proxyUrl.add(port);
                    
                    final JRadioButton noproxy = new JRadioButton("No Proxy");
                    JPanel rbPanel= new JPanel();
                    rbPanel.setLayout(new java.awt.GridLayout(1, 0));                                        
                    rbPanel.setAlignmentX( java.awt.Component.LEFT_ALIGNMENT );
                    rbPanel.add(noproxy);
                    Dimension d = rbPanel.getPreferredSize();
                    d.width = proxyUrl.getPreferredSize().width;
                    rbPanel.setMinimumSize(d);
                    //noproxy.setPreferredSize(d);
                    panel.add(rbPanel);
                    
                    final JRadioButton systemProxy = new JRadioButton("Use System Proxy");
                    rbPanel= new JPanel();
                    rbPanel.setLayout(new java.awt.GridLayout(1, 0));                                        
                    rbPanel.setAlignmentX( java.awt.Component.LEFT_ALIGNMENT );
                    rbPanel.add(systemProxy);
                    d = rbPanel.getPreferredSize();
                    d.width = proxyUrl.getPreferredSize().width;
                    rbPanel.setPreferredSize(d);
                    panel.add(rbPanel);
                    
                    final JRadioButton manual = new JRadioButton("Manual Proxy Settings:");
                    rbPanel= new JPanel();
                    rbPanel.setLayout(new java.awt.GridLayout(1, 0));                                        
                    rbPanel.setAlignmentX( java.awt.Component.LEFT_ALIGNMENT );
                    rbPanel.add(manual);
                    d = rbPanel.getPreferredSize();
                    d.width = proxyUrl.getPreferredSize().width;
                    rbPanel.setPreferredSize(d);
                    panel.add(rbPanel);
                                                            
                    rbPanel= new JPanel();
                    rbPanel.setLayout(new java.awt.GridLayout(1, 0));                                        
                    rbPanel.setAlignmentX( java.awt.Component.LEFT_ALIGNMENT );
                    rbPanel.add(proxyUrl);
                    panel.add(rbPanel);
                    
                    ButtonGroup group = new ButtonGroup();
                    group.add(noproxy);
                    group.add(systemProxy);
                    group.add(manual);
                    noproxy.addActionListener(new ActionListener() {

                        @Override
                        public void actionPerformed(ActionEvent e) {
                            http.setEnabled(false);
                            port.setEnabled(false);
                        }
                    });
                    systemProxy.addActionListener(new ActionListener() {

                        @Override
                        public void actionPerformed(ActionEvent e) {
                            http.setEnabled(false);
                            port.setEnabled(false);
                        }
                    });
                    manual.addActionListener(new ActionListener() {

                        @Override
                        public void actionPerformed(ActionEvent e) {
                            http.setEnabled(true);
                            port.setEnabled(true);
                        }
                    });
                    
                    switch (proxySel){
                        case 1:
                            noproxy.setSelected(true);
                            http.setEnabled(false);
                            port.setEnabled(false);
                            break;
                        case 2:
                            systemProxy.setSelected(true);
                            http.setEnabled(false);
                            port.setEnabled(false);
                            break;
                        case 3:
                            manual.setSelected(true);                            
                            break;
                    }
                    JPanel closePanel = new JPanel();
                    JButton close = new JButton("Ok");
                    close.addActionListener(new ActionListener() {

                        public void actionPerformed(ActionEvent e) {
                            if (noproxy.isSelected()) {
                                pref.putInt("proxySel", 1);
                            } else if (systemProxy.isSelected()) {
                                pref.putInt("proxySel", 2);
                            } else if (manual.isSelected()) {
                                pref.putInt("proxySel", 3);
                                pref.put("proxySel-http", http.getText());
                                pref.put("proxySel-port", port.getText());
                            }
                            proxy.dispose();
                            
                            if (netMonitor != null) {
                                netMonitor.dispose();
                                netMonitor = null;
                            }
                            if (perfMonitor != null) {
                                perfMonitor.dispose();
                                perfMonitor = null;
                            }
                            String mainClass = System.getProperty("MainClass");
                            if (mainClass != null) {
                                Preferences pref = Preferences.userNodeForPackage(JavaSEPort.class);
                                deinitializeSync();
                                frm.dispose();
                                System.setProperty("reload.simulator", "true");
                            } else {
                                refreshSkin(frm);
                        }
                            
                        }
                    });
                    closePanel.add(close);
                    panel.add(closePanel);
                    
                    proxy.add(panel);
                    proxy.pack();
                    if(window != null){
                        proxy.setLocationRelativeTo(window);
                    }
                    proxy.setResizable(false);
                    proxy.setVisible(true);
                    
                    
                }
            });
            networkDebug.add(proxy);
            networkDebug.addSeparator();
            
            
            JRadioButtonMenuItem regularConnection = new JRadioButtonMenuItem("Regular Connection");
            regularConnection.addActionListener(new ActionListener() {
                @Override
                public void actionPerformed(ActionEvent ae) {
                    slowConnectionMode = false;
                    disconnectedMode = false;
                    pref.putInt("connectionStatus", 0);
                }
            });
            networkDebug.add(regularConnection);
            
            JRadioButtonMenuItem slowConnection = new JRadioButtonMenuItem("Slow Connection");
            slowConnection.addActionListener(new ActionListener() {
                @Override
                public void actionPerformed(ActionEvent ae) {
                    slowConnectionMode = true;
                    disconnectedMode = false;
                    pref.putInt("connectionStatus", 1);
                }
            });
            networkDebug.add(slowConnection);
            
            JRadioButtonMenuItem disconnected = new JRadioButtonMenuItem("Disconnected");
            disconnected.addActionListener(new ActionListener() {
                @Override
                public void actionPerformed(ActionEvent ae) {
                    slowConnectionMode = false;
                    disconnectedMode = true;
                    pref.putInt("connectionStatus", 2);
                }
            });
            networkDebug.add(disconnected);

            ButtonGroup connectionGroup = new ButtonGroup();
            connectionGroup.add(regularConnection);
            connectionGroup.add(slowConnection);
            connectionGroup.add(disconnected);
            
            switch(pref.getInt("connectionStatus", 0)) {
                case 0:
                    regularConnection.setSelected(true);
                    break;
                case 1:
                    slowConnection.setSelected(true);
                    slowConnectionMode = true;
                    break;
                case 2:
                    disconnected.setSelected(true);
                    disconnectedMode = true;
                    break;
            }

            JMenuItem componentTreeInspector = new JMenuItem("Component Inspector");
            componentTreeInspector.addActionListener(new ActionListener() {

                @Override
                public void actionPerformed(ActionEvent ae) {
                    new ComponentTreeInspector();
                }
            });
            
            JMenuItem locactionSim = new JMenuItem("Location Simulation");
            locactionSim.addActionListener(new ActionListener() {

                @Override
                public void actionPerformed(ActionEvent ae) {
                    if(!fxExists){
                        System.err.println("This simulation requires jdk 7");
                        return;
                    }
                    if(locSimulation==null) {
                            locSimulation = new LocationSimulation();
                    } else {
                            locSimulation.setVisible(true);
                    }
                }
            });
            simulatorMenu.add(locactionSim);
            
            simulatorMenu.add(componentTreeInspector);
            

            JMenuItem testRecorderMenu = new JMenuItem("Test Recorder");
            testRecorderMenu.addActionListener(new ActionListener() {

                @Override
                public void actionPerformed(ActionEvent ae) {
                    if (testRecorder == null) {
                        showTestRecorder();
                    }
                }
            });
            simulatorMenu.add(testRecorderMenu);

            manualPurchaseSupported = pref.getBoolean("manualPurchaseSupported", true);
            managedPurchaseSupported = pref.getBoolean("managedPurchaseSupported", true);
            subscriptionSupported = pref.getBoolean("subscriptionSupported", true);
            refundSupported = pref.getBoolean("refundSupported", true);
            JMenu purchaseMenu = new JMenu("In App Purchase");
            simulatorMenu.add(purchaseMenu);
            final JCheckBoxMenuItem manualPurchaseSupportedMenu = new JCheckBoxMenuItem("Manual Purchase");
            manualPurchaseSupportedMenu.setSelected(manualPurchaseSupported);
            final JCheckBoxMenuItem managedPurchaseSupportedMenu = new JCheckBoxMenuItem("Managed Purchase");
            managedPurchaseSupportedMenu.setSelected(managedPurchaseSupported);
            final JCheckBoxMenuItem subscriptionSupportedMenu = new JCheckBoxMenuItem("Subscription");
            subscriptionSupportedMenu.setSelected(subscriptionSupported);
            final JCheckBoxMenuItem refundSupportedMenu = new JCheckBoxMenuItem("Refunds");
            refundSupportedMenu.setSelected(refundSupported);
            manualPurchaseSupportedMenu.addActionListener(new ActionListener() {

                public void actionPerformed(ActionEvent e) {
                    manualPurchaseSupported = manualPurchaseSupportedMenu.isSelected();
                    pref.putBoolean("manualPurchaseSupported", manualPurchaseSupported);
                }
            });
            managedPurchaseSupportedMenu.addActionListener(new ActionListener() {

                public void actionPerformed(ActionEvent e) {
                    managedPurchaseSupported = managedPurchaseSupportedMenu.isSelected();
                    pref.putBoolean("managedPurchaseSupported", managedPurchaseSupported);
                }
            });
            subscriptionSupportedMenu.addActionListener(new ActionListener() {

                public void actionPerformed(ActionEvent e) {
                    subscriptionSupported = subscriptionSupportedMenu.isSelected();
                    pref.putBoolean("subscriptionSupported", subscriptionSupported);
                }
            });
            refundSupportedMenu.addActionListener(new ActionListener() {

                public void actionPerformed(ActionEvent e) {
                    refundSupported = refundSupportedMenu.isSelected();
                    pref.putBoolean("refundSupported", refundSupported);
                }
            });
            purchaseMenu.add(manualPurchaseSupportedMenu);
            purchaseMenu.add(managedPurchaseSupportedMenu);
            purchaseMenu.add(subscriptionSupportedMenu);
            purchaseMenu.add(refundSupportedMenu);

            JMenuItem performanceMonitor = new JMenuItem("Performance Monitor");
            performanceMonitor.addActionListener(new ActionListener() {

                @Override
                public void actionPerformed(ActionEvent ae) {
                    if (perfMonitor == null) {
                        showPerformanceMonitor();
                        Preferences pref = Preferences.userNodeForPackage(JavaSEPort.class);
                        pref.putBoolean("PerformanceMonitor", true);
                    }
                }
            });
            simulatorMenu.add(performanceMonitor);
            
            JMenuItem clean = new JMenuItem("Clean Storage");
            clean.addActionListener(new ActionListener() {

                @Override
                public void actionPerformed(ActionEvent ae) {
                    File home = new File(System.getProperty("user.home") + File.separator + appHomeDir);
                    if(!home.exists()){
                        return;
                    }
                    if(JOptionPane.showConfirmDialog(frm,
                            "Are you sure you want to Clean all Storage under "
                                    + home.getAbsolutePath() + " ?", 
                            "Clean Storage", 
                            JOptionPane.OK_CANCEL_OPTION) == JOptionPane.OK_OPTION){
                    File [] files = home.listFiles();
                    for (int i = 0; i < files.length; i++) {
                        File file = files[i];
                        file.delete();
                    }
                }
                }
            });
            simulatorMenu.add(clean);
            
            

            JMenu skinMenu = createSkinsMenu(frm, null);
            skinMenu.addMenuListener(new MenuListener(){

                @Override
                public void menuSelected(MenuEvent e) {
                    menuDisplayed = true;
                }

                @Override
                public void menuCanceled(MenuEvent e) {
                    menuDisplayed = false;
                }

                @Override
                public void menuDeselected(MenuEvent e) {
                    menuDisplayed = false;
                }
                
                
            
            });
            

            final JCheckBoxMenuItem touchFlag = new JCheckBoxMenuItem("Touch", touchDevice);
            simulatorMenu.add(touchFlag);
            final JCheckBoxMenuItem nativeInputFlag = new JCheckBoxMenuItem("Native Input", useNativeInput);
            simulatorMenu.add(nativeInputFlag);

            final JCheckBoxMenuItem simulateAndroidVKBFlag = new JCheckBoxMenuItem("Simulate Android VKB", simulateAndroidKeyboard);
            //simulatorMenu.add(simulateAndroidVKBFlag);

            final JCheckBoxMenuItem scrollFlag = new JCheckBoxMenuItem("Scrollable", scrollableSkin);
            simulatorMenu.add(scrollFlag);
            scrollFlag.setEnabled(!desktopSkin);

            final JCheckBoxMenuItem slowMotionFlag = new JCheckBoxMenuItem("Slow Motion", false);
            simulatorMenu.add(slowMotionFlag);
            slowMotionFlag.addActionListener(new ActionListener() {

                public void actionPerformed(ActionEvent e) {
                    Motion.setSlowMotion(slowMotionFlag.isSelected());
                }
            });
            final JCheckBoxMenuItem permFlag = new JCheckBoxMenuItem("Android 6 Permissions", android6PermissionsFlag);
            simulatorMenu.add(permFlag);
            permFlag.addActionListener(new ActionListener() {

                public void actionPerformed(ActionEvent e) {
                    android6PermissionsFlag = !android6PermissionsFlag;
                    Preferences pref = Preferences.userNodeForPackage(JavaSEPort.class);
                    pref.putBoolean("Android6Permissions", android6PermissionsFlag);
                    
                }
            });

            pause = new JMenuItem("Pause App");
            simulatorMenu.add(pause);
            pause.addActionListener(new ActionListener() {

                @Override
                public void actionPerformed(ActionEvent e) {
                    if (pause.getText().startsWith("Pause")) {
                        Display.getInstance().callSerially(new Runnable() {
                            public void run() {
                                Executor.stopApp();
                                minimized = true;
                            }
                        });
                        canvas.setEnabled(false);
                        pause.setText("Resume App");
                    } else {
                        Display.getInstance().callSerially(new Runnable() {
                            public void run() {
                                Executor.startApp();
                                minimized = false;
                            }
                        });
                        canvas.setEnabled(true);
                        pause.setText("Pause App");
                    }
                }
            });

            final JCheckBoxMenuItem alwaysOnTopFlag = new JCheckBoxMenuItem("Always on Top", alwaysOnTop);
            simulatorMenu.add(alwaysOnTopFlag);
            
            simulatorMenu.addSeparator();


            JMenuItem exit = new JMenuItem("Exit");
            simulatorMenu.add(exit);
            
            JMenu helpMenu = new JMenu("Help");
            helpMenu.setDoubleBuffered(true);
            helpMenu.addMenuListener(new MenuListener(){

                @Override
                public void menuSelected(MenuEvent e) {
                    menuDisplayed = true;
                }

                @Override
                public void menuCanceled(MenuEvent e) {
                    menuDisplayed = false;
                }

                @Override
                public void menuDeselected(MenuEvent e) {
                    menuDisplayed = false;
                }
            });
            

            JMenuItem javadocs = new JMenuItem("Javadocs");
            javadocs.addActionListener(new ActionListener() {
                
                public void actionPerformed(ActionEvent e) {
                    try {
                        Desktop.getDesktop().browse(new URI("https://www.codenameone.com/javadoc/"));
                    } catch (Exception ex) {
                        
                    }
                }
            });
            helpMenu.add(javadocs);

            JMenuItem how = new JMenuItem("How Do I?...");
            how.addActionListener(new ActionListener() {
                
                public void actionPerformed(ActionEvent e) {
                    try {
                        Desktop.getDesktop().browse(new URI("https://www.codenameone.com/how-do-i.html"));
                    } catch (Exception ex) {                        
                    }
                }
            });
            helpMenu.add(how);

            JMenuItem forum = new JMenuItem("Community Forum");
            forum.addActionListener(new ActionListener() {
                
                public void actionPerformed(ActionEvent e) {
                    try {
                        Desktop.getDesktop().browse(new URI("https://www.codenameone.com/discussion-forum.html"));
                    } catch (Exception ex) {                        
                    }
                }
            });
            helpMenu.add(forum);
            
            JMenuItem bserver = new JMenuItem("Build Server");
            bserver.addActionListener(new ActionListener() {
                
                public void actionPerformed(ActionEvent e) {
                    try {
                        Desktop.getDesktop().browse(new URI("https://www.codenameone.com/build-server.html"));
                    } catch (Exception ex) {                        
                    }
                }
            });
            helpMenu.addSeparator();
            helpMenu.add(bserver);
            helpMenu.addSeparator();
            
            JMenuItem about = new JMenuItem("About");
            about.addActionListener(new ActionListener() {
                
                public void actionPerformed(ActionEvent e) {
                    final JDialog about;
                    if(window !=null){
                        about = new JDialog(window);
                    }else{
                        about = new JDialog();                    
                    }
                    JPanel panel = new JPanel();                    
                    panel.setLayout(new BoxLayout(panel, BoxLayout.Y_AXIS));                    

                    JPanel imagePanel = new JPanel();
                    
                    JLabel image = new JLabel(new javax.swing.ImageIcon(getClass().getResource("/CodenameOne_Small.png")));
                    image.setHorizontalAlignment(SwingConstants.CENTER);
                    imagePanel.add(image);
                    
                    panel.add(imagePanel);
                    
                    JPanel linkPanel = new JPanel();
                    
                    JButton link = new JButton();
                    link.setText("<HTML>For more information, please <br>visit <FONT color=\"#000099\"><U>www.codenameone.com</U></FONT></HTML>");
                    link.setHorizontalAlignment(SwingConstants.LEFT);
                    link.setBorderPainted(false);
                    link.setOpaque(false);
                    link.setBackground(Color.WHITE);
                    link.addActionListener(new ActionListener() {

                        public void actionPerformed(ActionEvent e) {
                            try {
                                Desktop.getDesktop().browse(new URI("https://www.codenameone.com"));
                            } catch (Exception ex) {                        
                            }
                        }
                    });
                    linkPanel.add(link);
                    panel.add(linkPanel);

                    JPanel closePanel = new JPanel();
                    JButton close = new JButton("close");
                    close.addActionListener(new ActionListener() {

                        public void actionPerformed(ActionEvent e) {
                          about.dispose();
                        }
                    });
                    closePanel.add(close);
                    panel.add(closePanel);
                    
                    about.add(panel);
                    about.pack();
                    if(window != null){
                        about.setLocationRelativeTo(window);
                    }
                    about.setVisible(true);
                }
            });            
            helpMenu.add(about);

            if (showMenu) {
                bar.add(simulatorMenu);
                bar.add(skinMenu);
                bar.add(helpMenu);
            }

            rotate.addActionListener(new ActionListener() {

                public void actionPerformed(ActionEvent ae) {
                    portrait = !portrait;
                    Preferences pref = Preferences.userNodeForPackage(JavaSEPort.class);
                    pref.putBoolean("Portrait", portrait);

                    float w1 = ((float) canvas.getWidth()) / ((float) getSkin().getWidth()/(float)retinaScale);
                    float h1 = ((float) canvas.getHeight()) / ((float) getSkin().getHeight()/(float)retinaScale);
                    zoomLevel = Math.min(h1, w1);
                    Container parent = canvas.getParent();
                    parent.remove(canvas);
                    canvas.setForcedSize(new java.awt.Dimension((int)(getSkin().getWidth()/retinaScale), (int)(getSkin().getHeight()/retinaScale)));
                    parent.add(BorderLayout.CENTER, canvas);
                    frm.pack();

                    zoomLevel = 1;
                    JavaSEPort.this.sizeChanged(getScreenCoordinates().width, getScreenCoordinates().height);
                }
            });
            
            alwaysOnTopFlag.addItemListener(new ItemListener() {

                public void itemStateChanged(ItemEvent ie) {
                    alwaysOnTop = !alwaysOnTop;
                    Preferences pref = Preferences.userNodeForPackage(JavaSEPort.class);
                    pref.putBoolean("AlwaysOnTop", alwaysOnTop);
                    window.setAlwaysOnTop(alwaysOnTop);
                }
            });
            
            simulateAndroidVKBFlag.addItemListener(new ItemListener() {

                public void itemStateChanged(ItemEvent ie) {
                    simulateAndroidKeyboard = !simulateAndroidKeyboard;
                }
            });
            
            ItemListener zoomListener = new ItemListener() {

                public void itemStateChanged(ItemEvent ie) {
                    scrollableSkin = !scrollableSkin;
                    Preferences pref = Preferences.userNodeForPackage(JavaSEPort.class);
                    pref.putBoolean("Scrollable", scrollableSkin);

                    if (scrollableSkin) {
                        frm.add(java.awt.BorderLayout.SOUTH, hSelector);
                        frm.add(java.awt.BorderLayout.EAST, vSelector);
                    } else {
                        frm.remove(hSelector);
                        frm.remove(vSelector);
                    }
                    Container parent = canvas.getParent();
                    parent.remove(canvas);
                    canvas.setForcedSize(new java.awt.Dimension((int)(getSkin().getWidth() / retinaScale), (int)(getSkin().getHeight() / retinaScale)));
                    parent.add(BorderLayout.CENTER, canvas);

                    canvas.x = 0;
                    canvas.y = 0;
                    zoomLevel = 1;
                    frm.invalidate();
                    frm.pack();
                    Display.getInstance().getCurrent().repaint();
                    frm.repaint();
                }
            };

            zoomMenu.addItemListener(zoomListener);
            
            scrollFlag.addItemListener(zoomListener);



            exit.addActionListener(new ActionListener() {

                public void actionPerformed(ActionEvent ae) {
                    exitApplication();
                }
            });
    }

    private JMenu createSkinsMenu(final JFrame frm, final JMenu menu) throws MalformedURLException {
        JMenu m;
        if (menu == null) {
            m = new JMenu("Skins");
            m.setDoubleBuffered(true);
        } else {
            m = menu;
            m.removeAll();
        }
        final JMenu skinMenu = m;
        Preferences pref = Preferences.userNodeForPackage(JavaSEPort.class);
        String skinNames = pref.get("skins", DEFAULT_SKINS);
        if (skinNames != null) {
            if (skinNames.length() < DEFAULT_SKINS.length()) {
                skinNames = DEFAULT_SKINS;
            }
            ButtonGroup skinGroup = new ButtonGroup();
            StringTokenizer tkn = new StringTokenizer(skinNames, ";");
            while (tkn.hasMoreTokens()) {
                final String current = tkn.nextToken();
                String name = current;
                if (current.contains(":")) {
                    try {
                        URL u = new URL(current);
                        File f = new File(u.getFile());
                        if (!f.exists()) {
                            continue;
                        }
                        name = f.getName();

                    } catch (Exception e) {
                        continue;
                    }
                } else {
                    // remove the old builtin skins from the menu
                    if(current.startsWith("/") && !current.equals("/iphone3gs.skin")) {
                        continue;
                    }
                }
                String d = System.getProperty("dskin");
                JRadioButtonMenuItem i = new JRadioButtonMenuItem(name, name.equals(pref.get("skin", d)));
                i.addActionListener(new ActionListener() {

                    public void actionPerformed(ActionEvent ae) {
                        if (netMonitor != null) {
                            netMonitor.dispose();
                            netMonitor = null;
                        }
                        if (perfMonitor != null) {
                            perfMonitor.dispose();
                            perfMonitor = null;
                        }
                        Preferences pref = Preferences.userNodeForPackage(JavaSEPort.class);
                        pref.putBoolean("desktopSkin", false);
                        String mainClass = System.getProperty("MainClass");
                        if (mainClass != null) {
                            pref.put("skin", current);
                            deinitializeSync();
                            frm.dispose();
                            System.setProperty("reload.simulator", "true");
                        } else {
                            loadSkinFile(current, frm);
                            refreshSkin(frm);
                        }
                    }
                });
                skinGroup.add(i);
                skinMenu.add(i);
            }
        }
        JMenuItem dSkin = new JMenuItem("Desktop.skin");
        dSkin.addActionListener(new ActionListener() {

            public void actionPerformed(ActionEvent ae) {
                if (netMonitor != null) {
                    netMonitor.dispose();
                    netMonitor = null;
                }
                if (perfMonitor != null) {
                    perfMonitor.dispose();
                    perfMonitor = null;
                }
                Preferences pref = Preferences.userNodeForPackage(JavaSEPort.class);
                pref.putBoolean("desktopSkin", true);
                String mainClass = System.getProperty("MainClass");
                if (mainClass != null) {
                    deinitializeSync();
                    frm.dispose();
                    System.setProperty("reload.simulator", "true");
                } 
            }
        });
        skinMenu.addSeparator();
        skinMenu.add(dSkin);
        
        skinMenu.addSeparator();
        JMenuItem more = new JMenuItem("More...");
        skinMenu.add(more);
        more.addActionListener(new ActionListener() {

            @Override
            public void actionPerformed(ActionEvent e) {
                
                final JDialog pleaseWait = new JDialog(frm, false);
                pleaseWait.setLocationRelativeTo(frm);
                pleaseWait.setTitle("Message");
                pleaseWait.setLayout(new BorderLayout());
                pleaseWait.add(new JLabel("  Please Wait...  "), BorderLayout.CENTER);
                pleaseWait.pack();
                pleaseWait.setVisible(true);
                
                SwingUtilities.invokeLater(new Runnable() {

                    @Override
                    public void run() {
                        
                        final JDialog d = new JDialog(frm, true);
                        d.setLocationRelativeTo(frm);
                        d.setTitle("Skins");
                        d.setLayout(new BorderLayout());
                        String userDir = System.getProperty("user.home");
                        final File skinDir = new File(userDir + "/.codenameone/");
                        if (!skinDir.exists()) {
                            skinDir.mkdir();
                        }

                        Vector data = new Vector();
                        DocumentBuilderFactory dbf = DocumentBuilderFactory.newInstance();
                        final Document[] doc = new Document[1];
                        try {
                            DocumentBuilder db = dbf.newDocumentBuilder();

                            Preferences pref = Preferences.userNodeForPackage(JavaSEPort.class);

                            InputStream is = openSkinsURL();
                            doc[0] = db.parse(is);
                            NodeList skins = doc[0].getElementsByTagName("Skin");

                            for (int i = 0; i < skins.getLength(); i++) {
                                Node skin = skins.item(i);
                                NamedNodeMap attr = skin.getAttributes();
                                String url = attr.getNamedItem("url").getNodeValue();
                                int ver = 0;
                                Node n = attr.getNamedItem("version");
                                if(n != null){
                                    ver = Integer.parseInt(n.getNodeValue());
                                }
                                boolean exists = new File(skinDir.getAbsolutePath() + url).exists();
                                if (!(exists) || Integer.parseInt(pref.get(url, "0")) < ver) { 
                                    Vector row = new Vector();
                                    row.add(new Boolean(false));
                                    row.add(new ImageIcon(new URL(defaultCodenameOneComProtocol + "://www.codenameone.com/OTA" + attr.getNamedItem("icon").getNodeValue())));
                                    row.add(attr.getNamedItem("name").getNodeValue());
                                    if(exists){
                                        row.add("Update");                                                        
                                    }else{
                                        row.add("New");                            
                                    }
                                    data.add(row);
                                }
                            }

                        } catch (Exception ex) {
                            Logger.getLogger(JavaSEPort.class.getName()).log(Level.SEVERE, null, ex);
                        }

                        if (data.size() == 0) {
                            pleaseWait.setVisible(false);
                            JOptionPane.showMessageDialog(frm, "No New Skins to Install");
                            return;
                        }

                        Vector cols = new Vector();
                        cols.add("Install");
                        cols.add("Icon");
                        cols.add("Name");
                        cols.add("");

                        final DefaultTableModel tableModel = new DefaultTableModel(data, cols) {

                            @Override
                            public boolean isCellEditable(int row, int column) {
                                return column == 0;
                            }
                        };
                        JTable skinsTable = new JTable(tableModel) {

                            @Override
                            public Class<?> getColumnClass(int column) {
                                if (column == 0) {
                                    return Boolean.class;
                                }
                                if (column == 1) {
                                    return Icon.class;
                                }
                                return super.getColumnClass(column);
                            }
                        };
                        skinsTable.setRowHeight(112);
                        skinsTable.getTableHeader().setReorderingAllowed(false);
                        d.add(new JScrollPane(skinsTable), BorderLayout.CENTER);
                        JPanel p = new JPanel(new FlowLayout(FlowLayout.LEFT));
                        JButton download = new JButton("Download");
                        download.addActionListener(new ActionListener() {

                            @Override
                            public void actionPerformed(ActionEvent e) {
                                final Vector toDowload = new Vector();

                                NodeList skins = doc[0].getElementsByTagName("Skin");
                                for (int i = 0; i < tableModel.getRowCount(); i++) {
                                    if (((Boolean) tableModel.getValueAt(i, 0)).booleanValue()) {
                                        Node skin;
                                        for (int j = 0; j < skins.getLength(); j++) {
                                            skin = skins.item(j);
                                            NamedNodeMap attr = skin.getAttributes();
                                            if(attr.getNamedItem("name").getNodeValue().equals(tableModel.getValueAt(i, 2))){
                                                String url = attr.getNamedItem("url").getNodeValue();
                                                String [] data = new String[2];
                                                data[0] = defaultCodenameOneComProtocol + "://www.codenameone.com/OTA" + url;
                                                data[1] = attr.getNamedItem("version").getNodeValue();                                        
                                                toDowload.add(data);
                                                break;
                                            }                                    
                                        }
                                    }
                                }

                                if (toDowload.size() > 0) {
                                    final JDialog downloadMessage = new JDialog(d, true);
                                    downloadMessage.setTitle("Downloading");
                                    downloadMessage.setLayout(new FlowLayout());
                                    downloadMessage.setLocationRelativeTo(d);
                                    final JLabel details = new JLabel("<br><br>Details");
                                    downloadMessage.add(details);
                                    final JLabel progress = new JLabel("Progress<br><br>");
                                    downloadMessage.add(progress);
                                    new Thread() {

                                        @Override
                                        public void run() {
                                            for (Iterator it = toDowload.iterator(); it.hasNext();) {
                                                String [] data = (String []) it.next();
                                                String url = data[0];
                                                details.setText(url.substring(url.lastIndexOf("/")));
                                                details.repaint();
                                                progress.setText("");
                                                progress.repaint();

                                                try {
                                                    File skin = downloadSkin(skinDir, url, data[1], progress);
                                                    if (skin.exists()) {
                                                        addSkinName(skin.toURI().toString());
                                                    }
                                                } catch (Exception e) {
                                                }
                                            }
                                            downloadMessage.setVisible(false);
                                            d.setVisible(false);
                                            try {
                                                createSkinsMenu(frm, skinMenu);
                                            } catch (MalformedURLException ex) {
                                                Logger.getLogger(JavaSEPort.class.getName()).log(Level.SEVERE, null, ex);
                                            }
                                        }
                                    }.start();
                                    downloadMessage.pack();
                                    downloadMessage.setSize(200, 70);
                                    downloadMessage.setVisible(true);
                                }else{
                                    JOptionPane.showMessageDialog(d, "Choose a Skin to Download");
                                }
                            }
                        });
                        p.add(download);
                        d.add(p, BorderLayout.SOUTH);
                        d.pack();
                        pleaseWait.dispose();
                        d.setVisible(true);
                        
                    }
                });


            }
        });

        skinMenu.addSeparator();
        JMenuItem addSkin = new JMenuItem("Add New...");
        skinMenu.add(addSkin);
        addSkin.addActionListener(new ActionListener() {

            public void actionPerformed(ActionEvent ae) {
                FileDialog picker = new FileDialog(frm, "Add Skin");
                picker.setMode(FileDialog.LOAD);
                picker.setFilenameFilter(new FilenameFilter() {

                    public boolean accept(File file, String string) {
                        return string.endsWith(".skin");
                    }
                });
                picker.setModal(true);
                picker.setVisible(true);
                String file = picker.getFile();
                if (file != null) {
                    if (netMonitor != null) {
                        netMonitor.dispose();
                        netMonitor = null;
                    }
                    if (perfMonitor != null) {
                        perfMonitor.dispose();
                        perfMonitor = null;
                    }
                    String mainClass = System.getProperty("MainClass");
                    if (mainClass != null) {
                        Preferences pref = Preferences.userNodeForPackage(JavaSEPort.class);
                        pref.put("skin", picker.getDirectory() + File.separator + file);
                        deinitializeSync();
                        frm.dispose();
                        System.setProperty("reload.simulator", "true");
                    } else {
                        loadSkinFile(picker.getDirectory() + File.separator + file, frm);
                        refreshSkin(frm);
                    }
                }
            }
        });

        skinMenu.addSeparator();
        JMenuItem reset = new JMenuItem("Reset Skins");
        skinMenu.add(reset);
        reset.addActionListener(new ActionListener() {

            public void actionPerformed(ActionEvent ae) {
                    if(JOptionPane.showConfirmDialog(frm,
                            "Are you sure you want to reset skins to default?", 
                            "Clean Storage", 
                            JOptionPane.OK_CANCEL_OPTION) == JOptionPane.OK_OPTION){
                        Preferences pref = Preferences.userNodeForPackage(JavaSEPort.class);
                        pref.put("skins", DEFAULT_SKINS);
                        
                        String userDir = System.getProperty("user.home");
                        final File skinDir = new File(userDir + "/.codenameone/");
                        if(skinDir.exists()){
                            File [] childs = skinDir.listFiles();
                            for (int i = 0; i < childs.length; i++) {
                                File child = childs[i];
                                if(child.getName().endsWith(".skin")){
                                    child.delete();
                                }                                
                            }
                        }
                        if (netMonitor != null) {
                            netMonitor.dispose();
                            netMonitor = null;
                        }
                        if (perfMonitor != null) {
                            perfMonitor.dispose();
                            perfMonitor = null;
                        }
                        String mainClass = System.getProperty("MainClass");
                        if (mainClass != null) {
                            pref.put("skin", "/iphone3gs.skin");
                            deinitializeSync();
                            frm.dispose();
                            System.setProperty("reload.simulator", "true");
                        } else {
                            loadSkinFile("/iphone3gs.skin", frm);
                            refreshSkin(frm);
                        }
                        
                    }
                
            }
        });
        return skinMenu;
    }

    InputStream openSkinsURL() throws IOException {
        try {
            URL u = new URL(defaultCodenameOneComProtocol + "://www.codenameone.com/OTA/Skins.xml");
            HttpURLConnection uc = (HttpURLConnection)u.openConnection();
            uc.setRequestProperty("User-Agent", "Mozilla/5.0 (Linux; U; Android 2.2; en-us; Nexus One Build/FRF91) AppleWebKit/533.1 (KHTML, like Gecko) Version/4.0 Mobile Safari/533.1");
            InputStream is = uc.getInputStream();
            return is;
        } catch(IOException err) {
            if(defaultCodenameOneComProtocol.equals("https")) {
                defaultCodenameOneComProtocol = "http";
            } else {
                throw err;
            }
            System.out.println("Failed to connect thru secure socket, trying http instead");
            URL u = new URL("http://www.codenameone.com/OTA/Skins.xml");
            HttpURLConnection uc = (HttpURLConnection)u.openConnection();
            uc.setRequestProperty("User-Agent", "Mozilla/5.0 (Linux; U; Android 2.2; en-us; Nexus One Build/FRF91) AppleWebKit/533.1 (KHTML, like Gecko) Version/4.0 Mobile Safari/533.1");
            InputStream is = uc.getInputStream();
            return is;
        }
    }
    
    private void showTestRecorder() {
        if (testRecorder == null) {
            testRecorder = new TestRecorder();
            testRecorder.pack();
            testRecorder.setLocationByPlatform(true);
            testRecorder.setVisible(true);
            testRecorder.addWindowListener(new WindowAdapter() {

                public void windowClosing(WindowEvent e) {
                    testRecorder = null;
                }
            });
        }
    }

    private void showNetworkMonitor() {
        if (netMonitor == null) {
            netMonitor = new NetworkMonitor();
            netMonitor.pack();
            netMonitor.setLocationByPlatform(true);
            netMonitor.setVisible(true);
        }
    }

    private void showPerformanceMonitor() {
        if (perfMonitor == null) {
            perfMonitor = new PerformanceMonitor();
            perfMonitor.pack();
            perfMonitor.setLocationByPlatform(true);
            perfMonitor.setVisible(true);
        }
    }

    private void addSkinName(String f) {
        Preferences pref = Preferences.userNodeForPackage(JavaSEPort.class);
        String skinNames = pref.get("skins", DEFAULT_SKINS);
        if (skinNames != null) {
            if (!skinNames.contains(f)) {
                skinNames += ";" + f;
            }
        } else {
            skinNames = f;
        }
        pref.put("skins", skinNames);
        try {
            pref.flush();
        } catch(Throwable t) {
            t.printStackTrace();
        }
    }

    private void deepRevaliate(com.codename1.ui.Container c) {
        c.setShouldCalcPreferredSize(true);
        for (int iter = 0; iter < c.getComponentCount(); iter++) {
            com.codename1.ui.Component cmp = c.getComponentAt(iter);
            cmp.setShouldCalcPreferredSize(true);
            if (cmp instanceof com.codename1.ui.Container) {
                deepRevaliate((com.codename1.ui.Container) cmp);
            }
        }
    }

    private void refreshSkin(final JFrame frm) {
        Display.getInstance().callSerially(new Runnable() {

            public void run() {
                float w1 = ((float) canvas.getWidth() * (float)retinaScale) / ((float) getSkin().getWidth());
                float h1 = ((float) canvas.getHeight() * (float)retinaScale) / ((float) getSkin().getHeight());
                zoomLevel = Math.min(h1, w1);
                Display.getInstance().setCommandBehavior(Display.COMMAND_BEHAVIOR_DEFAULT);
                deepRevaliate(Display.getInstance().getCurrent());

                if (hasNativeTheme()) {
                    Display.getInstance().installNativeTheme();
                }
                Display.getInstance().getCurrent().refreshTheme();
                deepRevaliate(Display.getInstance().getCurrent());
                JavaSEPort.this.sizeChanged(getScreenCoordinates().width, getScreenCoordinates().height);
                Display.getInstance().getCurrent().revalidate();
                canvas.setForcedSize(new java.awt.Dimension((int)(getSkin().getWidth() /retinaScale), (int)(getSkin().getHeight() / retinaScale)));
                zoomLevel = 1;
                frm.pack();
            }
        });
    }

    public void deinitializeSync() {
        final Thread[] t = new Thread[1];
        Display.getInstance().callSeriallyAndWait(new Runnable() {

            @Override
            public void run() {
                t[0] = Thread.currentThread();
            }
        }, 250);
        Display.deinitialize();
        NetworkManager.getInstance().shutdownSync();
        try {
            if (t[0] != null) {
                t[0].join();
            }
        } catch (Throwable ex) {
            ex.printStackTrace();
        }
    }

    private void loadSkinFile(String f, JFrame frm) {
        try {
            File fsFile = new File(f);
            if (fsFile.exists()) {
                f = fsFile.toURI().toString();
            }
<<<<<<< HEAD
            if (f.contains(":")) {
=======
            if (f.contains("://") || f.startsWith("file:")) {
>>>>>>> 8a3fdd87
                try {
                    // load Via URL loading
                    loadSkinFile(new URL(f).openStream(), frm);
                } catch (FileNotFoundException ex) {
                    String d = System.getProperty("dskin");
                    loadSkinFile(d, frm);
                    return;
                } catch (MalformedURLException ex) {
                    loadSkinFile(getResourceAsStream(getClass(), "/iphone3gs.skin"), frm);
                    
                } catch (IOException ex) {
                    ex.printStackTrace();
                }
            } else {
                InputStream is = getResourceAsStream(getClass(), f);
                if(is != null) {
                    loadSkinFile(is, frm);
                } else {
                    loadSkinFile(getResourceAsStream(getClass(), "/iphone3gs.skin"), frm);
                }
            }
            Preferences pref = Preferences.userNodeForPackage(JavaSEPort.class);
            pref.put("skin", f);
            addSkinName(f);
        } catch (Throwable t) {
            t.printStackTrace();
            Preferences pref = Preferences.userNodeForPackage(JavaSEPort.class);
            pref.remove("skin");
        }
    }

    /**
     * @inheritDoc
     */
    public void init(Object m) {
        inInit = true;
        
        Preferences pref = Preferences.userNodeForPackage(JavaSEPort.class);
        boolean desktopSkin = pref.getBoolean("desktopSkin", false);
        if (desktopSkin && m == null) {
            JPanel panel = new javax.swing.JPanel();  
            panel.setLayout(new BorderLayout());
            JPanel bottom = new javax.swing.JPanel(); 
            panel.setOpaque(false);
            bottom.setLayout(new FlowLayout(FlowLayout.RIGHT));
            widthLabel = new JLabel("Width:   ");
            heightLabel = new JLabel(" Height:   ");
            bottom.add(widthLabel);
            bottom.add(heightLabel);
            panel.add(bottom, BorderLayout.SOUTH);
            
            JFrame frame = new JFrame();
            //frame.addWindowListener(new WindowListener() {
            //    
            //});
            frame.setLayout(new BorderLayout());
            frame.add(panel, BorderLayout.CENTER);
            frame.setSize(new Dimension(300, 400));
            m = panel;
            window = frame;            
        }
        setInvokePointerHover(desktopSkin || invokePointerHover);
        
        // this is essential for push and other things to work in the simulator
        Preferences p = Preferences.userNodeForPackage(com.codename1.ui.Component.class);
        String user = p.get("user", null);
        if(user != null) {
            Display d = Display.getInstance();
            d.setProperty("built_by_user", user);
            String mainClass = System.getProperty("MainClass");
            if (mainClass != null) {
                mainClass = mainClass.substring(0, mainClass.lastIndexOf('.'));
                d.setProperty("package_name", mainClass);
            }
        }
        try {
            Class.forName("javafx.embed.swing.JFXPanel");
            Platform.setImplicitExit(false);
            fxExists = true;
        } catch (Throwable ex) {
        }


        String hide = System.getProperty("hideMenu", "false");
        if (hide != null && hide.equals("true")) {
            showMenu = false;
        }

        URLConnection.setDefaultAllowUserInteraction(true);
        HttpURLConnection.setFollowRedirects(false);
        if (!blockMonitors && pref.getBoolean("NetworkMonitor", false)) {
            showNetworkMonitor();
        }
        if (!blockMonitors && pref.getBoolean("PerformanceMonitor", false)) {
            showPerformanceMonitor();
        }
        if (defaultInitTarget != null && m == null) {
            m = defaultInitTarget;
        }
        if (canvas.getParent() != null) {
            canvas.getParent().remove(canvas);
        }
        if (m != null && m instanceof java.awt.Container) {
            java.awt.Container cnt = (java.awt.Container) m;
            if (cnt.getLayout() instanceof java.awt.BorderLayout) {
                cnt.add(java.awt.BorderLayout.CENTER, canvas);
            } else {
                cnt.add(canvas);
            }
        } else {
            window = new JFrame();
            window.setLayout(new java.awt.BorderLayout());
            hSelector = new JScrollBar(Scrollbar.HORIZONTAL);
            vSelector = new JScrollBar(Scrollbar.VERTICAL);
            hSelector.addAdjustmentListener(canvas);
            vSelector.addAdjustmentListener(canvas);
            scrollableSkin = pref.getBoolean("Scrollable", true);
            if (scrollableSkin) {
                window.add(java.awt.BorderLayout.SOUTH, hSelector);
                window.add(java.awt.BorderLayout.EAST, vSelector);
            }
            window.add(java.awt.BorderLayout.CENTER, canvas);
        }
        if(window != null){
            java.awt.Image large = Toolkit.getDefaultToolkit().createImage(getClass().getResource("/application64.png"));
            java.awt.Image small = Toolkit.getDefaultToolkit().createImage(getClass().getResource("/application48.png"));
            try {
                // setIconImages is only available in JDK 1.6
                window.setIconImages(Arrays.asList(new java.awt.Image[] {large, small}));
            } catch (Throwable err) {
                window.setIconImage(small);
            }
            
            window.addWindowListener(new WindowListener() {

                public void windowOpened(WindowEvent e) {
                }

                public void windowClosing(WindowEvent e) {
                    Display.getInstance().exitApplication();
                }

                public void windowClosed(WindowEvent e) {
                }

                public void windowIconified(WindowEvent e) {
                }

                public void windowDeiconified(WindowEvent e) {
                }

                public void windowActivated(WindowEvent e) {
                }

                public void windowDeactivated(WindowEvent e) {
                }
            });
            window.setLocationByPlatform(true);

            android6PermissionsFlag = pref.getBoolean("Android6Permissions", false);
            
            alwaysOnTop = pref.getBoolean("AlwaysOnTop", false);
            window.setAlwaysOnTop(alwaysOnTop);
            
            String reset = System.getProperty("resetSkins");
            if(reset != null && reset.equals("true")){
                System.setProperty("resetSkins", "");
                pref = Preferences.userNodeForPackage(JavaSEPort.class);
                pref.put("skins", DEFAULT_SKINS);
           }
            
            if (hasSkins()) {
                if(m == null){
                    String f = System.getProperty("skin");
                    if (f != null) {
                        loadSkinFile(f, window);
                    } else {
                        String d = System.getProperty("dskin");
                        f = pref.get("skin", d);
                        loadSkinFile(f, window);
                    }
                }else{
                    try{
                        installMenu(window, true);
                    }catch(Exception e){
                        e.printStackTrace();
                    }
                }
            } else {
                Resources.setRuntimeMultiImageEnabled(true);
                window.setUndecorated(true);
                window.setExtendedState(JFrame.MAXIMIZED_BOTH);
            }
            window.pack();
            if (getSkin() != null && !scrollableSkin) {
                float w1 = ((float) canvas.getWidth() * (float)retinaScale) / ((float) getSkin().getWidth());
                float h1 = ((float) canvas.getHeight() * (float)retinaScale) / ((float) getSkin().getHeight());
                zoomLevel = Math.min(h1, w1);
            }

            portrait = pref.getBoolean("Portrait", true);
            if (!portrait && getSkin() != null) {
                canvas.setForcedSize(new java.awt.Dimension((int)(getSkin().getWidth() / retinaScale), (int)(getSkin().getHeight() / retinaScale)));
                window.setSize(new java.awt.Dimension((int)(getSkin().getWidth() / retinaScale), (int)(getSkin().getHeight() / retinaScale)));
            }
            
            window.setVisible(true);
        }
        if (useNativeInput) {
            Display.getInstance().setDefaultVirtualKeyboard(null);
        }

        float factor = ((float) getDisplayHeight()) / 480.0f;
        if (factor > 0 && autoAdjustFontSize && getSkin() != null) {
            // set a reasonable default font size
            setFontSize((int) (15.0f * factor), (int) (11.0f * factor), (int) (19.0f * factor));
        }
        if (m instanceof Runnable) {
            Display.getInstance().callSerially((Runnable) m);
        }
        
        inInit = false;
    }
    
    protected void sizeChanged(int w, int h) {
        try{
            super.sizeChanged(w, h);
            if(widthLabel != null){
                widthLabel.setText("Width: " + w);
                heightLabel.setText("Height: " + h);
                widthLabel.getParent().revalidate();
                canvas.blit();
            }
        }catch(Exception e){
            e.printStackTrace();
        }
    }

    /**
     * @inheritDoc
     */
    public void vibrate(int duration) {
        System.out.println("vibrate(" + duration + ")");
    }

    /**
     * @inheritDoc
     */
    public void flashBacklight(int duration) {
        checkEDT();
    }

    /**
     * @inheritDoc
     */
    public int getDisplayWidth() {
        return getDisplayWidthImpl();
    }

    private int getDisplayWidthImpl() {
        if (getScreenCoordinates() != null) {
            return getScreenCoordinates().width ;
        }
        int w = (int)(canvas.getWidth() * retinaScale);
        if (w < 10 && canvas.getParent() != null) {
            return (int)(canvas.getParent().getWidth() * retinaScale);
        }
        return Math.max(w, 100);
    }

    /**
     * @inheritDoc
     */
    public int getDisplayHeight() {
        return getDisplayHeightImpl();
    }

    private int getDisplayHeightImpl() {
        if (getScreenCoordinates() != null) {
            return getScreenCoordinates().height;
        }
        int h = (int)(canvas.getHeight() * retinaScale);
        if (h < 10 && canvas.getParent() != null) {
            return (int)(canvas.getParent().getHeight() * retinaScale);
        }
        return Math.max(h, 100);
    }

    /**
     * Creates a soft/weak reference to an object that allows it to be collected
     * yet caches it. This method is in the porting layer since CLDC only
     * includes weak references while some platforms include nothing at all and
     * some include the superior soft references.
     *
     * @param o object to cache
     * @return a caching object or null if caching isn't supported
     */
    public Object createSoftWeakRef(Object o) {
        return new SoftReference(o);
    }

    /**
     * Extracts the hard reference from the soft/weak reference given
     *
     * @param o the reference returned by createSoftWeakRef
     * @return the original object submitted or null
     */
    public Object extractHardRef(Object o) {
        SoftReference w = (SoftReference) o;
        if (w != null) {
            return w.get();
        }
        return null;
    }

    @Override
    public boolean isSimulator() {
        // differentiate simulator from JavaSE port and detect designer
        return designMode || getSkin() != null || widthLabel != null;
    }
    
    /**
     * @inheritDoc
     */
    public boolean isNativeInputSupported() {
        checkEDT();
        return useNativeInput;
    }

    public boolean isNativeInputImmediate() {
        checkEDT();
        return useNativeInput;
    }

    private void setText(java.awt.Component c, String text) {
        if (c instanceof java.awt.TextComponent) {
            ((java.awt.TextComponent) c).setText(text);
        } else {
            ((JTextComponent) c).setText(text);
        }
    }

    private String getText(java.awt.Component c) {
        if (c instanceof java.awt.TextComponent) {
            return ((java.awt.TextComponent) c).getText();
        } else {
            return ((JTextComponent) c).getText();
        }
    }

    private void setCaretPosition(java.awt.Component c, int p) {
        if (c instanceof java.awt.TextComponent) {
            ((java.awt.TextComponent) c).setCaretPosition(p);
        } else {
            ((JTextComponent) c).setCaretPosition(p);
        }
    }

    private int getCaretPosition(java.awt.Component c) {
        if (c instanceof java.awt.TextComponent) {
            return ((java.awt.TextComponent) c).getCaretPosition();
        } else {
            return ((JTextComponent) c).getCaretPosition();
        }
    }
    
    public void editStringLegacy(final Component cmp, int maxSize, int constraint, String text, int keyCode) {
        checkEDT();
        java.awt.Component awtTf;

        if (cmp instanceof com.codename1.ui.TextField) {
            java.awt.TextField t = new java.awt.TextField();
            awtTf = t;
            t.setSelectionEnd(0);
            t.setSelectionStart(0);
        } else {
            java.awt.TextArea t = new java.awt.TextArea("", 0, 0, java.awt.TextArea.SCROLLBARS_NONE);;
            awtTf = t;
            t.setSelectionEnd(0);
            t.setSelectionStart(0);
        }
        final java.awt.Component tf = awtTf;
        if (keyCode > 0) {
            text += ((char) keyCode);
            setText(tf, text);
            setCaretPosition(tf, text.length());
            ((com.codename1.ui.TextField) cmp).setText(getText(tf));
        } else {
            setText(tf, text);
        }
        canvas.add(tf);
        if (getSkin() != null) {
            tf.setBounds((int) ((cmp.getAbsoluteX() + getScreenCoordinates().x + canvas.x) * zoomLevel),
                    (int) ((cmp.getAbsoluteY() + getScreenCoordinates().y + canvas.y) * zoomLevel),
                    (int) (cmp.getWidth() * zoomLevel), (int) (cmp.getHeight() * zoomLevel));
            java.awt.Font f = font(cmp.getStyle().getFont().getNativeFont());
            tf.setFont(f.deriveFont(f.getSize2D() * zoomLevel));
        } else {
            tf.setBounds(cmp.getAbsoluteX(), cmp.getAbsoluteY(), cmp.getWidth(), cmp.getHeight());
            tf.setFont(font(cmp.getStyle().getFont().getNativeFont()));
        }
        setCaretPosition(tf, getText(tf).length());
        tf.requestFocus();
        class Listener implements ActionListener, FocusListener, KeyListener, TextListener, Runnable {

            public synchronized void run() {
                while (tf.getParent() != null) {
                    try {
                        wait(20);
                    } catch (InterruptedException ex) {
                    }
                }
            }

            public void actionPerformed(ActionEvent e) {
                String txt = getText(tf);
                if (testRecorder != null) {
                    testRecorder.editTextFieldCompleted(cmp, txt);
                }
                Display.getInstance().onEditingComplete(cmp, txt);
                if (tf instanceof java.awt.TextField) {
                    ((java.awt.TextField) tf).removeActionListener(this);
                }
                ((TextComponent) tf).removeTextListener(this);
                tf.removeFocusListener(this);
                canvas.remove(tf);
                synchronized (this) {
                    notify();
                }
                canvas.repaint();
            }

            public void focusGained(FocusEvent e) {
                setCaretPosition(tf, getText(tf).length());
            }

            public void focusLost(FocusEvent e) {
                actionPerformed(null);
            }

            public void keyTyped(KeyEvent e) {
                String t = getText(tf);

                if (t.length() >= ((TextArea) cmp).getMaxSize()) {
                    e.consume();
                }
            }

            public void keyPressed(KeyEvent e) {
            }

            public void keyReleased(KeyEvent e) {
                if (e.getKeyCode() == KeyEvent.VK_DOWN) {
                    if (tf instanceof java.awt.TextField) {
                        actionPerformed(null);
                    } else {
                        if (getCaretPosition(tf) >= getText(tf).length() - 1) {
                            actionPerformed(null);
                        }
                    }
                    return;
                }
                if (e.getKeyCode() == KeyEvent.VK_UP) {
                    if (tf instanceof java.awt.TextField) {
                        actionPerformed(null);
                    } else {
                        if (getCaretPosition(tf) <= 2) {
                            actionPerformed(null);
                        }
                    }
                    return;
                }
            }

            public void textValueChanged(TextEvent e) {
                if (cmp instanceof com.codename1.ui.TextField) {
                    ((com.codename1.ui.TextField) cmp).setText(getText(tf));
                }

            }
        };
        final Listener l = new Listener();
        if (tf instanceof java.awt.TextField) {
            ((java.awt.TextField) tf).addActionListener(l);
        }
        ((TextComponent) tf).addTextListener(l);


        tf.addKeyListener(l);
        tf.addFocusListener(l);
        if(simulateAndroidKeyboard) {
            java.util.Timer t = new java.util.Timer();
            TimerTask tt = new TimerTask() {
                @Override
                public void run() {
                    if(!Display.getInstance().isEdt()) {
                        Display.getInstance().callSerially(this);
                        return;
                    }
                    if(tf.getParent() != null) {
                        final int height = getScreenCoordinates().height;
                        JavaSEPort.this.sizeChanged(getScreenCoordinates().width, height / 2);
                        new UITimer(new Runnable() {
                            public void run() {
                                if(tf.getParent() != null) {
                                    new UITimer(this).schedule(100, false, Display.getInstance().getCurrent());
                                } else {
                                    JavaSEPort.this.sizeChanged(getScreenCoordinates().width, height);
                                }
                            }
                        }).schedule(100, false, Display.getInstance().getCurrent());
                    }
                }
            };
            t.schedule(tt, 300);
        }
        Display.getInstance().invokeAndBlock(l);
    }

    @Override
    public void stopTextEditing() {
        if (textCmp != null && textCmp.getParent() != null) {
            canvas.remove(textCmp);
        }
    }

    @Override
    public boolean usesInvokeAndBlockForEditString() {
        return true;
    }
    
    
    
    
    /**
     * @inheritDoc
     */
    public void editString(final Component cmp, int maxSize, int constraint, String text, int keyCode) {
        if(scrollWheeling) {
            return;
        }
        if(System.getProperty("TextCompatMode") != null) {
            editStringLegacy(cmp, maxSize, constraint, text, keyCode);
            return;
        }
        //a workaround to fix an issue where the previous Text Component wasn't removed properly. 
        java.awt.Component [] cmps = canvas.getComponents();
        for (int i = 0; i < cmps.length; i++) {
            java.awt.Component cmp1 = cmps[i];
            if(cmp1 instanceof JScrollPane || cmp1 instanceof javax.swing.text.JTextComponent){
                canvas.remove(cmp1);
            }
        }
        
        checkEDT();
        javax.swing.text.JTextComponent swingT;
        if (((com.codename1.ui.TextArea)cmp).isSingleLineTextArea()) {
            JTextComponent t;
            if(isDesktop() && (constraint & TextArea.PASSWORD) == TextArea.PASSWORD) {
                t = new JPasswordField() {
                    public void repaint(long tm, int x, int y, int width, int height) {
                        Display.getInstance().callSerially(new Runnable() {
                            public void run() {
                                cmp.repaint();
                            }
                        });
                    }
                };
            } else {
                t = new JTextField() {
                    public void repaint(long tm, int x, int y, int width, int height) {
                        Display.getInstance().callSerially(new Runnable() {
                            public void run() {
                                cmp.repaint();
                            }
                        });
                    }
                };
                /*
                ((JTextField)t).addActionListener(new ActionListener() {

                    @Override
                    public void actionPerformed(ActionEvent e) {
                        if (cmp instanceof com.codename1.ui.TextField) {
                            final com.codename1.ui.TextField tf = (com.codename1.ui.TextField)cmp;
                            if (tf.getDoneListener() != null) {
                                Display.getInstance().callSerially(new Runnable() {
                                    public void run() {
                                        if (tf.getDoneListener() != null) {
                                            tf.fireDoneEvent();
                                        }
                                    }
                                });
                            }
                        }
                    }
                    
                });
                */
            }
            swingT = t;
            textCmp = swingT;
        } else {
            final com.codename1.ui.TextArea ta = (com.codename1.ui.TextArea)cmp;
            JTextArea t = new JTextArea(ta.getLines(), ta.getColumns()) {
                public void repaint(long tm, int x, int y, int width, int height) {
                    
                    int marginTop = cmp.getSelectedStyle().getPadding(Component.TOP);
                    int marginLeft = cmp.getSelectedStyle().getPadding(Component.LEFT);
                    int marginRight = cmp.getSelectedStyle().getPadding(Component.RIGHT);
                    int marginBottom = cmp.getSelectedStyle().getPadding(Component.BOTTOM);
                    Rectangle bounds;
                    if (getSkin() != null) {
                        bounds = new Rectangle((int) ((cmp.getAbsoluteX() + cmp.getScrollX() + getScreenCoordinates().x + canvas.x + marginLeft) * zoomLevel),
                                (int) ((cmp.getAbsoluteY() + cmp.getScrollY() + getScreenCoordinates().y + canvas.y + marginTop) * zoomLevel),
                                (int) ((cmp.getWidth() - marginLeft - marginRight) * zoomLevel), 
                                (int) ((cmp.getHeight() - marginTop - marginBottom)* zoomLevel));
                        
                    } else {
                        bounds = new Rectangle(cmp.getAbsoluteX() + cmp.getScrollX() + marginLeft, cmp.getAbsoluteY() + cmp.getScrollY() + marginTop, cmp.getWidth() - marginRight - marginLeft, cmp.getHeight() - marginTop - marginBottom);
                    }
                    if(textCmp != null && !textCmp.getBounds().equals(bounds)){
                        textCmp.setBounds(bounds);
                    }
                    
                    Display.getInstance().callSerially(new Runnable() {
                        public void run() {
                            cmp.repaint();
                        }
                    });
                }
                
            };
            t.setWrapStyleWord(true);
            t.setLineWrap(true);
            swingT = t;
            JScrollPane pane = new JScrollPane(swingT);
            pane.setBorder(null);
            pane.setOpaque(false);
            pane.getViewport().setOpaque(false);
            pane.setVerticalScrollBarPolicy(JScrollPane.VERTICAL_SCROLLBAR_NEVER);
            pane.setHorizontalScrollBarPolicy(JScrollPane.HORIZONTAL_SCROLLBAR_NEVER);
            textCmp = pane;
        }
        DefaultCaret caret = (DefaultCaret) swingT.getCaret();
        caret.setUpdatePolicy(DefaultCaret.ALWAYS_UPDATE);            
        swingT.setFocusTraversalKeysEnabled(false);
        TextEditUtil.setCurrentEditComponent(cmp);
        final javax.swing.text.JTextComponent txt = swingT;
        txt.addKeyListener(new KeyListener() {
            @Override
            public void keyTyped(KeyEvent e) {
            }

            @Override
            public void keyPressed(KeyEvent e) {
            }

            @Override
            public void keyReleased(KeyEvent e) {
                if(e.getKeyCode() == KeyEvent.VK_TAB) {
                    TextEditUtil.editNextTextArea();
                }
            }
        });
        swingT.setBorder(null);
        swingT.setOpaque(false);
        swingT.setForeground(new Color(cmp.getUnselectedStyle().getFgColor()));
        final javax.swing.text.JTextComponent tf = swingT;
        if (keyCode > 0) {
            text += ((char) keyCode);
            setText(tf, text);
            setCaretPosition(tf, text.length());
            if(cmp instanceof com.codename1.ui.TextField) {
                ((com.codename1.ui.TextField) cmp).setText(getText(tf));
            }
        } else {
            setText(tf, text);
        }
        textCmp.setBorder(null);
        textCmp.setOpaque(false);
                
        canvas.add(textCmp);
        int marginTop = cmp.getSelectedStyle().getPadding(Component.TOP);
        int marginLeft = cmp.getSelectedStyle().getPadding(Component.LEFT);
        int marginRight = cmp.getSelectedStyle().getPadding(Component.RIGHT);
        int marginBottom = cmp.getSelectedStyle().getPadding(Component.BOTTOM);
        if (getSkin() != null) {
            textCmp.setBounds((int) ((cmp.getAbsoluteX() + cmp.getScrollX() + getScreenCoordinates().x + canvas.x + marginLeft) * zoomLevel),
                    (int) ((cmp.getAbsoluteY() + cmp.getScrollY() + getScreenCoordinates().y + canvas.y + marginTop) * zoomLevel),
                    (int) ((cmp.getWidth() - marginLeft - marginRight) * zoomLevel), 
                    (int) ((cmp.getHeight() - marginTop - marginBottom)* zoomLevel));
            java.awt.Font f = font(cmp.getStyle().getFont().getNativeFont());
            tf.setFont(f.deriveFont(f.getSize2D() * zoomLevel));
        } else {
            textCmp.setBounds(cmp.getAbsoluteX() + cmp.getScrollX() + marginLeft, cmp.getAbsoluteY() + cmp.getScrollY() + marginTop, cmp.getWidth() - marginRight - marginLeft, cmp.getHeight() - marginTop - marginBottom);
            tf.setFont(font(cmp.getStyle().getFont().getNativeFont()));
        }
        setCaretPosition(tf, getText(tf).length());
        tf.requestFocus();
        tf.setSelectionStart(0);
        tf.setSelectionEnd(0);
        class Listener implements ActionListener, FocusListener, KeyListener, TextListener, Runnable, DocumentListener {

            public synchronized void run() {
                while (textCmp.getParent() != null) {
                    try {
                        wait(20);
                    } catch (InterruptedException ex) {
                    }
                }
            }

            public void actionPerformed(ActionEvent e) {
                String txt = getText(tf);
                if (testRecorder != null) {
                    testRecorder.editTextFieldCompleted(cmp, txt);
                }
                Display.getInstance().onEditingComplete(cmp, txt);
                if (e != null && cmp instanceof com.codename1.ui.TextField) {
                    final com.codename1.ui.TextField cn1Tf = (com.codename1.ui.TextField)cmp;
                    if (cmp != null && cn1Tf.getDoneListener() != null) {
                        cn1Tf.fireDoneEvent();
                    }
                }
                if (tf instanceof JTextField) {
                    ((JTextField) tf).removeActionListener(this);
                }
                ((JTextComponent) tf).getDocument().removeDocumentListener(this);
                
                tf.removeFocusListener(this);
                canvas.remove(textCmp);
                synchronized (this) {
                    notify();
                }
                canvas.repaint();
            }

            public void focusGained(FocusEvent e) {
                setCaretPosition(tf, getText(tf).length());
            }

            public void focusLost(FocusEvent e) {
                actionPerformed(null);
            }

            public void keyTyped(KeyEvent e) {
                String t = getText(tf);

                if (t.length() >= ((TextArea) cmp).getMaxSize()) {
                    e.consume();
                }
            }

            public void keyPressed(KeyEvent e) {
            }

            public void keyReleased(KeyEvent e) {
                if (e.getKeyCode() == KeyEvent.VK_DOWN) {
                    if (tf instanceof JTextField) {
                        actionPerformed(null);
                    } else {
                        if (getCaretPosition(tf) >= getText(tf).length() - 1) {
                            actionPerformed(null);
                        }
                    }
                    return;
                }
                if (e.getKeyCode() == KeyEvent.VK_UP) {
                    if (tf instanceof JTextField) {
                        actionPerformed(null);
                    } else {
                        if (getCaretPosition(tf) <= 2) {
                            actionPerformed(null);
                        }
                    }
                    return;
                }
            }

            public void textValueChanged(TextEvent e) {
                if (cmp instanceof com.codename1.ui.TextField) {
                    updateText();
                }

            }

            private void updateText() {
                Display.getInstance().callSerially(new Runnable() {
                    public void run() {
                        if(cmp instanceof com.codename1.ui.TextField) {
                            ((com.codename1.ui.TextField) cmp).setText(getText(tf));
                        }
                    }
                });
            }
            
            public void insertUpdate(DocumentEvent e) {
                updateText();
            }

            public void removeUpdate(DocumentEvent e) {
                updateText();
            }

            public void changedUpdate(DocumentEvent e) {
                updateText();
            }
        };
        final Listener l = new Listener();
        if (tf instanceof JTextField) {
            ((JTextField) tf).addActionListener(l);
        }
        ((JTextComponent) tf).getDocument().addDocumentListener(l);
        

        tf.addKeyListener(l);
        tf.addFocusListener(l);
        if(simulateAndroidKeyboard) {
            java.util.Timer t = new java.util.Timer();
            TimerTask tt = new TimerTask() {
                @Override
                public void run() {
                    if(!Display.getInstance().isEdt()) {
                        Display.getInstance().callSerially(this);
                        return;
                    }
                    if(tf.getParent() != null) {
                        final int height = getScreenCoordinates().height;
                        JavaSEPort.this.sizeChanged(getScreenCoordinates().width, height / 2);
                        new UITimer(new Runnable() {
                            public void run() {
                                if(tf.getParent() != null) {
                                    new UITimer(this).schedule(100, false, Display.getInstance().getCurrent());
                                } else {
                                    JavaSEPort.this.sizeChanged(getScreenCoordinates().width, height);
                                }
                            }
                        }).schedule(100, false, Display.getInstance().getCurrent());
                    }
                }
            };
            t.schedule(tt, 300);
        }
        Display.getInstance().invokeAndBlock(l);
    }

    /**
     * @inheritDoc
     */
    public void saveTextEditingState() {
    }

    @Override
    public void edtIdle(boolean enter) {
        if (isShowEDTWarnings()) {
            if (enter) {
                checkLastFrame();
            } else {
                lastIdleTime = System.currentTimeMillis();
            }
        }
    }

    private void checkLastFrame() {
        long t = System.currentTimeMillis();
        if (lastIdleTime > 0) {
            long diff = t - lastIdleTime;
            if (diff > 150) {
                System.out.println("Rendering frame took too long " + diff + " milliseconds");
            }
        }
        lastIdleTime = t;
    }

    /**
     * @inheritDoc
     */
    public void flushGraphics(int x, int y, int width, int height) {
        if (isShowEDTWarnings()) {
            checkEDT();
            checkLastFrame();
        }
        canvas.blit(x, y, width, height);
    }

    /**
     * @inheritDoc
     */
    public void flushGraphics() {
        if (isShowEDTWarnings()) {
            checkEDT();
            checkLastFrame();
        }
        canvas.blit();
    }

    /**
     * @inheritDoc
     */
    public void getRGB(Object nativeImage, int[] arr, int offset, int x, int y, int width, int height) {
        checkEDT();
        ((BufferedImage) nativeImage).getRGB(x, y, width, height, arr, offset, width);
    }

    private BufferedImage createTrackableBufferedImage(final int width, final int height) {
        return createTrackableBufferedImage(width, height, BufferedImage.TYPE_INT_ARGB);
    }

    private BufferedImage createTrackableBufferedImage(final int width, final int height, int type) {
        if (perfMonitor != null) {
            BufferedImage i = new BufferedImage(width, height, type) {

                public void finalize() throws Throwable {
                    super.finalize();
                    if (perfMonitor != null) {
                        perfMonitor.removeImageRAM(width * height * 4);
                    }
                }
            };
            perfMonitor.addImageRAM(width * height * 4);
            return i;
        } else {
            return new BufferedImage(width, height, BufferedImage.TYPE_INT_ARGB);
        }
    }

    /**
     * @inheritDoc
     */
    public Object createImage(int[] rgb, final int width, final int height) {
        BufferedImage i = createTrackableBufferedImage(width, height);
        i.setRGB(0, 0, width, height, rgb, 0, width);
        if (perfMonitor != null) {
            perfMonitor.printToLog("Created RGB image width: " + width + " height: " + height
                    + " size (bytes) " + (width * height * 4));
        }
        return i;
    }

    private BufferedImage cloneTrackableBufferedImage(BufferedImage b) {
        final int width = b.getWidth();
        final int height = b.getHeight();
        BufferedImage n = new BufferedImage(width, height, BufferedImage.TYPE_INT_ARGB) {

            public void finalize() throws Throwable {
                super.finalize();
                if (perfMonitor != null) {
                    perfMonitor.removeImageRAM(width * height * 4);
                }
            }
        };
        Graphics2D g2d = n.createGraphics();
        g2d.drawImage(b, 0, 0, canvas);
        g2d.dispose();
        perfMonitor.addImageRAM(width * height * 4);
        return n;
    }

    /**
     * @inheritDoc
     */
    public Object createImage(String path) throws IOException {
        if (exists(path)) {
            InputStream is = null;
            try {
                is = openInputStream(path);
                return createImage(is);
            } finally {
                is.close();
            }
        }

        try {
            InputStream i = getResourceAsStream(clsInstance, path);

            // prevents a security exception due to a JDK bug which for some stupid reason chooses
            // to create a temporary file in the spi of Image IO
            BufferedImage b = ImageIO.read(new MemoryCacheImageInputStream(i));
            if (perfMonitor != null) {
                b = cloneTrackableBufferedImage(b);
                perfMonitor.printToLog("Created path image " + path + " width: " + b.getWidth() + " height: " + b.getHeight()
                        + " size (bytes) " + (b.getWidth() * b.getHeight() * 4));
            }
            return b;
        } catch (Throwable t) {
            t.printStackTrace();
            throw new IOException(t.toString());
        }
    }

    /**
     * @inheritDoc
     */
    public Object createImage(InputStream i) throws IOException {
        try {
            BufferedImage b = ImageIO.read(i);
            if (perfMonitor != null) {
                b = cloneTrackableBufferedImage(b);
                perfMonitor.printToLog("Created InputStream image width: " + b.getWidth() + " height: " + b.getHeight()
                        + " size (bytes) " + (b.getWidth() * b.getHeight() * 4));
            }
            return b;
        } catch (Throwable t) {
            t.printStackTrace();
            throw new IOException(t.toString());
        }
    }

    /**
     * @inheritDoc
     */
    public Object createMutableImage(int width, int height, int fillColor) {
        checkEDT();
        if (perfMonitor != null) {
            perfMonitor.printToLog("Created mutable image width: " + width + " height: " + height
                    + " size (bytes) " + (width * height * 4));
        }
        int a = (fillColor >> 24) & 0xff;
        if (a == 0xff) {
            BufferedImage b = createTrackableBufferedImage(width, height, BufferedImage.TYPE_INT_RGB);
            Graphics2D g = b.createGraphics();
            g.setColor(new Color(fillColor));
            g.fillRect(0, 0, width, height);
            g.dispose();
            return b;
        }
        BufferedImage b = createTrackableBufferedImage(width, height);
        if (a != 0) {
            Graphics2D g = b.createGraphics();
            g.setColor(new Color(fillColor));
            g.fillRect(0, 0, width, height);
            g.dispose();
        }
        return b;
    }

    /**
     * @inheritDoc
     */
    public boolean isAlphaMutableImageSupported() {
        checkEDT();
        return true;
    }

    /**
     * @inheritDoc
     */
    public Object createImage(byte[] bytes, int offset, int len) {
        try {
            BufferedImage b = ImageIO.read(new ByteArrayInputStream(bytes, offset, len));
            if (perfMonitor != null) {
                b = cloneTrackableBufferedImage(b);
                perfMonitor.printToLog("Created data image width: " + b.getWidth() + " height: " + b.getHeight()
                        + " data size (bytes) " + bytes.length
                        + " unpacked size (bytes) " + (b.getWidth() * b.getHeight() * 4));
            }
            return b;
        } catch (IOException ex) {
            // never happens
            ex.printStackTrace();
            return null;
        }
    }

    /**
     * @inheritDoc
     */
    public int getImageWidth(Object i) {
        checkEDT();
        if (i == null) {
            return 0;
        }
        return ((BufferedImage) i).getWidth();
    }

    /**
     * @inheritDoc
     */
    public int getImageHeight(Object i) {
        checkEDT();
        if (i == null) {
            return 0;
        }
        return ((BufferedImage) i).getHeight();
    }

    /**
     * @inheritDoc
     */
    public boolean isScaledImageDrawingSupported() {
        checkEDT();
        return true;
    }

    /**
     * @inheritDoc
     */
    public Object scale(Object nativeImage, int width, int height) {
        checkEDT();
        BufferedImage image = (BufferedImage) nativeImage;
        int srcWidth = image.getWidth();
        int srcHeight = image.getHeight();

        if (perfMonitor != null) {
            perfMonitor.printToLog("Scaling image from width: " + srcWidth + " height: " + srcHeight
                    + " to width: " + width + " height: " + height
                    + " size (bytes) " + (width * height * 4));
        }

        // no need to scale
        if (srcWidth == width && srcHeight == height) {
            return image;
        }

        int[] currentArray = new int[srcWidth];
        int[] destinationArray = new int[width * height];
        scaleArray(image, srcWidth, srcHeight, height, width, currentArray, destinationArray);

        return createImage(destinationArray, width, height);
    }

    private void scaleArray(BufferedImage currentImage, int srcWidth, int srcHeight, int height, int width, int[] currentArray, int[] destinationArray) {
        // Horizontal Resize
        int yRatio = (srcHeight << 16) / height;
        int xRatio = (srcWidth << 16) / width;
        int xPos = xRatio / 2;
        int yPos = yRatio / 2;

        // if there is more than 16bit color there is no point in using mutable
        // images since they won't save any memory
        for (int y = 0; y < height; y++) {
            int srcY = yPos >> 16;
            getRGB(currentImage, currentArray, 0, 0, srcY, srcWidth, 1);
            for (int x = 0; x < width; x++) {
                int srcX = xPos >> 16;
                int destPixel = x + y * width;
                if ((destPixel >= 0 && destPixel < destinationArray.length) && (srcX < currentArray.length)) {
                    destinationArray[destPixel] = currentArray[srcX];
                }
                xPos += xRatio;
            }
            yPos += yRatio;
            xPos = xRatio / 2;
        }
    }

    private static int round(double d) {
        double f = Math.floor(d);
        double c = Math.ceil(d);
        if (c - d < d - f) {
            return (int) c;
        }
        return (int) f;
    }

    /**
     * @inheritDoc
     */
    public Object rotate(Object image, int degrees) {
        checkEDT();
        int width = getImageWidth(image);
        int height = getImageHeight(image);
        int[] arr = new int[width * height];
        int[] dest = new int[arr.length];
        getRGB(image, arr, 0, 0, 0, width, height);
        int centerX = width / 2;
        int centerY = height / 2;

        double radians = Math.toRadians(-degrees);
        double cosDeg = Math.cos(radians);
        double sinDeg = Math.sin(radians);
        for (int x = 0; x < width; x++) {
            for (int y = 0; y < height; y++) {
                int x2 = round(cosDeg * (x - centerX) - sinDeg * (y - centerY) + centerX);
                int y2 = round(sinDeg * (x - centerX) + cosDeg * (y - centerY) + centerY);
                if (!(x2 < 0 || y2 < 0 || x2 >= width || y2 >= height)) {
                    int destOffset = x2 + y2 * width;
                    if (destOffset >= 0 && destOffset < dest.length) {
                        dest[x + y * width] = arr[destOffset];
                    }
                }
            }
        }
        return createImage(dest, width, height);
    }

    /**
     * @inheritDoc
     */
    public int getSoftkeyCount() {
        return softkeyCount;
    }

    /**
     * @inheritDoc
     */
    public int[] getSoftkeyCode(int index) {
        switch (softkeyCount) {
            case 0:
                return null;
            case 2:
                if (index == 0) {
                    return new int[]{KeyEvent.VK_F1};
                } else {
                    return new int[]{KeyEvent.VK_F2};
                }
            default:
                return new int[]{KeyEvent.VK_F1};
        }
    }

    /**
     * @inheritDoc
     */
    public int getClearKeyCode() {
        return KeyEvent.VK_DELETE;
    }

    /**
     * @inheritDoc
     */
    public int getBackspaceKeyCode() {
        return KeyEvent.VK_BACK_SPACE;
    }

    /**
     * @inheritDoc
     */
    public int getBackKeyCode() {
        return KeyEvent.VK_ESCAPE;
    }

    /**
     * @inheritDoc
     */
    public int getGameAction(int keyCode) {
        switch (keyCode) {
            case GAME_KEY_CODE_UP:
                return Display.GAME_UP;
            case GAME_KEY_CODE_DOWN:
                return Display.GAME_DOWN;
            case GAME_KEY_CODE_RIGHT:
                return Display.GAME_RIGHT;
            case GAME_KEY_CODE_LEFT:
                return Display.GAME_LEFT;
            case GAME_KEY_CODE_FIRE:
                return Display.GAME_FIRE;
        }
        return 0;
    }

    /**
     * @inheritDoc
     */
    public int getKeyCode(int gameAction) {
        switch (gameAction) {
            case Display.GAME_UP:
                return GAME_KEY_CODE_UP;
            case Display.GAME_DOWN:
                return GAME_KEY_CODE_DOWN;
            case Display.GAME_RIGHT:
                return GAME_KEY_CODE_RIGHT;
            case Display.GAME_LEFT:
                return GAME_KEY_CODE_LEFT;
            case Display.GAME_FIRE:
                return GAME_KEY_CODE_FIRE;
        }
        return 0;
    }

    /**
     * @inheritDoc
     */
    public boolean isTouchDevice() {
        return touchDevice;
    }

    /**
     * @inheritDoc
     */
    public void setNativeFont(Object graphics, Object font) {
        checkEDT();
        Graphics2D nativeGraphics = getGraphics(graphics);
        nativeGraphics.setFont(font(font));
    }

    /**
     * @inheritDoc
     */
    public int getClipX(Object graphics) {
        checkEDT();
        Graphics2D nativeGraphics = getGraphics(graphics);
        java.awt.Rectangle r = nativeGraphics.getClipBounds();
        if (r == null) {
            return 0;
        }
        return r.x;
    }

    /**
     * @inheritDoc
     */
    public int getClipY(Object graphics) {
        checkEDT();
        Graphics2D nativeGraphics = getGraphics(graphics);
        java.awt.Rectangle r = nativeGraphics.getClipBounds();
        if (r == null) {
            return 0;
        }
        return r.y;
    }

    /**
     * @inheritDoc
     */
    public int getClipWidth(Object graphics) {
        checkEDT();
        Graphics2D nativeGraphics = getGraphics(graphics);
        java.awt.Rectangle r = nativeGraphics.getClipBounds();
        if (r == null) {
            if (graphics instanceof NativeScreenGraphics) {
                NativeScreenGraphics ng = (NativeScreenGraphics) graphics;
                if (ng.sourceImage != null) {
                    return ng.sourceImage.getWidth();
                }
            }
            return getDisplayWidthImpl();
        }
        return r.width;
    }

    /**
     * @inheritDoc
     */
    public int getClipHeight(Object graphics) {
        checkEDT();
        Graphics2D nativeGraphics = getGraphics(graphics);
        java.awt.Rectangle r = nativeGraphics.getClipBounds();
        if (r == null) {
            if (graphics instanceof NativeScreenGraphics) {
                NativeScreenGraphics ng = (NativeScreenGraphics) graphics;
                if (ng.sourceImage != null) {
                    return ng.sourceImage.getHeight();
                }
            }
            return getDisplayHeightImpl();
        }
        return r.height;
    }

    /**
     * @inheritDoc
     */
    public void setClip(Object graphics, int x, int y, int width, int height) {
        checkEDT();
        Graphics2D nativeGraphics = getGraphics(graphics);
        nativeGraphics.setClip(x, y, width, height);        
        if (perfMonitor != null) {
            perfMonitor.setClip(x, y, width, height);
        }
    }

    /**
     * @inheritDoc
     */
    public boolean isShapeClipSupported(Object graphics){
        return true;
    }
    
    /**
     * @inheritDoc
     */
    public void setClip(Object graphics, com.codename1.ui.geom.Shape shape){
        checkEDT();
        Graphics2D nativeGraphics = getGraphics(graphics);
        Shape s = cn1ShapeToAwtShape(shape);
        nativeGraphics.setClip(s);
    }
    
    /**
     * @inheritDoc
     */
    public void clipRect(Object graphics, int x, int y, int width, int height) {
        checkEDT();
        Graphics2D nativeGraphics = getGraphics(graphics);
        nativeGraphics.clipRect(x, y, width, height);
        if (perfMonitor != null) {
            perfMonitor.clipRect(x, y, width, height);
        }
    }

    
    
    @Override
    public void pushClip(Object graphics) {
        checkEDT();
        Graphics2D g2d = getGraphics(graphics);
        Shape currentClip = g2d.getClip();
        AffineTransform at = g2d.getTransform();
        if (!at.isIdentity()) {
            try {
                at.invert();
            } catch (Exception ex){}
        }
        
        currentClip = at.createTransformedShape(currentClip);
        
        if ( graphics instanceof NativeScreenGraphics ){
            NativeScreenGraphics g = (NativeScreenGraphics)graphics;
            g.clipStack.push(currentClip);  
        } else {
            synchronized(clipStack) {
                if (!clipStack.containsKey(graphics)) {
                    clipStack.put(graphics, new LinkedList<Shape>());
                }
                clipStack.get(graphics).push(currentClip);
            }
        }
        
    }

    @Override
    public void popClip(Object graphics) {
        checkEDT();
        Graphics2D g2d = getGraphics(graphics);
        
        if ( graphics instanceof NativeScreenGraphics ){
            NativeScreenGraphics g = (NativeScreenGraphics)graphics;
            Shape oldClip = g.clipStack.pop();
            
            g2d.setClip(oldClip);
        } else {
            synchronized(clipStack) {
                if (clipStack.containsKey(graphics)) {
                    Shape oldClip = clipStack.get(graphics).pop();
                    if (oldClip != null) {
                        g2d.setClip(oldClip);
                    }
                }
            }
        }
        
    }

    private final Map<Object,LinkedList<Shape>> clipStack = new HashMap<Object,LinkedList<Shape>>();
    
    @Override
    public void disposeGraphics(Object graphics) {
        synchronized(clipStack) {
            clipStack.remove(graphics);
        }
    }
    
    
    
    
    
    
    /**
     * @inheritDoc
     */
    public void drawLine(Object graphics, int x1, int y1, int x2, int y2) {
        checkEDT();
        Graphics2D nativeGraphics = getGraphics(graphics);
        nativeGraphics.drawLine(x1, y1, x2, y2);
        if (perfMonitor != null) {
            perfMonitor.drawLine(x1, y1, x2, y2);
        }
    }
    
    boolean drawingNativePeer;
    public void drawNativePeer(final Object graphics, final PeerComponent cmp, final JComponent jcmp) {
        drawingNativePeer = true;
    
        try {
            
            // This should only be run on EDT to avoid deadlocks
            if (Display.getInstance().isEdt()) {
                synchronized(cmp) {
                    drawNativePeerImpl(graphics, cmp, jcmp);
                }
            } else if (!EventQueue.isDispatchThread()){ // I can just imagine bad things if we're already inside an EventQueue.invokeAndWait()
                Display.getInstance().callSeriallyAndWait(new Runnable() {
                    public void run() {
                        drawNativePeer(graphics, cmp, jcmp);
                    }
                });
            }
        } finally {
            drawingNativePeer = false;
        }
        
    }
    
    private void drawNativePeerImpl(Object graphics, PeerComponent cmp, JComponent jcmp) {
        if (cmp.getClientProperty("__buffer") != null) {
            BufferedImage img = (BufferedImage)cmp.getClientProperty("__buffer");
            Graphics2D nativeGraphics = getGraphics(graphics);
            nativeGraphics.drawImage(img, cmp.getAbsoluteX(), cmp.getAbsoluteY(), jcmp);
        }
    }

    /**
     * @inheritDoc
     */
    public void fillRect(Object graphics, int x, int y, int w, int h) {
        checkEDT();
        Graphics2D nativeGraphics = getGraphics(graphics);
        nativeGraphics.fillRect(x, y, w, h);
        if (perfMonitor != null) {
            perfMonitor.fillRect(x, y, w, h);
        }
    }

    /**
     * @inheritDoc
     */
    public boolean isAlphaGlobal() {
        checkEDT();
        return true;
    }

    /**
     * @inheritDoc
     */
    public void drawRect(Object graphics, int x, int y, int width, int height) {
        checkEDT();
        Graphics2D nativeGraphics = getGraphics(graphics);
        nativeGraphics.drawRect(x, y, width, height);
        if (perfMonitor != null) {
            perfMonitor.drawRect(x, y, width, height);
        }
    }

    /**
     * @inheritDoc
     */
    public void drawRoundRect(Object graphics, int x, int y, int width, int height, int arcWidth, int arcHeight) {
        checkEDT();
        Graphics2D nativeGraphics = getGraphics(graphics);
        nativeGraphics.drawRoundRect(x, y, width, height, arcWidth, arcHeight);
        if (perfMonitor != null) {
            perfMonitor.drawRoundRect(x, y, width, height, arcWidth, arcHeight);
        }
    }

    /**
     * @inheritDoc
     */
    public void fillRoundRect(Object graphics, int x, int y, int width, int height, int arcWidth, int arcHeight) {
        checkEDT();
        Graphics2D nativeGraphics = getGraphics(graphics);
        nativeGraphics.fillRoundRect(x, y, width, height, arcWidth, arcHeight);
        if (perfMonitor != null) {
            perfMonitor.fillRoundRect(x, y, width, height, arcWidth, arcHeight);
        }
    }

    /**
     * @inheritDoc
     */
    public void fillArc(Object graphics, int x, int y, int width, int height, int startAngle, int arcAngle) {
        checkEDT();
        Graphics2D nativeGraphics = getGraphics(graphics);
        nativeGraphics.fillArc(x, y, width, height, startAngle, arcAngle);
        if (perfMonitor != null) {
            perfMonitor.fillArc(x, y, width, height, startAngle, arcAngle);
        }
    }

    @Override
    public void fillRadialGradient(Object graphics, int startColor, int endColor, int x, int y, int width, int height) {
        checkEDT();
        Graphics2D nativeGraphics = (Graphics2D)getGraphics(graphics).create();
        Paint p = new RadialGradientPaint(x+width/2, y+height/2, width/2, new float[]{0,1}, new Color[]{new Color(startColor), new Color(endColor)});
        nativeGraphics.setPaint(p);
        nativeGraphics.fillOval(x+1, y+1, width-2, height-2);
    }

    
    
    /**
     * @inheritDoc
     */
    public void drawArc(Object graphics, int x, int y, int width, int height, int startAngle, int arcAngle) {
        checkEDT();
        Graphics2D nativeGraphics = getGraphics(graphics);
        nativeGraphics.drawArc(x, y, width, height, startAngle, arcAngle);
        if (perfMonitor != null) {
            perfMonitor.drawArc(x, y, width, height, startAngle, arcAngle);
        }
    }

    /**
     * @inheritDoc
     */
    public void setColor(Object graphics, int RGB) {
        checkEDT();
        Graphics2D nativeGraphics = getGraphics(graphics);
        nativeGraphics.setColor(new Color(RGB));
        if (perfMonitor != null) {
            perfMonitor.setColor(RGB);
        }
    }

    /**
     * @inheritDoc
     */
    public int getColor(Object graphics) {
        checkEDT();
        Graphics2D nativeGraphics = getGraphics(graphics);
        return nativeGraphics.getColor().getRGB();
    }

    /**
     * @inheritDoc
     */
    public void setAlpha(Object graphics, int alpha) {
        if(alpha > 255 || alpha < 0) {
            throw new IllegalArgumentException("Invalid value for alpha: " + alpha);
        }
        checkEDT();
        Graphics2D nativeGraphics = getGraphics(graphics);
        float a = ((float) alpha) / 255.0f;
        nativeGraphics.setComposite(AlphaComposite.getInstance(AlphaComposite.SRC_OVER, a));
        if (perfMonitor != null) {
            perfMonitor.setAlpha(alpha);
        }
    }

    /**
     * @inheritDoc
     */
    public int getAlpha(Object graphics) {
        checkEDT();
        Graphics2D nativeGraphics = getGraphics(graphics);
        Object c = nativeGraphics.getComposite();
        if (c != null && c instanceof AlphaComposite) {
            return (int) (((AlphaComposite) c).getAlpha() * 255);
        }
        return 255;
    }

    /**
     * @inheritDoc
     */
    public void drawString(Object graphics, String str, int x, int y) {
        checkEDT();
        Graphics2D nativeGraphics = getGraphics(graphics);
        // the latter indicates mutable image graphics
        nativeGraphics.drawString(str, x, y + nativeGraphics.getFontMetrics().getAscent());
        if (perfMonitor != null) {
            perfMonitor.drawString(str, x, y);
        }
    }

    @Override
    public void drawingEncodedImage(EncodedImage img) {
        if (perfMonitor != null && !img.isLocked()) {
            perfMonitor.printToLog("Drawing unlocked image: " + img.getImageName());
        }
    }

    /**
     * @inheritDoc
     */
    public void drawImage(Object graphics, Object img, int x, int y) {
        checkEDT();
        Graphics2D nativeGraphics = getGraphics(graphics);
        nativeGraphics.drawImage((BufferedImage) img, x, y, null);
        if (perfMonitor != null) {
            perfMonitor.drawImage(img, x, y);
        }
    }

    /**
     * @inheritDoc
     */
    public void drawImage(Object graphics, Object img, int x, int y, int w, int h) {
        checkEDT();
        Graphics2D nativeGraphics = getGraphics(graphics);
        nativeGraphics.drawImage((BufferedImage) img, x, y, w, h, null);
        if (perfMonitor != null) {
            perfMonitor.drawImage(img, x, y, w, h);
        }
    }

    /**
     * @inheritDoc
     */
    public void fillTriangle(Object graphics, int x1, int y1, int x2, int y2, int x3, int y3) {
        checkEDT();
        Graphics2D nativeGraphics = getGraphics(graphics);
        nativeGraphics.fillPolygon(new int[]{x1, x2, x3}, new int[]{y1, y2, y3}, 3);
        if (perfMonitor != null) {
            perfMonitor.fillTriangle(x1, y1, x2, y2, x3, y3);
        }
    }
    private BufferedImage cache;

    /**
     * @inheritDoc
     */
    public void drawRGB(Object graphics, int[] rgbData, int offset, int x, int y, int w, int h, boolean processAlpha) {
        checkEDT();
        Graphics2D nativeGraphics = getGraphics(graphics);
        if (cache == null || cache.getWidth() != w || cache.getHeight() != h) {
            cache = new BufferedImage(w, h, BufferedImage.TYPE_INT_ARGB);
        }
        cache.setRGB(0, 0, w, h, rgbData, offset, w);
        nativeGraphics.drawImage(cache, x, y, null);
        if (perfMonitor != null) {
            perfMonitor.drawRGB(rgbData, offset, x, y, w, h, processAlpha);
        }
    }

    NativeScreenGraphics ng;
    
    /**
     * @inheritDoc
     */
    public Object getNativeGraphics() {
        //if (ng == null) {
            ng = new NativeScreenGraphics();
        //}
        return ng;
        //return new NativeScreenGraphics();
    }

    /**
     * @inheritDoc
     */
    public Object getNativeGraphics(Object image) {
        /*
         * NativeScreenGraphics n = new NativeScreenGraphics(); n.sourceImage =
         * (BufferedImage)image; return n;
         */
        return ((BufferedImage) image).getGraphics();
    }

    /**
     * @inheritDoc
     */
    public void translate(Object graphics, int x, int y) {
        // does nothing, we expect translate to occur in the graphics for
        // better device portability
    }

    /**
     * @inheritDoc
     */
    public int getTranslateX(Object graphics) {
        return 0;
    }

    /**
     * @inheritDoc
     */
    public int getTranslateY(Object graphics) {
        return 0;
    }

    /**
     * @inheritDoc
     */
    public int charsWidth(Object nativeFont, char[] ch, int offset, int length) {
        checkEDT();
        return stringWidth(nativeFont, new String(ch, offset, length));
    }

    /**
     * @inheritDoc
     */
    public int stringWidth(final Object nativeFont, final String str) {
        if (perfMonitor != null) {
            perfMonitor.stringWidth(nativeFont, str);
        }
        checkEDT();
        if(str == null) {
            return 0;
        }
        java.awt.Font fnt = font(nativeFont);
        java.awt.geom.Rectangle2D r2d = fnt.getStringBounds(str, canvas.getFRC());
        int w = (int) Math.ceil(r2d.getWidth());
        return w;
    }

    /**
     * @inheritDoc
     */
    public int charWidth(Object nativeFont, char ch) {
        if (perfMonitor != null) {
            perfMonitor.charWidth(nativeFont, ch);
        }
        checkEDT();
        int w = (int) Math.ceil(font(nativeFont).getStringBounds("" + ch, canvas.getFRC()).getWidth());
        return w;
    }

    @Override
    public int getFontAscent(Object nativeFont) {
        checkEDT();
        return Math.abs(canvas.getGraphics2D().getFontMetrics(font(nativeFont)).getAscent());
    }

    @Override
    public int getFontDescent(Object nativeFont) {
        checkEDT();
        return Math.abs(canvas.getGraphics2D().getFontMetrics(font(nativeFont)).getDescent());
    }

    @Override
    public boolean isBaselineTextSupported() {
        return true;
    }
    
    
    
    

    /**
     * @inheritDoc
     */
    public int getHeight(Object nativeFont) {
        checkEDT();
        return (int)(canvas.getGraphics2D().getFontMetrics(font(nativeFont)).getHeight());
    }

    /**
     * @inheritDoc
     */
    public Object createFont(int face, int style, int size) {
        checkEDT();
        return new int[]{face, style, size};
    }

    @Override
    public boolean isTrueTypeSupported() {
        return true;
    }

    @Override
    public boolean isNativeFontSchemeSupported() {
        return true;
    }

    private String nativeFontName(String fontName) {
        if(fontName != null && fontName.startsWith("native:")) {
            if("native:MainThin".equals(fontName)) {
                return "HelveticaNeue-UltraLight";
            }
            if("native:MainLight".equals(fontName)) {
                return "HelveticaNeue-Light";
            }
            if("native:MainRegular".equals(fontName)) {
                return "HelveticaNeue-Medium";
            }
            
            if("native:MainBold".equals(fontName)) {
                return "HelveticaNeue-Bold";
            }
            
            if("native:MainBlack".equals(fontName)) {
                return "HelveticaNeue-CondensedBlack";
            }
            
            if("native:ItalicThin".equals(fontName)) {
                return "HelveticaNeue-UltraLightItalic";
            }
            
            if("native:ItalicLight".equals(fontName)) {
                return "HelveticaNeue-LightItalic";
            }
            
            if("native:ItalicRegular".equals(fontName)) {
                return "HelveticaNeue-MediumItalic";
            }
            
            if("native:ItalicBold".equals(fontName) || "native:ItalicBlack".equals(fontName)) {
                return "HelveticaNeue-BoldItalic";
            }
        }            
        return null;
    }
    
    @Override
    public Object loadTrueTypeFont(String fontName, String fileName) {
        File fontFile = null;
        try {
            if(fontName.startsWith("native:")) {
                if(IS_MAC && isIOS) {
                    String nn = nativeFontName(fontName);
                    java.awt.Font nf = new java.awt.Font(nn, java.awt.Font.PLAIN, medianFontSize);
                    return nf;
                }
                String res; 
                switch(fontName) {
                    case "native:MainThin":
                        res = "Thin";
                        break;

                    case "native:MainLight":
                        res = "Light";
                        break;

                    case "native:MainRegular":
                        res = "Medium";
                        break;

                    case "native:MainBold":
                        res = "Bold";
                        break;

                    case "native:MainBlack":
                        res = "Black";
                        break;

                    case "native:ItalicThin":
                        res = "ThinItalic";
                        break;

                    case "native:ItalicLight": 
                        res = "LightItalic";
                        break;

                    case "native:ItalicRegular":
                        res = "Italic";
                        break;

                    case "native:ItalicBold":
                        res = "BoldItalic";
                        break;

                    case "native:ItalicBlack":
                        res = "BlackItalic";
                        break;
                    default:
                        throw new IllegalArgumentException("Unsupported native font type: " + fontName);
                }
                InputStream is = getClass().getResourceAsStream("/com/codename1/impl/javase/Roboto-" + res + ".ttf");
                if(is != null) {
                    java.awt.Font fnt = java.awt.Font.createFont(java.awt.Font.TRUETYPE_FONT, is);
                    is.close();
                    return fnt;
                }
            }
            if (baseResourceDir != null) {
                fontFile = new File(baseResourceDir, fileName);
            } else {
                fontFile = new File("src", fileName);
            }
            if (fontFile.exists()) {
                FileInputStream fs = new FileInputStream(fontFile);
                java.awt.Font fnt = java.awt.Font.createFont(java.awt.Font.TRUETYPE_FONT, fs);
                fs.close();
                if (fnt != null) {
                    if (!fontName.startsWith(fnt.getFamily())) {
                        System.out.println("Warning font name might be wrong for " + fileName + " should be: " + fnt.getName());
                    }
                }
                return fnt;
            } else {
                InputStream is = getResourceAsStream(getClass(), "/" + fileName);
                if(is != null) {
                    java.awt.Font fnt = java.awt.Font.createFont(java.awt.Font.TRUETYPE_FONT, is);
                    is.close();
                    if (fnt != null) {
                        if (!fontName.startsWith(fnt.getFamily())) {
                            System.out.println("Warning font name might be wrong for " + fileName + " should be: " + fnt.getName());
                        }
                    }
                    return fnt;
                }
            }
        } catch (Exception err) {
            err.printStackTrace();
            throw new RuntimeException(err);
        }
        if(fontFile != null) {
            throw new RuntimeException("The file wasn't found: " + fontFile.getAbsolutePath());
        }
        throw new RuntimeException("The file wasn't found: " + fontName);
    }

    @Override
    public Object deriveTrueTypeFont(Object font, float size, int weight) {
        java.awt.Font fnt;
        if(font instanceof int []){
            fnt = createAWTFont((int [])font);
        }else{
            fnt = (java.awt.Font) font;        
        }
        int style = java.awt.Font.PLAIN;
        if ((weight & com.codename1.ui.Font.STYLE_BOLD) == com.codename1.ui.Font.STYLE_BOLD) {
            style = java.awt.Font.BOLD;
        }
        if ((weight & com.codename1.ui.Font.STYLE_ITALIC) == com.codename1.ui.Font.STYLE_ITALIC) {
            style = style | java.awt.Font.ITALIC;
        }
        java.awt.Font fff = fnt.deriveFont(style, size);
        if(Math.abs(size / 2 - fff.getSize())  < 3) {
            // retina display bug!
            return fnt.deriveFont(style, size * 2);
        }
        return fff;
    }

    private java.awt.Font createAWTFont(int[] i) {
        checkEDT();
        int face = i[0];
        int style = i[1];
        int size = i[2];
        String fontName;
        switch (face) {
            case Font.FACE_MONOSPACE:
                fontName = fontFaceMonospace + "-";
                break;
            case Font.FACE_PROPORTIONAL:
                fontName = fontFaceProportional + "-";
                break;
            default: //Font.FACE_SYSTEM:
                fontName = fontFaceSystem + "-";
                break;
        }
        switch (style) {
            case Font.STYLE_BOLD:
                fontName += "bold-";
                break;
            case Font.STYLE_ITALIC:
                fontName += "italic-";
                break;
            case Font.STYLE_PLAIN:
                fontName += "plain-";
                break;
            case Font.STYLE_UNDERLINED:
                // unsupported...
                fontName += "plain-";
                break;
            default:
                // probably bold/italic
                fontName += "bold-";
                break;
        }
        switch (size) {
            case Font.SIZE_LARGE:
                fontName += largeFontSize;
                break;
            case Font.SIZE_SMALL:
                fontName += smallFontSize;
                break;
            default:
                fontName += medianFontSize;
                break;
        }
        return java.awt.Font.decode(fontName);
    }

    /**
     * @inheritDoc
     */
    public Object getDefaultFont() {
        return DEFAULT_FONT;
    }

    /**
     * @inheritDoc
     */
    public int getFace(Object nativeFont) {
        checkEDT();
        if (font(nativeFont).getFamily().equals(fontFaceMonospace)) {
            return Font.FACE_MONOSPACE;
        }
        if (font(nativeFont).getFamily().equals(fontFaceProportional)) {
            return Font.FACE_PROPORTIONAL;
        }
        if (font(nativeFont).getFamily().equals(fontFaceSystem)) {
            return Font.FACE_SYSTEM;
        }
        return Font.FACE_SYSTEM;
    }

    /**
     * @inheritDoc
     */
    public int getSize(Object nativeFont) {
        checkEDT();
        if (nativeFont == null) {
            return Font.SIZE_MEDIUM;
        }
        if (nativeFont instanceof int[]) {
            return ((int[]) nativeFont)[2];
        }
        int size = font(nativeFont).getSize();
        if (size == largeFontSize) {
            return Font.SIZE_LARGE;
        }
        if (size == smallFontSize) {
            return Font.SIZE_SMALL;
        }
        return Font.SIZE_MEDIUM;
    }

    /**
     * @inheritDoc
     */
    public int getStyle(Object nativeFont) {
        checkEDT();
        if (font(nativeFont).isBold()) {
            if (font(nativeFont).isItalic()) {
                return Font.STYLE_BOLD | Font.STYLE_ITALIC;
            } else {
                return Font.STYLE_BOLD;
            }
        }
        if (font(nativeFont).isItalic()) {
            return Font.STYLE_ITALIC;
        }
        return Font.STYLE_PLAIN;
    }

    private java.awt.Font font(Object f) {
        if (f == null) {
            return java.awt.Font.decode(DEFAULT_FONT);
        }
        // for bitmap fonts
        if (f instanceof java.awt.Font) {
            return (java.awt.Font) f;
        }
        return createAWTFont((int[]) f);
    }

    /**
     * @inheritDoc
     */
    public Object loadNativeFont(String lookup) {
        checkEDT();
        return java.awt.Font.decode(lookup.split(";")[0]);
    }

    @Override
    public boolean isShapeSupported(Object graphics) {
        return true;
    }

    @Override
    public boolean isTransformSupported(Object graphics) {
        return true;
    }

    
    private AffineTransform clamp(AffineTransform at){
        double[] mat = new double[6];
        at.getMatrix(mat);
        for ( int i=0; i<6; i++){
            mat[i] = clamp(mat[i]);
        }
        at.setTransform(mat[0], mat[1], mat[2], mat[3], mat[4], mat[5]);
        return at;
    }
    
    private double clamp(double d){
        double abs = Math.abs(d);
        if ( Math.abs(abs-Math.round(abs)) < 0.001){
            return Math.round(d);
        }
        return d;
    }
    private float clamp(float d){
        float abs = Math.abs(d);
        if ( Math.abs(abs-Math.round(abs)) < 0.001){
            return Math.round(d);
        }
        return d;
    }
    
    private double[] clamp(double[] in){
        for ( int i=0; i<in.length; i++){
            in[i] = clamp(in[i]);
        }
        return in;
    }
    private float[] clamp(float[] in){
        for ( int i=0; i<in.length; i++){
            in[i] = clamp(in[i]);
        }
        return in;
    }

    @Override
    public boolean transformNativeEqualsImpl(Object t1, Object t2) {
        if ( t1 != null ){
            AffineTransform at1 = (AffineTransform)t1;
            AffineTransform at2 = (AffineTransform)t2;
            return at1.equals(at2);
            
        } else {
            return t2 == null;
        }
    }
    
    
    
    
    @Override
    public void fillShape(Object graphics, com.codename1.ui.geom.Shape shape) {
        checkEDT();
        Graphics2D nativeGraphics = getGraphics(graphics);
        Shape s = cn1ShapeToAwtShape(shape);
        nativeGraphics.fill(s);
        
    }

    @Override
    public void drawShape(Object graphics, com.codename1.ui.geom.Shape shape, com.codename1.ui.Stroke stroke) {
        checkEDT();
        Graphics2D nativeGraphics = getGraphics(graphics);
        Shape s = cn1ShapeToAwtShape(shape);
        
        Stroke oldStroke = nativeGraphics.getStroke();
        BasicStroke bs = new BasicStroke(stroke.getLineWidth(), stroke.getCapStyle() , stroke.getJoinStyle(), stroke.getMiterLimit());
        nativeGraphics.setStroke(bs);
       
        nativeGraphics.draw(s);
        nativeGraphics.setStroke(oldStroke);
    }

    // BEGIN TRANSFORMATION METHODS---------------------------------------------------------
    
    /**
     * Checks if the Transform class can be used on this platform.  This is similar to
     * {@link #isTransformSupported(java.lang.Object)} but it is more general as it only verifies 
     * that transforms can be performed, but not necessarily that they will be respected
     * by any particular graphics context.
     * @return True if this platform supports transforms.
     * @see #isTransformSupported(java.lang.Object) 
     */
    public boolean isTransformSupported(){
        return true;
    }
    
    /**
     * Checks of the Transform class can be used on this platform to perform perspective transforms. 
     *  This is similar to
     * {@link #isPerspectiveTransformSupported(java.lang.Object)} but it is more general as it only verifies 
     * that transforms can be performed, but not necessarily that they will be respected
     * by any particular graphics context.
     * @return True if this platform supports perspective transforms.
     */
    public boolean isPerspectiveTransformSupported(){
        return false;
    }
    
    /**
     * Makes a new native translation transform.  Each implementation can decide the format
     * to use internally for transforms.  This should return a transform in that internal format.
     * This is used by the {@link com.codename1.ui.Transform} class.
     * <p>This can only be used if {@link #isTransformSupported()} returns true.</p>
     * @param translateX The x-coordinate of the translation.
     * @param translateY The y-coordinate of the translation.
     * @param translateZ The z-coordinate of the translation.
     * @return A native transform object encapsulating the specified translation.
     * @see #isTransformSupported()
     */
    public Object makeTransformTranslation(float translateX, float translateY, float translateZ) {
        return clamp(AffineTransform.getTranslateInstance(translateX, translateY));
    }

    @Override
    public void setTransformTranslation(Object nativeTransform, float translateX, float translateY, float translateZ) {
        AffineTransform at = (AffineTransform)nativeTransform;
        at.setToTranslation(translateX, translateY);
        at.setTransform(clamp(at));
    }

    /**
     * Makes a new native scale transform.  Each implementation can decide the format
     * to use internally for transforms.  This should return a transform in that internal format.
     * This is used by the {@link com.codename1.ui.Transform} class.
     * <p>This can only be used if {@link #isTransformSupported()} returns true.</p>
     * @param scaleX The x-scale factor of the transform.
     * @param scaleY The y-scale factor of the transform.
     * @param scaleZ The z-scale factor of the transform.
     * @return A native transform object encapsulating the specified scale.
     * @see #isTransformSupported()
     */
    public Object makeTransformScale(float scaleX, float scaleY, float scaleZ) {
        return clamp(AffineTransform.getScaleInstance(scaleX, scaleY));
    }
    
    

    @Override
    public void setTransformScale(Object nativeTransform, float scaleX, float scaleY, float scaleZ) {
        AffineTransform at = (AffineTransform)nativeTransform;
        at.setToScale(scaleX, scaleY);
        at.setTransform(clamp(at));
       
    }
    
    /**
     * Makes a new native rotation transform.  Each implementation can decide the format
     * to use internally for transforms.  This should return a transform in that internal format.
     * This is used by the {@link com.codename1.ui.Transform} class.
     * <p>This can only be used if {@link #isTransformSupported()} returns true.</p>
     * @param angle The angle to rotate.
     * @param x The x-component of the vector around which to rotate.
     * @param y The y-component of the vector around which to rotate.
     * @param z The z-component of the vector around which to rotate.
     * @return A native transform object encapsulating the specified rotation.
     * @see #isTransformSupported()
     */
    public Object makeTransformRotation(float angle, float x, float y, float z) {
        return clamp(AffineTransform.getRotateInstance(angle, x, y));
    }

    @Override
    public void setTransformRotation(Object nativeTransform, float angle, float x, float y, float z) {
        AffineTransform at = (AffineTransform)nativeTransform;
        at.setToRotation(angle, x, y);
        at.setTransform(clamp(at));
    }

    
    
    /**
     * Makes a new perspective transform. Each implementation can decide the format
     * to use internally for transforms.  This should return a transform in that internal format.
     * This is used by the {@link com.codename1.ui.Transform} class.
     * <p>This can only be used if {@link #isPerspectiveTransformSupported()} returns true.</p>
     * @param fovy The y field of view angle.
     * @param aspect The aspect ratio.
     * @param zNear The nearest visible z coordinate.
     * @param zFar The farthest z coordinate.
     * @return A native transform object encapsulating the given perspective.
     * @see #isPerspectiveTransformSupported()
     */
    public Object makeTransformPerspective(float fovy, float aspect, float zNear, float zFar) {
        throw new RuntimeException("Perspective transform not supported");
    }

    @Override
    public void setTransformPerspective(Object nativeTransform, float fovy, float aspect, float zNear, float zFar) {
        throw new RuntimeException("Perspective transforms not supported");
    }

    
    
    /**
     * Makes a new orthographic projection transform.  Each implementation can decide the format
     * to use internally for transforms.  This should return a transform in that internal format.
     * This is used by the {@link com.codename1.ui.Transform} class.
     * <p>This can only be used if {@link #isPerspectiveTransformSupported()} returns true.</p>
     * @param left x-coordinate that is the left edge of the view.
     * @param right The x-coordinate that is the right edge of the view.
     * @param bottom The y-coordinate that is the bottom edge of the view.
     * @param top The y-coordinate that is the top edge of the view.
     * @param near The nearest visible z-coordinate.
     * @param far The farthest visible z-coordinate.
     * @return A native transform with the provided orthographic projection.
     * @see #isPerspectiveTransformSupported()
     */
    public Object makeTransformOrtho(float left, float right, float bottom, float top, float near, float far) {
        throw new RuntimeException("Perspective transforms not supported");
    }

    @Override
    public void setTransformOrtho(Object nativeGraphics, float left, float right, float bottom, float top, float near, float far) {
        throw new RuntimeException("Perspective transforms not supported");
    }

    
    
    /**
     * Makes a transform to simulate a camera's perspective at a given location. Each implementation can decide the format
     * to use internally for transforms.  This should return a transform in that internal format.
     * This is used by the {@link com.codename1.ui.Transform} class.
     * <p>This can only be used if {@link #isTransformSupported()} returns true.</p>
     * @param eyeX The x-coordinate of the camera's eye.
     * @param eyeY The y-coordinate of the camera's eye.
     * @param eyeZ The z-coordinate of the camera's eye.
     * @param centerX The center x coordinate of the view.
     * @param centerY The center y coordinate of the view.
     * @param centerZ The center z coordinate of the view.
     * @param upX The x-coordinate of the up vector for the camera.
     * @param upY The y-coordinate of the up vector for the camera.
     * @param upZ The z-coordinate of the up vector for the camera.
     * @return A native transform with the provided camera's view perspective.
     * @see #isPerspectiveTransformSupported()
     */
    public Object makeTransformCamera(float eyeX, float eyeY, float eyeZ, float centerX, float centerY, float centerZ, float upX, float upY, float upZ) {
        throw new RuntimeException("Transforms not supported");
    }

    @Override
    public void setTransformCamera(Object nativeGraphics, float eyeX, float eyeY, float eyeZ, float centerX, float centerY, float centerZ, float upX, float upY, float upZ) {
        throw new RuntimeException("Perspective transforms not supported");
    }

    
    
    /**
     * Rotates the provided  transform.
     * @param nativeTransform The transform to rotate. Each implementation can decide the format
     * to use internally for transforms.  This should return a transform in that internal format.
     * This is used by the {@link com.codename1.ui.Transform} class.
     * <p>This can only be used if {@link #isTransformSupported()} returns true.</p>
     * @param angle The angle to rotate.
     * @param x The x-coordinate of the vector around which to rotate.
     * @param y The y-coordinate of the vector around which to rotate.
     * @param z  The z-coordinate of the vector around which to rotate.
     * @see #isTransformSupported()
     */
    public void transformRotate(Object nativeTransform, float angle, float x, float y, float z) {
       ((AffineTransform)nativeTransform).rotate(angle, x, y);
       clamp((AffineTransform)nativeTransform);
    }

    
    /**
     * Translates the transform by the specified amounts.  
     * with the specified translation.
     * @param nativeTransform The native transform to translate. Each implementation can decide the format
     * to use internally for transforms.  This should return a transform in that internal format.
     * This is used by the {@link com.codename1.ui.Transform} class.
     * <p>This can only be used if {@link #isTransformSupported()} returns true.</p>
     * @param x The x translation.
     * @param y The y translation.
     * @param z The z translation.
     * @see #isTransformSupported()
     */
    public void transformTranslate(Object nativeTransform, float x, float y, float z) {
        ((AffineTransform)nativeTransform).translate(x, y);
        clamp((AffineTransform)nativeTransform);
    }

    /**
     * Scales the provided transform by the provide scale factors. 
     * @param nativeTransform Each implementation can decide the format
     * to use internally for transforms.  This should return a transform in that internal format.
     * This is used by the {@link com.codename1.ui.Transform} class.
     * <p>This can only be used if {@link #isTransformSupported()} returns true.</p>
     * @param x The x-scale factor
     * @param y The y-scale factor
     * @param z The z-scale factor
     * @see #isTransformSupported()
     */
    public void transformScale(Object nativeTransform, float x, float y, float z) {
        ((AffineTransform)nativeTransform).scale(x, y);
        clamp((AffineTransform)nativeTransform);
    }

    /**
     * Gets the inverse transformation for the provided transform.
     * @param nativeTransform The native transform of which to make the inverse.  Each implementation can decide the format
     * to use internally for transforms.  This should return a transform in that internal format.
     * This is used by the {@link com.codename1.ui.Transform} class.
     * <p>This can only be used if {@link #isTransformSupported()} returns true.</p>
     * @return The inverse transform as a native transform object.  Each implementation can decide the format
     * to use internally for transforms.  This should return a transform in that internal format.
     * This is used by the {@link com.codename1.ui.Transform} class.
     * @see #isTransformSupported()
     */
    public Object makeTransformInverse(Object nativeTransform) {
       try {
           return clamp(((AffineTransform)nativeTransform).createInverse());
       } catch ( Exception ex){
           return null;
       }
    }

    @Override
    public void setTransformInverse(Object nativeTransform) throws com.codename1.ui.Transform.NotInvertibleException {
        AffineTransform at = (AffineTransform)nativeTransform;
        
        try {
            at.invert();
            at.setTransform(clamp(at));
        } catch (Exception ex) {
            throw new com.codename1.ui.Transform.NotInvertibleException();
        }
    }
    
    
    
    /**
     * Makes a new identity native transform. Each implementation can decide the format
     * to use internally for transforms.  This should return a transform in that internal format.
     * This is used by the {@link com.codename1.ui.Transform} class.
     * <p>This can only be used if {@link #isTransformSupported()} returns true.</p>
     * @return An identity native transform.
     * @see #isTransformSupported()
     */
    public Object makeTransformIdentity(){
        return new AffineTransform();
    }

    @Override
    public void setTransformIdentity(Object transform) {
        AffineTransform at = (AffineTransform)transform;
        at.setToIdentity();
    }
    
    
    

    /**
     * Copies the setting of one transform into another.  Each implementation can decide the format
     * to use internally for transforms.  This should return a transform in that internal format.
     * This is used by the {@link com.codename1.ui.Transform} class.
     * <p>This can only be used if {@link #isTransformSupported()} returns true.</p>
     * @param src The source native transform.
     * @param dest The destination native transform.
     * @see #isTransformSupported()
     */
    public void copyTransform(Object src, Object dest) {
       AffineTransform t1 = (AffineTransform)src;
       AffineTransform t2 = (AffineTransform)dest;
       t2.setTransform(t1);
    }

    /**
     * Concatenates two transforms and sets the first transform to be the result of the concatenation.
     * <p>This can only be used if {@link #isTransformSupported()} returns true.</p>
     * @param t1 The left native transform.  The result will also be stored in this transform.
     * @param t2 The right native transform.  The result will also be stored in this transform.
     * @see #isTransformSupported()
     */
    public void concatenateTransform(Object t1, Object t2) {
        ((AffineTransform)t1).concatenate((AffineTransform)t2);
        clamp((AffineTransform)t1);
    }

    
    /**
     * Transforms a point and stores the result in a provided array.
     * @param nativeTransform The native transform to use for the transformation. Each implementation can decide the format
     * to use internally for transforms.  This should return a transform in that internal format.
     * <p>This can only be used if {@link #isTransformSupported()} returns true.</p>
     * This is used by the {@link com.codename1.ui.Transform} class.
     * @param in A 2 or 3 element array representing either an (x,y) or (x,y,z) tuple to be transformed.
     * @param out A 2 or 3 element array (length should match {@var in}) to store the result of the transformation.
     * @see #isTransformSupported()
     */
    public void transformPoint(Object nativeTransform, float[] in, float[] out) {
        AffineTransform t = (AffineTransform)nativeTransform;
        t.transform(in, 0, out, 0, 1);
        clamp(out);
    }
    
    
    
    @Override
    public void setTransform(Object graphics, Transform transform) {
        checkEDT();
        Graphics2D g = getGraphics(graphics);
        AffineTransform t = (graphics == g) ? new AffineTransform() :
                AffineTransform.getScaleInstance(zoomLevel, zoomLevel);
        t.concatenate((AffineTransform)transform.getNativeTransform());
        clamp(t);
        g.setTransform(t);
        Transform existing = getNativeScreenGraphicsTransform(graphics);
        if (existing == null) {
            existing = transform.copy();
            setNativeScreenGraphicsTransform(graphics, existing);
        } else {
            existing.setTransform(transform);
        }
        
    }

    @Override
    public com.codename1.ui.Transform getTransform(Object graphics) {
        checkEDT();
        com.codename1.ui.Transform t = getNativeScreenGraphicsTransform(graphics);
        if ( t == null ){
            return Transform.makeIdentity();
        }
        return t.copy();
    }

    @Override
    public void getTransform(Object graphics, Transform transform) {
        checkEDT();
        com.codename1.ui.Transform t = getNativeScreenGraphicsTransform(graphics);
        if ( t == null ){
            transform.setIdentity();
        } else {
            transform.setTransform(t);
        }

    }
    
    
    
    // END TRANSFORM STUFF
    
    
    private com.codename1.ui.geom.Shape awtShapeToCn1Shape(Shape shape){
        com.codename1.ui.geom.GeneralPath p = new com.codename1.ui.geom.GeneralPath();
        PathIterator it = shape.getPathIterator(AffineTransform.getScaleInstance(1, 1));
        p.setWindingRule(it.getWindingRule()==PathIterator.WIND_EVEN_ODD ? com.codename1.ui.geom.PathIterator.WIND_EVEN_ODD : com.codename1.ui.geom.PathIterator.WIND_NON_ZERO);
        float[] buf = new float[6];
        while (!it.isDone()){
            int type = it.currentSegment(buf);
            switch ( type ){
                case PathIterator.SEG_MOVETO:
                    p.moveTo(buf[0], buf[1]);
                    break;
                case PathIterator.SEG_LINETO: 
                    p.lineTo(buf[0], buf[1]);
                    break;
                case PathIterator.SEG_QUADTO:
                    p.quadTo(buf[0], buf[1], buf[2], buf[3]);
                    break;
                case PathIterator.SEG_CUBICTO:
                    p.curveTo(buf[0], buf[1], buf[2], buf[3], buf[4], buf[5]);
                    break;
                case PathIterator.SEG_CLOSE:
                    p.closePath();
                    break;
                    
            }
            it.next();
        }
        
        return p;
        
        
    }
    
    

    private Shape cn1ShapeToAwtShape(com.codename1.ui.geom.Shape shape){
        GeneralPath p = new GeneralPath();
        com.codename1.ui.geom.PathIterator it = shape.getPathIterator();
        p.setWindingRule(it.getWindingRule()==com.codename1.ui.geom.PathIterator.WIND_EVEN_ODD ? GeneralPath.WIND_EVEN_ODD : GeneralPath.WIND_NON_ZERO);
        float[] buf = new float[6];
        while (!it.isDone()){
            int type = it.currentSegment(buf);
            switch ( type ){
                case com.codename1.ui.geom.PathIterator.SEG_MOVETO:
                    p.moveTo(buf[0], buf[1]);
                    break;
                case com.codename1.ui.geom.PathIterator.SEG_LINETO: 
                    p.lineTo(buf[0], buf[1]);
                    break;
                case com.codename1.ui.geom.PathIterator.SEG_QUADTO:
                    p.quadTo(buf[0], buf[1], buf[2], buf[3]);
                    break;
                case com.codename1.ui.geom.PathIterator.SEG_CUBICTO:
                    p.curveTo(buf[0], buf[1], buf[2], buf[3], buf[4], buf[5]);
                    break;
                case com.codename1.ui.geom.PathIterator.SEG_CLOSE:
                    p.closePath();
                    break;
                    
            }
            it.next();
        }
        
        return p;
        
        
    }
    
    /**
     * @inheritDoc
     */
    public void fillPolygon(Object graphics, int[] xPoints, int[] yPoints, int nPoints) {
        checkEDT();
        Graphics2D nativeGraphics = getGraphics(graphics);
        nativeGraphics.fillPolygon(xPoints, yPoints, nPoints);
    }

    /**
     * @inheritDoc
     */
    public void drawPolygon(Object graphics, int[] xPoints, int[] yPoints, int nPoints) {
        checkEDT();
        Graphics2D nativeGraphics = getGraphics(graphics);
        nativeGraphics.drawPolygon(xPoints, yPoints, nPoints);
    }

    @Override
    public boolean animateImage(Object nativeImage, long lastJFrame) {
        checkEDT();
        return false;
    }

    @Override
    public Object createSVGImage(String baseURL, byte[] data) throws IOException {
        checkEDT();
        return null;
    }

    @Override
    public boolean isSVGSupported() {
        checkEDT();
        return false;
    }

    /**
     * @inheritDoc
     */
    public Object getSVGDocument(Object svgImage) {
        return svgImage;
    }

    /**
     * @inheritDoc
     */
    public void exitApplication() {        
        // causes a simulator with a dialog open to freeze
        /*try {
            Executor.stopApp();
            Executor.destroyApp();
        } catch (Throwable t) {
            t.printStackTrace();
        }*/
        try {
            System.exit(0);
        } catch (Throwable t) {
            System.out.println("Can't exit from applet");
        }
    }

    /**
     * @inheritDoc
     */
    public String getProperty(String key, String defaultValue) {
        
        if(key.equalsIgnoreCase("cn1_push_prefix") 
                || key.equalsIgnoreCase("cellId") 
                || key.equalsIgnoreCase("IMEI") 
                || key.equalsIgnoreCase("UDID") 
                || key.equalsIgnoreCase("MSISDN")) {
            if(!checkForPermission("android.permission.READ_PHONE_STATE", "This is required to get the phone state")){
                return "";
            }
            return defaultValue;
        }
        if ("OS".equals(key)) {
            return "SE";
        }
        if ("AppName".equals(key)) {
            File f = new File("codenameone_settings.properties");
            if (f.exists()) {
                try {
                    Properties p = new Properties();
                    p.load(new FileInputStream(f));
                    return p.getProperty("codename1.displayName");
                } catch (IOException ex) {
                    ex.printStackTrace();
                }
            }
            return defaultValue;
        }
        if ("AppVersion".equals(key)) {
            File f = new File("codenameone_settings.properties");
            if (f.exists()) {
                try {
                    Properties p = new Properties();
                    p.load(new FileInputStream(f));
                    return p.getProperty("codename1.version");
                } catch (IOException ex) {
                    ex.printStackTrace();
                }
            }
            return defaultValue;
        }
        String s = System.getProperty(key);

        if (key.equals("built_by_user")) {
            Preferences p = Preferences.userNodeForPackage(com.codename1.ui.Component.class);
            String user = p.get("user", null);
            Display d = Display.getInstance();
            if (user == null) {
                JPanel pnl = new JPanel();
                JTextField tf = new JTextField(20);
                pnl.add(new JLabel("E-Mail For Push"));
                pnl.add(tf);
                int val = JOptionPane.showConfirmDialog(canvas, pnl, "Please Enter Build Email Account", JOptionPane.OK_CANCEL_OPTION, JOptionPane.QUESTION_MESSAGE);
                if (val != JOptionPane.OK_OPTION) {
                    return null;
                }
                user = tf.getText();
                //p.put("user", user);
            }
            d.setProperty("built_by_user", user);
            return user;
        }

        if (key.equals("package_name")) {
            String mainClass = System.getProperty("MainClass");
            if (mainClass != null) {
                mainClass = mainClass.substring(0, mainClass.lastIndexOf('.'));
                Display.getInstance().setProperty("package_name", mainClass);
            }
            return mainClass;
        }


        if (s == null) {
            return defaultValue;
        }
        return s;
    }

    /**
     * @inheritDoc
     */
    public void execute(String url) {
        try {
            if(url.startsWith("file:")) {
                if(!checkForPermission("android.permission.WRITE_EXTERNAL_STORAGE", "This is required to open the file")){
                    return;
                }
                
                url = new File(unfile(url)).toURI().toURL().toExternalForm();
            }
            Desktop.getDesktop().browse(new URI(url));
        } catch (Exception ex) {
            ex.printStackTrace();
        }
    }

    Graphics2D getGraphics(Object nativeG) {
        if (nativeG instanceof Graphics2D) {
            Graphics2D g2d = (Graphics2D) nativeG;
            g2d.setRenderingHint(RenderingHints.KEY_TEXT_ANTIALIASING, RenderingHints.VALUE_TEXT_ANTIALIAS_ON);
            return (Graphics2D) nativeG;
        }
        NativeScreenGraphics ng = (NativeScreenGraphics) nativeG;
        if (ng.sourceImage != null) {
            return ng.sourceImage.createGraphics();
        }
        Graphics2D g2d = canvas.getGraphics2D();
        g2d.setRenderingHint(RenderingHints.KEY_TEXT_ANTIALIASING, RenderingHints.VALUE_TEXT_ANTIALIAS_ON);
        return g2d;
    }

    /**
     * @inheritDoc
     */
    protected void playNativeBuiltinSound(Object data) {
        Toolkit.getDefaultToolkit().beep();
    }

    /**
     * @inheritDoc
     */
    public boolean isBuiltinSoundAvailable(String soundIdentifier) {
        if (soundIdentifier.equals(Display.SOUND_TYPE_ALARM)) {
            return true;
        }
        if (soundIdentifier.equals(Display.SOUND_TYPE_CONFIRMATION)) {
            return true;
        }
        if (soundIdentifier.equals(Display.SOUND_TYPE_ERROR)) {
            return true;
        }
        if (soundIdentifier.equals(Display.SOUND_TYPE_INFO)) {
            return true;
        }
        if (soundIdentifier.equals(Display.SOUND_TYPE_WARNING)) {
            return true;
        }
        return super.isBuiltinSoundAvailable(soundIdentifier);
    }

    public Media createBackgroundMedia(String uri) throws IOException {
        if(!checkForPermission("android.permission.READ_PHONE_STATE", "This is required to play media")){
            return null;
        }
        
        return super.createBackgroundMedia(uri);
    }
    
    
    
    class CN1JFXPanel extends javafx.embed.swing.JFXPanel {

        @Override
        public void revalidate() {
            // We need to override this with an empty implementation to workaround
            // Deadlock bug  http://bugs.java.com/view_bug.do?bug_id=8058870
            // If we allow the default implementation, then it will periodically deadlock
            // when displaying a browser component
        }

        
        
        @Override
        protected void processMouseEvent(MouseEvent e) {
            //super.processMouseEvent(e); //To change body of generated methods, choose Tools | Templates.
            if (!sendToCn1(e)) {
                super.processMouseEvent(e);
            }
            
        }

        @Override
        protected void processMouseMotionEvent(MouseEvent e) {
            if (!sendToCn1(e)) {
                super.processMouseMotionEvent(e); //To change body of generated methods, choose Tools | Templates.
            }
            
        }

        @Override
        protected void processMouseWheelEvent(MouseWheelEvent e) {
            if (!sendToCn1(e)) {
                super.processMouseWheelEvent(e); //To change body of generated methods, choose Tools | Templates.
            }
        }


        
        
        
        
        
        private boolean sendToCn1(MouseEvent e) {
            
            int cn1X = getCN1X(e);
            int cn1Y = getCN1Y(e);
            if (Display.isInitialized()) {
                Form f = Display.getInstance().getCurrent();
                if (f != null) {
                    Component cmp = f.getComponentAt(cn1X, cn1Y);
                    if (cmp != null && !(cmp instanceof PeerComponent)) {
                        // It's not a peer component, so we should pass the event to the canvas
                        e = SwingUtilities.convertMouseEvent(this, e, canvas);
                        switch (e.getID()) {
                            case MouseEvent.MOUSE_CLICKED:
                                canvas.mouseClicked(e);
                                break;
                            case MouseEvent.MOUSE_DRAGGED:
                                canvas.mouseDragged(e);
                                break;
                            case MouseEvent.MOUSE_MOVED:
                                canvas.mouseMoved(e);
                                break;
                            case MouseEvent.MOUSE_PRESSED:
                                canvas.mousePressed(e);
                                break;
                            case MouseEvent.MOUSE_RELEASED:
                                canvas.mouseReleased(e);
                                break;
                            case MouseEvent.MOUSE_WHEEL:
                                canvas.mouseWheelMoved((MouseWheelEvent)e);
                                break;
                                
                        }
                        return true;
                        
                        
                        //canvas.dispatchEvent(SwingUtilities.convertMouseEvent(this, e, canvas));
                    }
                }
            }
            return false;
        }
        
        private int getCN1X(MouseEvent e) {
            if (canvas == null) {
                return e.getXOnScreen();
            }
            java.awt.Rectangle screenCoords = getScreenCoordinates();
            if (screenCoords == null) {
                screenCoords = new java.awt.Rectangle(0, 0, 0, 0);
            }
            return (int)((e.getXOnScreen() - canvas.getLocationOnScreen().x - (canvas.x + screenCoords.x) * zoomLevel / retinaScale) / zoomLevel * retinaScale);
        }

        private int getCN1Y(MouseEvent e) {
            if (canvas == null) {
                return e.getYOnScreen();
            }
            java.awt.Rectangle screenCoords = getScreenCoordinates();
            if (screenCoords == null) {
                screenCoords = new java.awt.Rectangle(0, 0, 0, 0);
            }
            return (int)((e.getYOnScreen() - canvas.getLocationOnScreen().y - (canvas.y + screenCoords.y) * zoomLevel / retinaScale) / zoomLevel * retinaScale);
        }
        
        public CN1JFXPanel() {
            final CN1JFXPanel panel = this;
            
            /*
            panel.addMouseListener(new MouseListener() {
                
                

                @Override
                public void mouseClicked(MouseEvent e) {
                    sendToCn1(e);
                }

                @Override
                public void mousePressed(MouseEvent e) {
                    sendToCn1(e);
                }

                @Override
                public void mouseReleased(MouseEvent e) {
                    sendToCn1(e);
                }

                @Override
                public void mouseEntered(MouseEvent e) {
                    //SEBrowserComponent.this.instance.canvas.mouseE
                }

                @Override
                public void mouseExited(MouseEvent e) {
                    //throw new UnsupportedOperationException("Not supported yet."); //To change body of generated methods, choose Tools | Templates.
                }
            });

            panel.addMouseMotionListener(new MouseMotionListener() {

                @Override
                public void mouseDragged(MouseEvent e) {
                    sendToCn1(e);
                }

                @Override
                public void mouseMoved(MouseEvent e) {
                    sendToCn1(e);
                }

            });

            panel.addMouseWheelListener(new MouseWheelListener() {

                @Override
                public void mouseWheelMoved(MouseWheelEvent e) {
                    sendToCn1(e);
                }

            });
            */
            
        }

        
    }
    
    /**
     * Plays the sound in the given URI which is partially platform specific.
     *
     * @param uriAddress the platform specific location for the sound
     * @param onCompletion invoked when the audio file finishes playing, may be
     * null
     * @return a handle that can be used to control the playback of the audio
     * @throws java.io.IOException if the URI access fails
     */
    public Media createMedia(String uriAddress, final boolean isVideo, final Runnable onCompletion) throws IOException {
        
        if(!checkForPermission("android.permission.READ_PHONE_STATE", "This is required to play media")){
            return null;
        }
        if(!checkForPermission("android.permission.WRITE_EXTERNAL_STORAGE", "This is required to play media")){
            return null;
        }
        
        if(uriAddress.startsWith("file:")) {
            uriAddress = unfile(uriAddress);
        }
        final String uri = uriAddress;
        if (!fxExists) {
            String msg = "This fetaure is supported from Java version 1.7.0_06, update your Java to enable this feature. This might fail on OpenJDK as well in which case you will need to install the Oracle JDK. ";
            System.out.println(msg);
            throw new IOException(msg);
        }
        java.awt.Container cnt = canvas.getParent();
        while (!(cnt instanceof JFrame)) {
            cnt = cnt.getParent();
            if (cnt == null) {
                return null;
            }
        }

        final java.awt.Container c = cnt;

        final Media[] media = new Media[1];
        final Exception[] err = new Exception[1];
        final javafx.embed.swing.JFXPanel m = new CN1JFXPanel();
        //mediaContainer = m;
        Platform.runLater(new Runnable() {

            @Override
            public void run() {
                try {
                    if (uri.indexOf(':') < 0 && uri.lastIndexOf('/') == 0) {
                        String mimeType = "video/mp4";
                        media[0] = new CodenameOneMediaPlayer(getResourceAsStream(getClass(), uri), mimeType, (JFrame) c, m, onCompletion);
                        return;
                    }

                    media[0] = new CodenameOneMediaPlayer(uri, isVideo, (JFrame) c, m, onCompletion);
                } catch (Exception ex) {
                    err[0] = ex;
                }
            }
        });

        Display.getInstance().invokeAndBlock(new Runnable() {

            @Override
            public void run() {
                while (media[0] == null && err[0] == null) {
                    try {
                        Thread.sleep(1000);
                    } catch (InterruptedException ex) {
                    }
                }
            }
        });
        if (err[0] != null) {
            throw new IOException(err[0]);
        }
        return media[0];

    }

    /**
     * Plays the sound in the given stream
     *
     * @param stream the stream containing the media data
     * @param mimeType the type of the data in the stream
     * @param onCompletion invoked when the audio file finishes playing, may be
     * null
     * @return a handle that can be used to control the playback of the audio
     * @throws java.io.IOException if the URI access fails
     */
    public Media createMedia(final InputStream stream, final String mimeType, final Runnable onCompletion) throws IOException {

        if(!checkForPermission("android.permission.READ_PHONE_STATE", "This is required to play media")){
            return null;
        }
        if(!checkForPermission("android.permission.WRITE_EXTERNAL_STORAGE", "This is required to play media")){
            return null;
        }
        
        if (!fxExists) {
            String msg = "This fetaure is supported from Java version 1.7.0_06, update your Java to enable this feature. This might fail on OpenJDK as well in which case you will need to install the Oracle JDK. ";
            System.out.println(msg);
            throw new IOException(msg);
        }
        java.awt.Container cnt = canvas.getParent();
        while (!(cnt instanceof JFrame)) {
            cnt = cnt.getParent();
            if (cnt == null) {
                return null;
            }
        }
        final java.awt.Container c = cnt;

        final Media[] media = new Media[1];
        final Exception[] err = new Exception[1];
        final javafx.embed.swing.JFXPanel m = new CN1JFXPanel();
        //mediaContainer = m;

        Platform.runLater(new Runnable() {

            @Override
            public void run() {
                try {
                    media[0] = new CodenameOneMediaPlayer(stream, mimeType, (JFrame) c, m, onCompletion);
                } catch (Exception ex) {
                    err[0] = ex;
                }
            }
        });

        Display.getInstance().invokeAndBlock(new Runnable() {

            @Override
            public void run() {
                while (media[0] == null && err[0] == null) {
                    try {
                        Thread.sleep(100);
                    } catch (InterruptedException ex) {
                    }
                }
            }
        });
        if (err[0] != null) {
            throw new IOException(err[0]);
        }
        return media[0];
    }

    private class NativeScreenGraphics {

        BufferedImage sourceImage;
        Graphics2D cachedGraphics;
        Transform transform;
        LinkedList<Shape> clipStack = new LinkedList<Shape>();
    }
    
    private Object lastNativeGraphics;
    private Transform lastNativeGraphicsTransform;
    
    private void setNativeScreenGraphicsTransform(Object nativeGraphics, com.codename1.ui.Transform transform){
        if ( nativeGraphics instanceof NativeScreenGraphics ){
            ((NativeScreenGraphics)nativeGraphics).transform = transform;
        } else {
            lastNativeGraphics = nativeGraphics;
            lastNativeGraphicsTransform = transform;
        }
    }
    
    private com.codename1.ui.Transform getNativeScreenGraphicsTransform(Object nativeGraphics){
        if ( nativeGraphics instanceof NativeScreenGraphics ){
            return ((NativeScreenGraphics)nativeGraphics).transform;
        } else if (lastNativeGraphics == nativeGraphics) {
            return lastNativeGraphicsTransform;
        }
        return null;
    }

    @Override
    public boolean isAffineSupported() {
        checkEDT();
        return true;
    }

    
    /*@Override
    public void drawShape(Object graphics, com.codename1.ui.geom.Shape shape, com.codename1.ui.Stroke stroke) {
    }
    
    @Override
    public void fillShape(Object graphics, com.codename1.ui.geom.Shape shape) {
    }
    
    @Override
    public Matrix getTransform(Object graphics){
        NativeScreenGraphics ng = ((NativeScreenGraphics)graphics;
        return Matrix.makeIdentity();
    }
    
    @Override
    public boolean isTransformSupported(Object graphics){
        checkEDT();
        return true;
    }

    @Override
    public boolean isPerspectiveTransformSupported(Object graphics){
        checkEDT();
        return false;
    }
    
    @Override
    public boolean isShapeSupported(Object graphics){
        checkEDT();
        return true;
    }*/
    
    
    public void resetAffine(Object nativeGraphics) {
        checkEDT();
        Graphics2D g = getGraphics(nativeGraphics);
        g.setTransform(new AffineTransform());
        if (zoomLevel != 1 && g != nativeGraphics) {
            g.setTransform(AffineTransform.getScaleInstance(zoomLevel, zoomLevel));
        }
    }

    public void scale(Object nativeGraphics, float x, float y) {
        checkEDT();
        Graphics2D g = getGraphics(nativeGraphics);
        g.scale(x, y);
    }

    public void rotate(Object nativeGraphics, float angle) {
        checkEDT();
        Graphics2D g = getGraphics(nativeGraphics);
        g.rotate(angle);
    }

    public void rotate(Object nativeGraphics, float angle, int pX, int pY) {
        checkEDT();
        Graphics2D g = getGraphics(nativeGraphics);
        g.rotate(angle, pX, pY);
    }

    public void shear(Object nativeGraphics, float x, float y) {
        checkEDT();
        Graphics2D g = getGraphics(nativeGraphics);
        g.shear(x, y);
    }

    public boolean isTablet() {
        return tablet;
    }

    public boolean isDesktop() {
        return portraitSkin == null;
    }
    
    public static void setTablet(boolean b) {
        tablet = b;
    }

    public boolean isAntiAliasingSupported() {
        return true;
    }

    public boolean isAntiAliasedTextSupported() {
        return true;
    }

    public void setAntiAliased(Object graphics, boolean a) {
        checkEDT();
        Graphics2D g2d = getGraphics(graphics);
        if (a) {
            g2d.setRenderingHint(RenderingHints.KEY_ANTIALIASING, RenderingHints.VALUE_ANTIALIAS_ON);
            g2d.setRenderingHint(RenderingHints.KEY_INTERPOLATION,
                   RenderingHints.VALUE_INTERPOLATION_BILINEAR);
        } else {
            g2d.setRenderingHint(RenderingHints.KEY_ANTIALIASING, RenderingHints.VALUE_ANTIALIAS_OFF);
            g2d.setRenderingHint(RenderingHints.KEY_INTERPOLATION,
                   RenderingHints.VALUE_INTERPOLATION_NEAREST_NEIGHBOR);
        }
    }

    public boolean isAntiAliased(Object graphics) {
        checkEDT();
        Graphics2D g2d = getGraphics(graphics);
        return g2d.getRenderingHint(RenderingHints.KEY_ANTIALIASING) == RenderingHints.VALUE_ANTIALIAS_ON;
    }

    public void setAntiAliasedText(Object graphics, boolean a) {
        Graphics2D g2d = getGraphics(graphics);
        if (a) {
            g2d.setRenderingHint(RenderingHints.KEY_TEXT_ANTIALIASING, RenderingHints.VALUE_TEXT_ANTIALIAS_ON);
        } else {
            g2d.setRenderingHint(RenderingHints.KEY_TEXT_ANTIALIASING, RenderingHints.VALUE_TEXT_ANTIALIAS_OFF);
        }
    }

    public boolean isAntiAliasedText(Object graphics) {
        return true;
    }

    public int getKeyboardType() {
        return keyboardType;
    }

    public Object getStorageData() {
        return appHomeDir;
    }

    private File getStorageDir() {
        if (storageDir == null) {
            if (getStorageData() == null) {
                String mainClass = System.getProperty("MainClass");
                if (mainClass != null) {
                    setStorageData(mainClass);
                } else {
                    setStorageData("CodenameOneStorage");
                }
            }
            storageDir = new File(System.getProperty("user.home"), ((String) getStorageData()));
            storageDir.mkdirs();
        }
        return storageDir;
    }

    @Override
    public boolean isTimeoutSupported() {
        return true;
    }

    @Override
    public void setTimeout(int t) {
        timeout = t;
    }

    boolean warnAboutHttpChecked;
    boolean warnAboutHttp = true;
    
    /**
     * @inheritDoc
     */
    public Object connect(String url, boolean read, boolean write, int timeout) throws IOException {
        if(disconnectedMode && url.toLowerCase().startsWith("http")) {
            throw new IOException("Unreachable");
        }
        if(url.toLowerCase().startsWith("http:"))  {
            if(!warnAboutHttpChecked) {
                warnAboutHttpChecked = true;
                Map<String, String> m = getProjectBuildHints();
                if(m != null) {
                    String s = m.get("ios.plistInject");
                    if(s != null && s.contains("NSAppTransportSecurity")) {
                        warnAboutHttp = false;
                    }
                }
            }
            if(warnAboutHttp) {
                System.out.println("WARNING: Apple will no longer accept http URL connections from applications you tried to connect to " + 
                        url +" to learn more check out https://www.codenameone.com/blog/ios-http-urls.html" );
            }
        }
        URL u = new URL(url);        

        URLConnection con = u.openConnection();

        if (con instanceof HttpURLConnection) {
            HttpURLConnection c = (HttpURLConnection) con;
            c.setUseCaches(false);
            c.setDefaultUseCaches(false);
            c.setInstanceFollowRedirects(false);
            if(timeout > -1) {
                c.setConnectTimeout(timeout);
            }
        }

        con.setDoInput(read);
        con.setDoOutput(write);
        if (netMonitor != null) {
            NetworkRequestObject nr = new NetworkRequestObject();
            if (nr != null) {
                nr.setUrl(url);
            }
            netMonitor.addRequest(con, nr);
        }
        return con;
    }
   
    /**
     * @inheritDoc
     */
    public Object connect(String url, boolean read, boolean write) throws IOException {
        return connect(url, read, write, timeout);
    }

    private static final char[] HEX_CHARS = {'0', '1', '2', '3', '4', '5', '6', '7', '8', '9', 'A', 'B', 'C', 'D', 'E', 'F'};
    
    private static String dumpHex(byte[] data) {
        final int n = data.length;
        final StringBuilder sb = new StringBuilder(n * 3 - 1);
        for (int i = 0; i < n; i++) {
            if (i > 0) {
                sb.append(' ');
            }
            sb.append(HEX_CHARS[(data[i] >> 4) & 0x0F]);
            sb.append(HEX_CHARS[data[i] & 0x0F]);
        }
        return sb.toString();
    }

    @Override
    public String[] getSSLCertificates(Object connection, String url) throws IOException {
        if (connection instanceof HttpsURLConnection) {
            HttpsURLConnection conn = (HttpsURLConnection)connection;
            
            try {    
                conn.connect();
                java.security.cert.Certificate[] certs = conn.getServerCertificates();
                String[] out = new String[certs.length];
                int i=0;
                for (java.security.cert.Certificate cert : certs) {
                    MessageDigest md = MessageDigest.getInstance("SHA1");
                    md.update(cert.getEncoded());
                    out[i++] = "SHA1:" + dumpHex(md.digest());
                }
                return out;
            } catch (Exception ex) {
                ex.printStackTrace();
            }
        }
        return new String[0];
        
    }

    @Override
    public boolean canGetSSLCertificates() {
        return true;
    }
    
    
    
    /**
     * @inheritDoc
     */
    public void setHeader(Object connection, String key, String val) {
        HttpURLConnection con = ((HttpURLConnection) connection);
        String url = con.getURL().toString();
        
        //a patch go get a readable login page for facebook
        if (key.equals("User-Agent") && url.contains("facebook.com")) {
            //blackberry user-agent gets an html without javascript.

            //con.setRequestProperty("User-Agent", "Profile/MIDP-2.1 Configuration/CLDC-1.1");        

            con.setRequestProperty("User-Agent", "Mozilla/5.0 (BlackBerry; U; BlackBerry 9860; en-GB) AppleWebKit/534.11+ (KHTML, like Gecko) Version/7.0.0.296 Mobile Safari/534.11+");
        } else {
            con.setRequestProperty(key, val);
        }
        updateRequestHeaders(con);
    }
    
    /**
     * @inheritDoc
     */
    public void setChunkedStreamingMode(Object connection, int bufferLen){    
        HttpURLConnection con = ((HttpURLConnection) connection);
        con.setChunkedStreamingMode(bufferLen);
    }
    

    private void updateRequestHeaders(HttpURLConnection con) {
        if (netMonitor != null) {
            NetworkRequestObject nr = netMonitor.getByConnection(con);
            if (nr != null) {
                String requestHeaders = "";
                Map<String, List<String>> props = con.getRequestProperties();
                for (String header : props.keySet()) {
                    requestHeaders += header + "=" + props.get(header) + "\n";
                }
                nr.setHeaders(requestHeaders);
            }
        }
    }
    
    private NetworkRequestObject getByConnection(URLConnection con) {
        if(netMonitor != null) {
            return netMonitor.getByConnection((URLConnection) con);
        }
        return null;
    }

    /**
     * @inheritDoc
     */
    public OutputStream openOutputStream(Object connection) throws IOException {
        if (connection instanceof String) {
            FileOutputStream fc = new FileOutputStream(unfile((String) connection));
            BufferedOutputStream o = new BufferedOutputStream(fc, (String) connection);
            return o;
        }
        if (netMonitor != null || slowConnectionMode || disconnectedMode) {
            final NetworkRequestObject nr = getByConnection((URLConnection) connection);
            if (nr != null || slowConnectionMode || disconnectedMode) {
                if(disconnectedMode) {
                    throw new IOException("Unreachable");
                }
                if(nr != null) {
                    nr.setRequestBody("");
                }
                HttpURLConnection con = (HttpURLConnection) connection;
                OutputStream o = new BufferedOutputStream(con.getOutputStream()) {

                    public void write(byte b[], int off, int len) throws IOException {
                        super.write(b, off, len);
                        if(nr != null) {
                            nr.setRequestBody(nr.getRequestBody() + new String(b, off, len));
                        }
                        if(slowConnectionMode) {
                            try {
                                Thread.sleep(250);
                            } catch(Exception e) {}
                        }
                        if(disconnectedMode) {
                            throw new IOException("Unreachable");
                        }
                    }
                };
                return o;
            }
        }
        return new BufferedOutputStream(((URLConnection) connection).getOutputStream());
    }

    /**
     * @inheritDoc
     */
    public OutputStream openOutputStream(Object connection, int offset) throws IOException {
        RandomAccessFile rf = new RandomAccessFile(unfile((String) connection), "rw");
        rf.seek(offset);
        FileOutputStream fc = new FileOutputStream(rf.getFD());
        BufferedOutputStream o = new BufferedOutputStream(fc, (String) connection);
        o.setConnection(rf);
        return o;
    }

    /**
     * @inheritDoc
     */
    public InputStream openInputStream(Object connection) throws IOException {
        if (connection instanceof String) {
            FileInputStream fc = new FileInputStream(unfile((String) connection));
            BufferedInputStream o = new BufferedInputStream(fc, (String) connection);
            return o;
        }
        if (netMonitor != null || slowConnectionMode || disconnectedMode) {
            final NetworkRequestObject nr = getByConnection((URLConnection) connection);
            if (nr != null || slowConnectionMode || disconnectedMode) {
                if(slowConnectionMode) {
                    try {
                        Thread.sleep(1000);
                    } catch(Exception e) {}
                }
                if(disconnectedMode) {
                    throw new IOException("Unreachable");
                }
                HttpURLConnection con = (HttpURLConnection) connection;
                String headers = "";
                Map<String, List<String>> map = con.getHeaderFields();
                for (String header : map.keySet()) {
                    headers += header + "=" + map.get(header) + "\n";
                }
                if(nr != null) {
                    nr.setResponseHeaders(headers);
                    nr.setResponseBody("");
                }
                InputStream is;
                if(con.getResponseCode() >= 200 && con.getResponseCode() < 300){
                    is = con.getInputStream();
                }else{
                    is = con.getErrorStream();
                }
                InputStream i = new BufferedInputStream(is) {

                    public synchronized int read(byte b[], int off, int len)
                            throws IOException {
                        int s = super.read(b, off, len);
                        if(nr != null) {
                            if (s > -1) {
                                nr.setResponseBody(nr.getResponseBody() + new String(b, off, len));
                            }
                        }
                        if(slowConnectionMode) {
                            try {
                                Thread.sleep(len);
                            } catch(Exception e) {}
                        }
                        if(disconnectedMode) {
                            throw new IOException("Unreachable");
                        }
                        return s;
                    }
                };
                return i;
            }
        }
        if(connection instanceof HttpURLConnection) {
            HttpURLConnection ht = (HttpURLConnection)connection;
            if(ht.getResponseCode() < 400) {
                return new BufferedInputStream(ht.getInputStream());
            }
            return new BufferedInputStream(ht.getErrorStream());
        } else {
            return new BufferedInputStream(((URLConnection) connection).getInputStream());
        }        
    }

    /**
     * @inheritDoc
     */
    public void setHttpMethod(Object connection, String method) throws IOException {
        if (netMonitor != null) {
            NetworkRequestObject nr = netMonitor.getByConnection((URLConnection) connection);
            if (nr != null) {
                nr.setMethod(method.toUpperCase());
            }
        }
        ((HttpURLConnection) connection).setRequestMethod(method);
    }

    /**
     * @inheritDoc
     */
    public void setPostRequest(Object connection, boolean p) {
        try {
            String mtd = "GET";
            if (p) {
                mtd = "POST";
            }
            ((HttpURLConnection) connection).setRequestMethod(mtd);

            if (netMonitor != null) {
                NetworkRequestObject nr = netMonitor.getByConnection((URLConnection) connection);
                if (nr != null) {
                    nr.setMethod(mtd);
                }
            }
        } catch (IOException err) {
            // an exception here doesn't make sense
            err.printStackTrace();
        }
    }

    /**
     * @inheritDoc
     */
    public int getResponseCode(Object connection) throws IOException {
        int code = ((HttpURLConnection) connection).getResponseCode();
        if (netMonitor != null || slowConnectionMode || disconnectedMode) {
            if(slowConnectionMode) {
                try {
                    Thread.sleep(250);
                } catch(Exception e) {}
            }
            if(disconnectedMode) {
                throw new IOException("Unreachable");
            }
            if(netMonitor != null) {
                NetworkRequestObject nr = netMonitor.getByConnection((URLConnection) connection);
                if (nr != null) {
                    nr.setResponseCode("" + code);
                }
            }
        }
        return code;
    }

    /**
     * @inheritDoc
     */
    public String getResponseMessage(Object connection) throws IOException {
        return ((HttpURLConnection) connection).getResponseMessage();
    }

    /**
     * @inheritDoc
     */
    public int getContentLength(Object connection) {
        int contentLength = ((HttpURLConnection) connection).getContentLength();
        if (netMonitor != null) {
            NetworkRequestObject nr = netMonitor.getByConnection((URLConnection) connection);
            if (nr != null) {
                nr.setContentLength("" + contentLength);
            }
        }
        return contentLength;
    }

    /**
     * @inheritDoc
     */
    public String getHeaderField(String name, Object connection) throws IOException {
        return ((HttpURLConnection) connection).getHeaderField(name);
    }

    /**
     * @inheritDoc
     */
    public String[] getHeaderFieldNames(Object connection) throws IOException {
        Set<String> s = ((HttpURLConnection) connection).getHeaderFields().keySet();
        String[] resp = new String[s.size()];
        s.toArray(resp);
        return resp;
    }

    /**
     * @inheritDoc
     */
    public String[] getHeaderFields(String name, Object connection) throws IOException {
        HttpURLConnection c = (HttpURLConnection) connection;
        List<String> headers = new ArrayList<String>();
        
        // we need to merge headers with differing case since this should be case insensitive
        for(String key : c.getHeaderFields().keySet()) {
            if(key != null && key.equalsIgnoreCase(name)) {
                headers.addAll(c.getHeaderFields().get(key));
            }
        }
        if (headers.size() > 0) {
            List<String> v = new ArrayList<String>();
            v.addAll(headers);
            Collections.reverse(v);
            String[] s = new String[v.size()];
            v.toArray(s);
            return s;
        }
        return null;
    }

    /**
     * @inheritDoc
     */
    public void deleteStorageFile(String name) {
        new File(getStorageDir(), name).delete();
    }

    /**
     * @inheritDoc
     */
    public OutputStream createStorageOutputStream(String name) throws IOException {
        if (name.indexOf('/') > -1) {
            throw new IOException("Illegal charcter '/' in storage name: " + name);
        }
        if (name.indexOf('\\') > -1) {
            throw new IOException("Illegal charcter '\\' in storage name: " + name);
        }
        if (name.indexOf('*') > -1) {
            throw new IOException("Illegal charcter '*' in storage name: " + name);
        }
        if (name.indexOf('?') > -1) {
            throw new IOException("Illegal charcter '?' in storage name: " + name);
        }
        return new FileOutputStream(new File(getStorageDir(), name));
    }

    /**
     * @inheritDoc
     */
    public InputStream createStorageInputStream(String name) throws IOException {
        return new FileInputStream(new File(getStorageDir(), name));
    }

    /**
     * @inheritDoc
     */
    public boolean storageFileExists(String name) {
        return new File(getStorageDir(), name).exists();
    }

    /**
     * @inheritDoc
     */
    public String[] listStorageEntries() {
        return getStorageDir().list();
    }

    /**
     * @inheritDoc
     */
    public int getStorageEntrySize(String name) {
        return (int)new File(getStorageDir(), name).length();
    }
    
    /**
     * @inheritDoc
     */
    public String[] listFilesystemRoots() {
        if(!checkForPermission("android.permission.READ_EXTERNAL_STORAGE", "This is required to browse the file system")){
            return new String[]{};
        }
        if(exposeFilesystem) {
            File[] f = File.listRoots();
            String[] roots = new String[f.length];
            for (int iter = 0; iter < f.length; iter++) {
                roots[iter] = f[iter].getAbsolutePath();
            }
            return roots;
        }
        return new String[] {getAppHomePath()};
    }

    /**
     * @inheritDoc
     */
    public String[] listFiles(String directory) throws IOException {
        return new File(unfile(directory)).list();
    }

    /**
     * @inheritDoc
     */
    public long getRootSizeBytes(String root) {
        return -1;
    }

    /**
     * @inheritDoc
     */
    public long getRootAvailableSpace(String root) {
        return -1;
    }

    /**
     * @inheritDoc
     */
    public void mkdir(String directory) {
        new File(unfile(directory)).mkdirs();
    }
    
    private String unfile(String file) {
        
        if(!exposeFilesystem){
            if(!file.startsWith("file:/")){
                throw new IllegalArgumentException( file + " is not a valid path, use "
                        + "FileSystemStorage.getInstance().getAppHomePath() to get a valid dir path to read/write files");
            }
        } else {
            if(file.indexOf("%") > 0) {
                // this is an encoded file URL convert it to a regular file
                try {
                    File f = new File(new URI(file));
                    return f.getAbsolutePath();
                } catch(Exception err) {
                    Log.e(err);
                    throw new RuntimeException(err);
                }
            }
        }
        
        if(file.startsWith("file://home")) {
            return System.getProperty("user.home").replace('\\', '/') + File.separator + appHomeDir + file.substring(11).replace('/', File.separatorChar);
        }
        if (file.startsWith("file:///")) {
            return file.substring(7);
        }
        if (file.startsWith("file://")) {
            return file.substring(6);
        }
        if (file.startsWith("file:/")) {
            return file.substring(5);
        }
        return file;
    }

    /**
     * @inheritDoc
     */
    public void deleteFile(String file) {
        new File(unfile(file)).delete();
    }

    /**
     * @inheritDoc
     */
    public boolean isHidden(String file) {
        return new File(unfile(file)).isHidden();
    }

    /**
     * @inheritDoc
     */
    public void setHidden(String file, boolean h) {
    }

    /**
     * @inheritDoc
     */
    public long getFileLength(String file) {
        return new File(unfile(file)).length();
    }

    /**
     * @inheritDoc
     */
    public long getFileLastModified(String file) {
        return new File(unfile(file)).lastModified();
    }
    
    /**
     * @inheritDoc
     */
    public boolean isDirectory(String file) {
        return new File(unfile(file)).isDirectory();
    }

    /**
     * @inheritDoc
     */
    public char getFileSystemSeparator() {
        if(exposeFilesystem) {
            return File.separatorChar;
        }
        return '/';
    }

    /**
     * @inheritDoc
     */
    public OutputStream openFileOutputStream(String file) throws IOException {
        return new FileOutputStream(unfile(file));
    }

    /**
     * @inheritDoc
     */
    public InputStream openFileInputStream(String file) throws IOException {
        return new FileInputStream(unfile(file));
    }

    /**
     * @inheritDoc
     */
    public boolean exists(String file) {
        try {
            return new File(unfile(file)).exists();            
        } catch (Exception e) {
            return false;
        }
    }

    /**
     * @inheritDoc
     */
    public void rename(String file, String newName) {
        File f = new File(unfile(file));
        f.renameTo(new File(f.getParentFile(), newName));
    }

    /**
     * @inheritDoc
     */
    public boolean shouldWriteUTFAsGetBytes() {
        return true;
    }

    /**
     * @inheritDoc
     */
    public void printStackTraceToStream(Throwable t, Writer o) {
        PrintWriter p = new PrintWriter(o);
        t.printStackTrace(p);
    }

    /**
     * @inheritDoc
     */
    public String getPlatformName() {
        if(getSkin() == null) {
            if(IS_MAC) {
                return "mac";
            }
            return "win";
        }
        return platformName;
    }

    /**
     * @inheritDoc
     */
    public String[] getPlatformOverrides() {
        if(isDesktop()) {
            return new String[] {"desktop", "tablet"};
        }
        return platformOverrides;
    }

    public LocationManager getLocationManager() {
        if(!checkForPermission("android.permission.ACCESS_FINE_LOCATION", "This is required to get the location")){
            return null;
        }
        // the location simulation should ONLY apply to the simulator and not to JavaSE port, designer etc.
        if(portraitSkin != null) {
            return StubLocationManager.getLocationManager();
        }
        return new LocationManager() {
            
            
            
            @Override
            public Location getCurrentLocation() throws IOException {
                return new Location();
            }

            @Override
            public Location getLastKnownLocation() {
                return new Location();
            }

            @Override
            protected void bindListener() {
            }

            @Override
            protected void clearListener() {
            }

            
            
        };
    }

    @Override
    public void sendMessage(String[] recieptents, String subject, Message msg) {
        if(recieptents != null){
            try {
                String mailto = "mailto:" + recieptents[0];
                for(int iter = 1 ; iter < recieptents.length ; iter++) {
                    mailto += "," + recieptents[iter];
                }
                mailto += "?body=" + Util.encodeUrl(msg.getContent()) + "&subject=" + Util.encodeUrl(subject);
                Desktop.getDesktop().mail(new URI(mailto));
            } catch (Exception ex) {
                ex.printStackTrace();
            }
            System.out.println("sending message to " + recieptents[0]);
        }
    }

    @Override
    public void sendSMS(final String phoneNumber, final String message, boolean i) throws IOException {
        if(!checkForPermission("android.permission.SEND_SMS", "This is required to send a SMS")){
            return;
        }
        if(!checkForPermission("android.permission.READ_PHONE_STATE", "This is required to send a SMS")){
            return;
        }
        System.out.println("sending sms to " + phoneNumber);
    }

    @Override
    public int getSMSSupport() {
        return Display.SMS_NOT_SUPPORTED;
    }

    @Override
    public void dial(String phoneNumber) {
        System.out.println("dialing to " + phoneNumber);
    }
    
    
    @Override
    public String[] getAllContacts(boolean withNumbers) {
        if(!checkForPermission("android.permission.READ_CONTACTS", "This is required to get the contacts")){
            return new String[]{};
        }
        if(contacts == null){
            contacts = initContacts();
        }
        Enumeration keys = contacts.keys();
        String [] ids = new String[contacts.size()];
        int index = 0;
        while(keys.hasMoreElements()){
            ids[index++] = (String)keys.nextElement();
        }
        return ids;
    }

    @Override
    public Contact getContactById(String id) {
        if(!checkForPermission("android.permission.READ_CONTACTS", "This is required to get the contacts")){
            return null;
        }
        if(contacts == null){
            contacts = initContacts();
        }
        return (Contact) contacts.get(id);
    }
    
    @Override
    public Contact getContactById(String id, boolean includesFullName, boolean includesPicture,
            boolean includesNumbers, boolean includesEmail, boolean includeAddress) {

        if(!checkForPermission("android.permission.READ_CONTACTS", "This is required to get the contacts")){
            return null;
        }
        Contact c = new Contact();
        Contact contact = getContactById(id);
        c.setId(contact.getId());
        c.setDisplayName(contact.getDisplayName());
        
        if(includesPicture){
            c.setPhoto(contact.getPhoto());
        }
        
        if (includesFullName) {
            c.setFirstName(contact.getFirstName());
            c.setFamilyName(contact.getFamilyName());
        }
        if (includesNumbers) {
            c.setPhoneNumbers(contact.getPhoneNumbers());            
        }
        if(includesEmail){
            c.setEmails(contact.getEmails());
        }
        if(includeAddress){
            c.setAddresses(contact.getAddresses());
        }
        
        return c;
    }

    public String createContact(String firstName, String familyName, String officePhone, String homePhone, String cellPhone, String email) {
        if(!checkForPermission("android.permission.WRITE_CONTACTS", "This is required to create a contact")){
            return null;
        }
        if(contacts == null){
            contacts = initContacts();
        }
        //get a unique id for the new contact
        String id = "" + contacts.size();
        while (contacts.get(id) != null) {
            id = "" + (contacts.size() + 1);
        }
        Contact contact = new Contact();
        contact.setId(id);

        String displayName = "";
        if (firstName != null) {
            displayName += firstName;
        }
        if (familyName != null) {
            displayName += " " + familyName;
        }
        contact.setDisplayName(displayName);
        contact.setFirstName(firstName);
        contact.setFamilyName(familyName);

        Hashtable phones = new Hashtable();
        if(cellPhone != null){
            phones.put("mobile", cellPhone);
            contact.setPrimaryPhoneNumber(cellPhone);
        }
        if(homePhone != null){
            phones.put("home", homePhone);
        }
        if(officePhone != null){
            phones.put("work", officePhone);
        }
        
        contact.setPhoneNumbers(phones);
        if(email != null){
            Hashtable emails = new Hashtable();
            emails.put("work", email);
            contact.setEmails(emails);
            contact.setPrimaryEmail(email);
        }
        contacts.put(id, contact);
        return id;
    }

    public boolean deleteContact(String id) {
        if(!checkForPermission("android.permission.WRITE_CONTACTS", "This is required to delete a contact")){
            return false;
        }
        if(contacts == null){
            contacts = initContacts();
        }
        return contacts.remove(id) != null;
    }
    
    

    @Override
    public boolean shouldAutoDetectAccessPoint() {
        return false;
    }

    /**
     * Indicates whether looking up an access point is supported by this device
     *
     * @return true if access point lookup is supported
     */
    public boolean isAPSupported() {
        return true;
    }

    /**
     * Returns the ids of the access points available if supported
     *
     * @return ids of access points
     */
    public String[] getAPIds() {
        return new String[]{"11", "22"};
    }

    /**
     * Returns the type of the access point
     *
     * @param id access point id
     * @return one of the supported access point types from network manager
     */
    public int getAPType(String id) {
        if (id.indexOf("11") > -1) {
            return NetworkManager.ACCESS_POINT_TYPE_WLAN;
        } else if (id.indexOf("22") > -1) {
            return NetworkManager.ACCESS_POINT_TYPE_NETWORK3G;
        }
        return NetworkManager.ACCESS_POINT_TYPE_UNKNOWN;
    }

    /**
     * Returns the user displayable name for the given access point
     *
     * @param id the id of the access point
     * @return the name of the access point
     */
    public String getAPName(String id) {
        if (id.indexOf("11") > -1) {
            return "wifi";
        } else if (id.indexOf("22") > -1) {
            return "3g";
        }
        return null;
    }

    //private String currentAp;
    /**
     * Returns the id of the current access point
     *
     * @return id of the current access point
     */
    public String getCurrentAccessPoint() {
        return super.getCurrentAccessPoint();
        //return currentAp;
    }

    @Override
    public void setCurrentAccessPoint(String id) {
        //this.currentAp = id;
        super.setCurrentAccessPoint(id);
    }

    @Override
    public void openImageGallery(final com.codename1.ui.events.ActionListener response){    
        if(!checkForPermission("android.permission.WRITE_EXTERNAL_STORAGE", "This is required to browse the photos")){
            return;
        }
        capturePhoto(response);
    }
    
    
    private String getGlobsForExtensions(String[] extensions, String separator){
        StringBuilder sb = new StringBuilder();
        for (String ext : extensions){
            sb.append("*.").append(ext).append(separator);
        }
        return sb.substring(0, sb.length()-separator.length());
    }
    
    @Override
    public void openGallery(final com.codename1.ui.events.ActionListener response, int type){
        if(!checkForPermission("android.permission.WRITE_EXTERNAL_STORAGE", "This is required to browse the photos")){
            return;
        }
        if(type == Display.GALLERY_VIDEO){
            capture(response, videoExtensions, getGlobsForExtensions(videoExtensions, ";"));
        }else if(type == Display.GALLERY_IMAGE){
            capture(response, imageExtensions, getGlobsForExtensions(imageExtensions, ";"));
        } else if (type==-9999) {
            String[] exts = Display.getInstance().getProperty("javase.openGallery.accept", "").split(",");
            
            capture(response, exts, getGlobsForExtensions(exts, ";"));
        }else{
            String[] exts = new String[videoExtensions.length+imageExtensions.length];
            System.arraycopy(videoExtensions, 0, exts,0, videoExtensions.length);
            System.arraycopy(imageExtensions, 0, exts, videoExtensions.length, imageExtensions.length);
            capture(response, exts, getGlobsForExtensions(exts, ";"));
        }
    }

    @Override
    public void capturePhoto(final com.codename1.ui.events.ActionListener response) {
        if(!checkForPermission("android.permission.WRITE_EXTERNAL_STORAGE", "This is required to take a picture")){
            return;
        }
        capture(response, new String[] {"png", "jpg", "jpeg"}, "*.png;*.jpg;*.jpeg");
    }
    
    private void capture(final com.codename1.ui.events.ActionListener response, final String[] imageTypes, final String desc) {
        SwingUtilities.invokeLater(new Runnable() {

            public void run() {
                File selected = pickFile(imageTypes, desc);

                com.codename1.ui.events.ActionEvent result = null;
                if(!exposeFilesystem) { 
                    if (selected != null) {
                        try {
                            String ext = selected.getName();
                            int idx = ext.lastIndexOf(".");
                            if(idx > 0) {
                                ext = ext.substring(idx);
                            } else {
                                ext= imageTypes[0];
                            }
                            File tmp = File.createTempFile("temp", "." + ext);
                            tmp.deleteOnExit();
                            copyFile(selected, tmp);
                            result = new com.codename1.ui.events.ActionEvent("file://" + tmp.getAbsolutePath().replace('\\', '/'));
                        } catch(IOException err) {
                            err.printStackTrace();
                        }
                    } 
                } else {
                    if(selected != null) {
                        result = new com.codename1.ui.events.ActionEvent("file://" + selected.getAbsolutePath().replace('\\', '/'));
                    }
                }
                final com.codename1.ui.events.ActionEvent finalResult = result;
                Display.getInstance().callSerially(new Runnable() {

                    public void run() {
                        response.actionPerformed(finalResult);
                    }
                });
            }
        });
    }
    
    @Override
    public void captureAudio(com.codename1.ui.events.ActionListener response) {
        if(!checkForPermission("android.permission.RECORD_AUDIO", "This is required to record the audio")){
            return;
        }
        capture(response, new String[] {"wav", "mp3", "aac"}, "*.wav;*.mp3;*.aac");
    }

    @Override
    public void captureVideo(com.codename1.ui.events.ActionListener response) {
        if(!checkForPermission("android.permission.WRITE_EXTERNAL_STORAGE", "This is required to take a video")){
            return;
        }
        capture(response, new String[] {"mp4", "avi", "mpg", "3gp"}, "*.mp4;*.avi;*.mpg;*.3gp");
    }

    
    class CodenameOneMediaPlayer implements Media {

        private Runnable onCompletion;
        private javafx.scene.media.MediaPlayer player;
//        private MediaPlayer player;
        private boolean realized = false;
        private boolean isVideo;
        private javafx.embed.swing.JFXPanel videoPanel;
        private JFrame frm;
        private boolean playing = false;
        
        public CodenameOneMediaPlayer(String uri, boolean isVideo, JFrame f, javafx.embed.swing.JFXPanel fx, final Runnable onCompletion) throws IOException {
            if (onCompletion != null) {
                this.onCompletion = new Runnable() {

                    @Override
                    public void run() {
                        Display.getInstance().callSerially(onCompletion);
                    }
                };
            }
            this.isVideo = isVideo;
            this.frm = f;
            try {
                File fff = new File(uri);
                if(fff.exists()) {
                    uri = fff.toURI().toURL().toExternalForm();
                }
                player = new MediaPlayer(new javafx.scene.media.Media(uri));
                player.setOnEndOfMedia(this.onCompletion);
                if (isVideo) {
                    videoPanel = fx;
                }

            } catch (Exception ex) {
                ex.printStackTrace();
                throw new RuntimeException(ex);
            }
        }

        public CodenameOneMediaPlayer(InputStream stream, String mimeType, JFrame f, javafx.embed.swing.JFXPanel fx, final Runnable onCompletion) throws IOException {
            String suffix = "";
            if (mimeType.contains("mp3") || mimeType.contains("audio/mpeg")) {
                suffix = ".mp3";
            } else if (mimeType.contains("wav")) {
                suffix = ".wav";
            }
            if (mimeType.contains("amr")) {
                suffix = ".amr";
            }
            if (mimeType.contains("3gpp")) {
                suffix = ".3gp";
            }
            if (mimeType.contains("mp4") || mimeType.contains("mpeg4")) {
                suffix = ".mp4";
            }
            if (mimeType.contains("h264")) {
                suffix = ".h264";
            }
            if (mimeType.equals("video/mpeg")) {
                suffix = ".mpeg";
            }

            File temp = File.createTempFile("mtmp", suffix);
            temp.deleteOnExit();
            FileOutputStream out = new FileOutputStream(temp);
            byte buf[] = new byte[1024];
            int len = 0;
            while ((len = stream.read(buf, 0, buf.length)) > -1) {
                out.write(buf, 0, len);
            }
            stream.close();

            if (onCompletion != null) {
                this.onCompletion = new Runnable() {

                    @Override
                    public void run() {
                        Display.getInstance().callSerially(onCompletion);
                    }
                };
            }
            this.isVideo = mimeType.contains("video");
            this.frm = f;
            try {
                player = new MediaPlayer(new javafx.scene.media.Media(temp.toURI().toString()));
                player.setOnEndOfMedia(this.onCompletion);
                if (isVideo) {
                    videoPanel = fx;
                }

            } catch (Exception ex) {
                ex.printStackTrace();
                throw new RuntimeException(ex);
            }
        }

        public void cleanup() {
            pause();
        }

        public void prepare() {
        }
        
        public void play() {
            player.play();
            playing = true;
        }

        public void pause() {
            if(playing) {
                player.pause();
            }
            playing = false;
        }

        public int getTime() {
            return (int) player.getCurrentTime().toMillis();
        }

        public void setTime(int time) {
            player.seek(new Duration(time));
        }

        public int getDuration() {
            int d = (int) player.getStopTime().toMillis();
            if(d == 0){
                return -1;
            }
            return d;
        }

        public void setVolume(int vol) {
            player.setVolume(((double) vol / 100d));
        }

        public int getVolume() {
            return (int) player.getVolume() * 100;
        }

        @Override
        public Component getVideoComponent() {
            if (videoPanel != null) {
                final Component[] retVal = new Component[1];
                Platform.runLater(new Runnable() {

                    @Override
                    public void run() {
                        retVal[0] = new VideoComponent(frm, videoPanel, player);
                    }
                });
                Display.getInstance().invokeAndBlock(new Runnable() {

                    @Override
                    public void run() {
                        while (retVal[0] == null) {
                            try {
                                Thread.sleep(100);
                            } catch (InterruptedException ex) {
                                Logger.getLogger(JavaSEPort.class.getName()).log(Level.SEVERE, null, ex);
                            }
                        }
                    }
                });
                return retVal[0];
            }
            System.out.println("Video Playing is not supported on this platform");
            Label l = new Label("Video");
            l.getStyle().setAlignment(Component.CENTER);
            return l;
        }

        public boolean isVideo() {
            return isVideo;
        }

        public boolean isFullScreen() {
            return false;
        }

        public void setFullScreen(boolean fullScreen) {
        }

        @Override
        public boolean isPlaying() {
            return playing;
        }

        @Override
        public void setNativePlayerMode(boolean nativePlayer) {
        }

        @Override
        public boolean isNativePlayerMode() {
            return false;
        }

        public void setVariable(String key, Object value) {
        }

        public Object getVariable(String key) {
            return null;
        }
    }

    /**
     * Video peer component.
     * 
     * In contrast to the BrowserComponent and Peer (other peer components),
     * the native peer supports hi-resolution retina displays.  This was possible
     * on this component, but no browser component, or other components in general
     * because videos don't need to respond to pointer events.  Thus the rendered
     * dimensions and location (on the CN1 pipeline) may be different the size and 
     * position of the actual component on the screen (even though in all cases
     * we hide the actual component).
     */
    class VideoComponent extends PeerComponent {

        private javafx.embed.swing.JFXPanel vid;
        private JFrame frm;
        
        // Container that holds the video
        private JPanel cnt = new JPanel();
        private MediaView v;
        private boolean init = false;
        private Rectangle bounds = new Rectangle();
        
        // AWT paints to this buffered image
        // CN1 reads from the buffered image to paint in its own pipeline.
        BufferedImage buf;

        // Gets the buffered image that AWT paints to and CN1 reads from
        private BufferedImage getBuffer() {
            if (buf == null || buf.getWidth() != cnt.getWidth() || buf.getHeight() != cnt.getHeight()) {

                buf = new BufferedImage((int)(cnt.getWidth()), (int)(cnt.getHeight()), BufferedImage.TYPE_INT_ARGB);
            }
            return buf;
        }
        
        /**
         * Paints the native component to the buffer
         */
        private void paintOnBuffer() {
            
            // We need to synchronize on the peer component
            // drawNativePeer will also synchronize on this
            // This prevents simulataneous reads and writes to/from the
            // buffered image.
            if (EventQueue.isDispatchThread()) {
                // Only run this on the AWT event dispatch thread
                // to avoid deadlocks
                synchronized(VideoComponent.this) {
                    paintOnBufferImpl();
                }
            } else if (!Display.getInstance().isEdt()){
                // I can only imagine bad things 
                try {
                    EventQueue.invokeAndWait(new Runnable() {
                        public void run() {
                            paintOnBuffer();
                        }
                    });
                } catch (Throwable t) {
                    t.printStackTrace();
                }
            }
        }
        
        private void paintOnBufferImpl() {
            final BufferedImage buf = getBuffer();
            Graphics2D g2d = buf.createGraphics();
            AffineTransform t = g2d.getTransform();
            double tx = t.getTranslateX();
            double ty = t.getTranslateY();
            vid.paint(g2d);
            g2d.dispose();
            VideoComponent.this.putClientProperty("__buffer", buf);
        }
        
        public VideoComponent(JFrame frm, final javafx.embed.swing.JFXPanel vid, javafx.scene.media.MediaPlayer player) {
            super(null);
            SwingUtilities.invokeLater(new Runnable() {

                @Override
                public void run() {
                    
                    
                    
                    cnt = new JPanel() {
                        
                        @Override
                        public void paint(java.awt.Graphics g) {
                            paintOnBuffer();
                            
                            // After we paint to the buffer we need to 
                            // tell CN1 to paint the buffer to its pipeline.
                            Display.getInstance().callSerially(new Runnable() {
                                public void run() {
                                    VideoComponent.this.repaint();
                                }
                            });
                            
                        }

                        @Override
                        protected void paintChildren(java.awt.Graphics g) {
                            // Not sure if this is necessary
                            // but we don't want any painting to occur
                            // on regular pipeline
                        }

                        @Override
                        protected void paintBorder(java.awt.Graphics g) {
                            // Not sure if this is necessary but we don't
                            // want any painting to occur on regular pipeline
                        }
                        
                        
                        
                    };

                    cnt.setOpaque(false);
                    vid.setOpaque(false);
                    cnt.setLayout(new BorderLayout());
                    cnt.add(BorderLayout.CENTER, vid);
                    cnt.setVisible(false);
                }
            });

            Group root = new Group();
            
            v = new MediaView(player);
            final Runnable oldOnReady = player.getOnPlaying();
            player.setOnPlaying(new Runnable() {
                public void run() {
                    if (oldOnReady != null) oldOnReady.run();
                    Display.getInstance().callSerially(new Runnable() {
                        public void run() {
                            if (VideoComponent.this.getParent() != null) {
                                VideoComponent.this.getParent().revalidate();
                            }
                        }
                    });
                }
            });
            
            root.getChildren().add(v);
            vid.setScene(new Scene(root));

            this.vid = vid;
            this.frm = frm;
            
        }

        @Override
        protected void initComponent() {
            bounds.setBounds(0,0,0,0);
            super.initComponent();
        }

        @Override
        protected void deinitialize() {
            super.deinitialize();
            if (testRecorder != null) {
                testRecorder.dispose();
                testRecorder = null;
            }
            SwingUtilities.invokeLater(new Runnable() {

                @Override
                public void run() {
                    vid.setScene(null);
                    vid.removeAll();
                    cnt.remove(vid);
                    frm.remove(cnt);
                    frm.repaint();
                    
                    //mediaContainer = null;
                }
            });
            
        }

        protected void setLightweightMode(final boolean l) {
            SwingUtilities.invokeLater(new Runnable() {

                @Override
                public void run() {

                    if (!l) {
                        if (!init) {
                            init = true;
                            cnt.setVisible(true);
                            frm.add(cnt, 0);
                            
                            frm.repaint();
                        } else {
                            cnt.setVisible(false);
                        }
                    } else {
                        if (init) {
                            cnt.setVisible(false);
                        }
                    }
                }
            });

        }

        @Override
        protected com.codename1.ui.geom.Dimension calcPreferredSize() {
            return new com.codename1.ui.geom.Dimension((int)(vid.getWidth()), (int)(vid.getHeight()));
        }

        @Override
        public void paint(final Graphics g) {
            if (init) {
                
                onPositionSizeChange();
                drawNativePeer(Accessor.getNativeGraphics(g), this, cnt);
                
                EventQueue.invokeLater(new Runnable() {
                    public void run() {
                        paintOnBuffer();
                    }
                });
                
                
            }else{
                if(getComponentForm() != null && getComponentForm() == getCurrentForm()){
                    setLightweightMode(false);
                }
            }
        }
        
        
        @Override
        protected void onPositionSizeChange() {
            final int x = getAbsoluteX();
            final int y = getAbsoluteY();
            final int w = getWidth();
            final int h = getHeight();

            int screenX = 0;
            int screenY = 0;
            if(getScreenCoordinates() != null) {
                screenX = getScreenCoordinates().x;
                screenY = getScreenCoordinates().y;
            }
            
            // NOTE:  For the VideoComponent we make the size the actual
            // pixel size of the light-weight peer even though, on retina,
            // this means that the native component is twice the height and
            // width of the native peer.  We can do this here because
            // the video component doesn't have any interactivity 
            // that constrains us to keep the same real position on the screen
            // as our render position is.  THis is not the case for WebBrowser
            // 
            bounds.setBounds((int) ((x + screenX + canvas.x)),
                    (int) ((y + screenY + canvas.y)),
                    (int) (w),
                    (int) (h));
            
            if(!bounds.equals(cnt.getBounds())){
                Platform.runLater(new Runnable() {

                    @Override
                    public void run() {

                        v.setFitWidth(w );
                        v.setFitHeight(h);
                        
                        SwingUtilities.invokeLater(new Runnable() {

                            @Override
                            public void run() {
                                cnt.setBounds(bounds);
                                cnt.doLayout();
                                paintOnBuffer();
                                
                            }
                        });
                    }
                });
            }

        }
    }

    public InputStream getResourceAsStream(Class cls, String resource) {
        if (!resource.startsWith("/")) {
            System.out.println("ERROR: resources must reside in the root directory thus must start with a '/' character in Codename One! Invalid resource: " + resource);
            return null;
        }
        if (resource.indexOf('/', 1) > -1) {
            System.out.println("ERROR: resources cannont be nested in directories in Codename One! Invalid resource: " + resource);
            return null;
        }
        if (baseResourceDir != null) {
            try {
                File f = new File(baseResourceDir, resource);
                if (f.exists()) {
                    return new FileInputStream(f);
                }
            } catch (IOException err) {
                return null;
            }
        }
        return super.getResourceAsStream(cls, resource);
    }

    @Override
    public void beforeComponentPaint(Component c, Graphics g) {
        if (perfMonitor != null) {
            perfMonitor.beforeComponentPaint(c);
        }
    }

    @Override
    public void afterComponentPaint(Component c, Graphics g) {
        if (perfMonitor != null) {
            perfMonitor.afterComponentPaint(c);
        }
    }
    
    @Override
    public void nothingWithinComponentPaint(Component c) {
        if (perfMonitor != null) {
            perfMonitor.nothingWithinComponentPaint(c);
        }
    }
    
    private L10NManager l10n;

    /**
     * @inheritDoc
     */
    public L10NManager getLocalizationManager() {
        if (l10n == null) {
            Locale l = Locale.getDefault();
            l10n = new L10NManager(l.getLanguage(), l.getCountry()) {

                public double parseDouble(String localeFormattedDecimal) {
                    try {
                        return NumberFormat.getNumberInstance().parse(localeFormattedDecimal).doubleValue();
                    } catch (ParseException err) {
                        return Double.parseDouble(localeFormattedDecimal);
                    }
                }
                
                public String format(int number) {
                    return NumberFormat.getNumberInstance().format(number);
                }

                public String format(double number) {
                    return NumberFormat.getNumberInstance().format(number);
                }

                public String formatCurrency(double currency) {
                    return NumberFormat.getCurrencyInstance().format(currency);
                }

                public String formatDateLongStyle(Date d) {
                    return DateFormat.getDateInstance(DateFormat.LONG).format(d);
                }

                public String formatDateShortStyle(Date d) {
                    return DateFormat.getDateInstance(DateFormat.SHORT).format(d);
                }

                public String formatDateTime(Date d) {
                    return DateFormat.getDateTimeInstance().format(d);
                }

                public String formatDateTimeMedium(Date d) {
                    DateFormat dd = DateFormat.getDateTimeInstance(DateFormat.MEDIUM, DateFormat.MEDIUM);
                    return dd.format(d);
                }

                public String formatDateTimeShort(Date d) {
                    DateFormat dd = DateFormat.getDateTimeInstance(DateFormat.SHORT, DateFormat.SHORT);
                    return dd.format(d);
                }
                
                public String getCurrencySymbol() {
                    return NumberFormat.getInstance().getCurrency().getSymbol();
                }

                public void setLocale(String locale, String language) {
                    super.setLocale(locale, language);
                    Locale l = new Locale(language, locale);
                    Locale.setDefault(l);
                }
            };
        }
        return l10n;
    }

    @Override
    public Media createMediaRecorder(String path, String mime) throws IOException {
        if(!checkForPermission("android.permission.READ_PHONE_STATE", "This is required to access the mic")){
            return null;
        }        
        throw new IOException("Not supported on Simulator");
    }
    private com.codename1.ui.util.ImageIO imIO;

    @Override
    public com.codename1.ui.util.ImageIO getImageIO() {
        if (imIO == null) {
            imIO = new com.codename1.ui.util.ImageIO() {
                private BufferedImage fixImage(Image img) {
                    BufferedImage bi = (BufferedImage)img.getImage();
                    if(bi.getType() != BufferedImage.TYPE_INT_RGB) {
                        BufferedImage b = new BufferedImage(bi.getWidth(), bi.getHeight(), BufferedImage.TYPE_INT_RGB);
                        Graphics2D g2d = b.createGraphics();
                        g2d.drawImage(bi, 0, 0, null);
                        g2d.dispose();;
                        return b;
                    }
                    return bi;
                }
                @Override
                public void save(InputStream image, OutputStream response, String format, int width, int height, float quality) throws IOException {
                    String f = "png";
                    if (format == FORMAT_JPEG) {
                        f = "jpeg";
                    }
                    Image img = Image.createImage(image).scaled(width, height);
                    if (width < 0) {
                        width = img.getWidth();
                    }
                    if (height < 0) {
                        height = img.getHeight();
                    }
                    if(format == FORMAT_JPEG) {
                        ImageIO.write(fixImage(img), f, response);
                        return;
                    }
                    ImageIO.write(((BufferedImage) img.getImage()), f, response);
                }

                @Override
                protected void saveImage(Image img, OutputStream response, String format, float quality) throws IOException {
                    String f = "png";
                    if (format == FORMAT_JPEG) {
                        f = "jpeg";
                        ImageIO.write(fixImage(img), f, response);
                        return;
                    }
                    ImageIO.write(((BufferedImage) img.getImage()), f, response);
                }

                @Override
                public boolean isFormatSupported(String format) {
                    return format == FORMAT_JPEG || format == FORMAT_PNG;
                }
            };
        }
        return imIO;
    }

    @Override
    protected int getDragAutoActivationThreshold() {
        return 10000;
    }
    
    @Override
    public void registerPush(Hashtable meta, boolean noFallback) {
        Preferences p = Preferences.userNodeForPackage(com.codename1.ui.Component.class);
        String user = p.get("user", null);
        Display d = Display.getInstance();
        if (user == null) {
            JPanel pnl = new JPanel();
            JTextField tf = new JTextField(20);
            pnl.add(new JLabel("E-Mail For Push"));
            pnl.add(tf);
            JOptionPane.showMessageDialog(canvas, pnl, "Email For Push", JOptionPane.PLAIN_MESSAGE);
            user = tf.getText();
            p.put("user", user);
        }
        d.setProperty("built_by_user", user);
        String mainClass = System.getProperty("MainClass");
        if (mainClass != null) {
            mainClass = mainClass.substring(0, mainClass.lastIndexOf('.'));
            d.setProperty("package_name", mainClass);
        }
        super.registerPush(meta, noFallback);
    }

    @Override
    public String getDatabasePath(String databaseName) {
        if(exposeFilesystem){
            return getStorageDir() + "/database/" + databaseName;
        }else{
            return getAppHomePath() + "database/" + databaseName;        
        }
    }

    @Override
    public Database openOrCreateDB(String databaseName) throws IOException {
        try {
            // Load the sqlite database Engine JDBC driver
            Class.forName("org.sqlite.JDBC");
        } catch (ClassNotFoundException ex) {
        }
        try {
            // connect to the database.   This will load the db files and start the
            // database if it is not alread running.
            // db_file_name_prefix is used to open or create files that hold the state
            // of the db.
            // It can contain directory names relative to the
            // current working directory
            File dir = new File(getStorageDir() + "/database");
            if (!dir.exists()) {
                dir.mkdir();
            }
            java.sql.Connection conn = DriverManager.getConnection("jdbc:sqlite:"
                    + getStorageDir() + "/database/" + databaseName);

            return new SEDatabase(conn);
        } catch (SQLException ex) {
            ex.printStackTrace();
            throw new IOException(ex.getMessage());
        }
    }

    @Override
    public void deleteDB(String databaseName) throws IOException {
        System.out.println("**** Database.delete() is not supported in the Javascript port.  If you plan to deploy to Javascript, you should avoid this method. *****");
        File f = new File(getStorageDir() + "/database/" + databaseName);
        if (f.exists()) {
            f.delete();
        }
    }

    @Override
    public boolean existsDB(String databaseName) {
        System.out.println("**** Database.exists() is not supported in the Javascript port.  If you plan to deploy to Javascript, you should avoid this method. *****");
        File f = new File(getStorageDir() + "/database/" + databaseName);
        return f.exists();
    }

    @Override
    public void setCommandBehavior(int commandBehavior) {
        //cannot show native menus on the simulator
        if (commandBehavior == Display.COMMAND_BEHAVIOR_NATIVE) {
            if (getPlatformName().equals("win")) {
                commandBehavior = Display.COMMAND_BEHAVIOR_BUTTON_BAR;
            } else {
                if (isTablet() && getPlatformName().equals("and")) {
                    //simulate native ics with the lightweight ics
                    commandBehavior = Display.COMMAND_BEHAVIOR_ICS;
                } else {
                    return;
                }
            }
        }
        super.setCommandBehavior(commandBehavior);
    }

    public boolean isNativeBrowserComponentSupported() {
        return fxExists && !blockNativeBrowser;
        //return false;
    }

    public PeerComponent createBrowserComponent(final Object parent) {
        java.awt.Container cnt = canvas.getParent();
        while (!(cnt instanceof JFrame)) {
            cnt = cnt.getParent();
            if (cnt == null) {
                return null;
            }
        }
        final java.awt.Container c = cnt;

        final Exception[] err = new Exception[1];
        final javafx.embed.swing.JFXPanel webContainer = new CN1JFXPanel();
        final SEBrowserComponent[] bc = new SEBrowserComponent[1];

        Platform.runLater(new Runnable() {

            @Override
            public void run() {
                StackPane root = new StackPane();
                final WebView webView = new WebView();
                root.getChildren().add(webView);
                webContainer.setScene(new Scene(root));
                
                // now wait for the Swing side to finish initializing f'ing JavaFX is so broken its unbeliveable
                final SEBrowserComponent bcc = new SEBrowserComponent(JavaSEPort.this, ((JPanel)canvas.getParent()), webContainer, webView, (BrowserComponent) parent, hSelector, vSelector);
                SwingUtilities.invokeLater(new Runnable() {
                    public void run() {
                        bc[0] = bcc;
                        synchronized (bc) {
                            bc.notify();
                        }
                    }
                });
                
            }
        });
        Display.getInstance().invokeAndBlock(new Runnable() {

            @Override
            public void run() {
                synchronized (bc) {
                    while (bc[0] == null && err[0] == null) {
                        try {
                            bc.wait(20);
                        } catch (InterruptedException ex) {
                        }
                    }
                }
            }
        });
        return bc[0];
    }

    public void setBrowserProperty(PeerComponent browserPeer, String key, Object value) {
        ((SEBrowserComponent) browserPeer).setProperty(key, value);
    }

    public String getBrowserTitle(PeerComponent browserPeer) {
        return ((SEBrowserComponent) browserPeer).getTitle();
    }

    public String getBrowserURL(PeerComponent browserPeer) {
        return ((SEBrowserComponent) browserPeer).getURL();
    }

    public void browserExecute(PeerComponent browserPeer, String javaScript) {
        ((SEBrowserComponent) browserPeer).execute(javaScript);
    }

    @Override
    public String browserExecuteAndReturnString(PeerComponent browserPeer, String javaScript) {
        return ((SEBrowserComponent) browserPeer).executeAndReturnString(javaScript);
    }

    public void setBrowserURL(final PeerComponent browserPeer, String url) {
        if(url.startsWith("file:") && url.indexOf("/html/") < 0) {
            url = "file://" + unfile(url);
        }
        if (url.startsWith("jar:")) {
            url = url.substring(6);
            url = this.getClass().getResource(url).toExternalForm();
        }
        final String theUrl = url;
        Platform.runLater(new Runnable() {

            @Override
            public void run() {
                ((SEBrowserComponent) browserPeer).setURL(theUrl);
            }
        });
    }

    public void browserStop(final PeerComponent browserPeer) {
        Platform.runLater(new Runnable() {

            @Override
            public void run() {
                ((SEBrowserComponent) browserPeer).stop();
            }
        });
    }

    /**
     * Reload the current page
     *
     * @param browserPeer browser instance
     */
    public void browserReload(final PeerComponent browserPeer) {
        Platform.runLater(new Runnable() {

            @Override
            public void run() {
                ((SEBrowserComponent) browserPeer).reload();
            }
        });
    }

    /**
     * Indicates whether back is currently available
     *
     * @param browserPeer browser instance
     * @return true if back should work
     */
    public boolean browserHasBack(PeerComponent browserPeer) {
        return ((SEBrowserComponent) browserPeer).hasBack();
    }

    public boolean browserHasForward(PeerComponent browserPeer) {
        return ((SEBrowserComponent) browserPeer).hasForward();
    }

    public void browserBack(final PeerComponent browserPeer) {
        Platform.runLater(new Runnable() {

            @Override
            public void run() {
                ((SEBrowserComponent) browserPeer).back();
            }
        });
    }

    public void browserForward(final PeerComponent browserPeer) {
        Platform.runLater(new Runnable() {

            @Override
            public void run() {
                ((SEBrowserComponent) browserPeer).forward();
            }
        });
    }

    public void browserClearHistory(final PeerComponent browserPeer) {
        Platform.runLater(new Runnable() {

            @Override
            public void run() {
                ((SEBrowserComponent) browserPeer).clearHistory();
            }
        });
    }

    public void setBrowserPage(final PeerComponent browserPeer, final String html, final String baseUrl) {
        Platform.runLater(new Runnable() {

            @Override
            public void run() {
                ((SEBrowserComponent) browserPeer).setPage(html, baseUrl);
            }
        });
    }

    public void browserExposeInJavaScript(final PeerComponent browserPeer, final Object o, final String name) {
        Platform.runLater(new Runnable() {

            @Override
            public void run() {
                ((SEBrowserComponent) browserPeer).exposeInJavaScript(o, name);
            }
        });
    }

    public Purchase getInAppPurchase() {
        return new Purchase() {

            private Vector purchases;

            @Override
            public Product[] getProducts(String[] skus) {
                return null;
            }

            @Override
            public boolean isItemListingSupported() {
                return false;
            }

            @Override
            public boolean isManagedPaymentSupported() {
                return managedPurchaseSupported;
            }

            @Override
            public boolean isManualPaymentSupported() {
                return manualPurchaseSupported;
            }

            @Override
            public boolean isRefundable(String sku) {
                if (!refundSupported) {
                    return false;
                }
                int val = JOptionPane.showConfirmDialog(window, "Is " + sku + " refundable?", "Purchase", JOptionPane.YES_NO_OPTION, JOptionPane.QUESTION_MESSAGE);
                return val == JOptionPane.YES_OPTION;
            }

            private Vector getPurchases() {
                if (purchases == null) {
                    purchases = (Vector) Storage.getInstance().readObject("CN1InAppPurchases");
                    if (purchases == null) {
                        purchases = new Vector();
                    }
                }
                return purchases;
            }

            private void savePurchases() {
                if (purchases != null) {
                    Storage.getInstance().writeObject("CN1InAppPurchases", purchases);
                }
            }

            @Override
            public boolean isSubscriptionSupported() {
                return subscriptionSupported;
            }

            @Override
            public boolean isUnsubscribeSupported() {
                return subscriptionSupported;
            }

            @Override
            public String pay(final double amount, final String currency) {
                try {
                    if (Display.getInstance().isEdt()) {
                        final String[] response = new String[1];
                        Display.getInstance().invokeAndBlock(new Runnable() {

                            public void run() {
                                response[0] = pay(amount, currency);
                            }
                        });
                        return response[0];
                    }
                    if (!manualPurchaseSupported) {
                        throw new RuntimeException("Manual payment isn't supported check the isManualPaymentSupported() method!");
                    }
                    final String[] result = new String[1];
                    final boolean[] completed = new boolean[]{false};
                    SwingUtilities.invokeLater(new Runnable() {

                        public void run() {
                            int res = JOptionPane.showConfirmDialog(window, "A payment of " + amount + " was made\nDo you wish to accept it?", "Payment", JOptionPane.YES_NO_OPTION, JOptionPane.QUESTION_MESSAGE);
                            if (res == JOptionPane.YES_OPTION) {
                                result[0] = UUID.randomUUID().toString();
                            }
                            completed[0] = true;
                        }
                    });
                    Display.getInstance().invokeAndBlock(new Runnable() {

                        public void run() {
                            while (!completed[0]) {
                                try {
                                    Thread.sleep(20);
                                } catch (InterruptedException err) {
                                }
                            }
                        }
                    });

                    if (getPurchaseCallback() != null) {
                        Display.getInstance().callSerially(new Runnable() {

                            public void run() {
                                if (result[0] != null) {
                                    getPurchaseCallback().paymentSucceeded(result[0], amount, currency);
                                } else {
                                    getPurchaseCallback().paymentFailed(UUID.randomUUID().toString(), null);
                                }
                            }
                        });
                    }


                    return result[0];
                } catch (Exception ex) {
                    ex.printStackTrace();
                }
                return null;
            }

            @Override
            public void purchase(final String sku) {
                if (managedPurchaseSupported) {
                    SwingUtilities.invokeLater(new Runnable() {

                        public void run() {
                            final int res = JOptionPane.showConfirmDialog(window, "An in-app purchase of " + sku + " was made\nDo you wish to accept it?", "Payment", JOptionPane.YES_NO_OPTION, JOptionPane.QUESTION_MESSAGE);
                            Display.getInstance().callSerially(new Runnable() {

                                public void run() {
                                    if (res == JOptionPane.YES_OPTION) {
                                        com.codename1.payment.Purchase.postReceipt(Receipt.STORE_CODE_SIMULATOR, sku, "cn1-iap-sim-"+UUID.randomUUID().toString(), System.currentTimeMillis(), "");
                                        getPurchaseCallback().itemPurchased(sku);
                                        getPurchases().addElement(sku);
                                        savePurchases();
                                    } else {
                                        getPurchaseCallback().itemPurchaseError(sku, "Purchase failed");
                                    }
                                }
                            });
                        }
                    });
                } else {
                    throw new RuntimeException("In app purchase isn't supported on this platform!");
                }
            }

            @Override
            public void refund(final String sku) {
                if (refundSupported) {
                    Display.getInstance().callSerially(new Runnable() {

                        public void run() {
                            getPurchaseCallback().itemRefunded(sku);
                            getPurchases().removeElement(sku);
                            savePurchases();
                        }
                    });
                }
            }

            @Override
            public void subscribe(final String sku) {
                if (subscriptionSupported) {
                    SwingUtilities.invokeLater(new Runnable() {

                        public void run() {
                            final int res = JOptionPane.showConfirmDialog(window, "An in-app subscription to " + sku + " was made\nDo you wish to accept it?", "Payment", JOptionPane.YES_NO_OPTION, JOptionPane.QUESTION_MESSAGE);
                            Display.getInstance().callSerially(new Runnable() {

                                public void run() {
                                    if (res == JOptionPane.YES_OPTION) {
                                        getPurchaseCallback().subscriptionStarted(sku);
                                        getPurchases().addElement(sku);
                                        savePurchases();
                                    } else {
                                        getPurchaseCallback().itemPurchaseError(sku, "Subscription failed");
                                    }
                                }
                            });
                        }
                    });
                }
            }

            @Override
            public void unsubscribe(final String sku) {
                if (subscriptionSupported) {
                    SwingUtilities.invokeLater(new Runnable() {

                        public void run() {
                            final int res = JOptionPane.showConfirmDialog(window, "In-app unsubscription request for " + sku + " was made\nDo you wish to accept it?", "Payment", JOptionPane.YES_NO_OPTION, JOptionPane.QUESTION_MESSAGE);
                            Display.getInstance().callSerially(new Runnable() {

                                public void run() {
                                    if (res == JOptionPane.YES_OPTION) {
                                        getPurchaseCallback().subscriptionCanceled(sku);
                                        getPurchases().removeElement(sku);
                                        savePurchases();
                                    } else {
                                        getPurchaseCallback().itemPurchaseError(sku, "Error in unsubscribe");
                                    }
                                }
                            });
                        }
                    });
                }
            }

            @Override
            public boolean wasPurchased(String sku) {
                return getPurchases().contains(sku);
            } 
        };
    }

    private File pickImage() {
        return pickFile(new String[] {"png", "jpg", "jpeg"}, "*.png;*.jpg;*.jpeg");
    }

    private File pickFile(final String[] types, String name) {
        FileDialog fd = new FileDialog(java.awt.Frame.getFrames()[0]);
        fd.setFilenameFilter(new FilenameFilter() {

            public boolean accept(File dir, String name) {
                name = name.toLowerCase();
                for(String t : types) {
                    if(name.endsWith(t) || "*".equals(t)) {
                        return true;
                    }
                }
                return false;
            }
        });
        fd.setFile(name);
        fd.pack();
        fd.setLocationByPlatform(true);
        fd.setVisible(true);

        if (fd.getFile() != null) {
            name = fd.getFile().toLowerCase();
            for(String t : types) {
                if(name.endsWith(t)) {
                    File f = new File(fd.getDirectory(), fd.getFile());
                    if(!f.exists()){
                        return new File(fd.getDirectory());
                    }else{
                        return f;
                    }
                }
            }
        }
        return null;
    }

    public String getAppHomePath() {
        if(exposeFilesystem) {
            File home = new File(System.getProperty("user.home") + File.separator + appHomeDir);
            home.mkdirs();
            try {
                return home.toURI().toURL().toExternalForm();
            } catch(MalformedURLException err) {
                // this is just moronic
                throw new RuntimeException(err);
            }
        }
        new File(System.getProperty("user.home") + File.separator + appHomeDir).mkdirs();
        return "file://home/";
    }

    public int convertToPixels(int dipCount, boolean horizontal) {
        if (pixelMilliRatio != null) {
            return (int) Math.round(dipCount * pixelMilliRatio.doubleValue());
        }
        return super.convertToPixels(dipCount, horizontal);
    }

    private File downloadSkin(File skinDir, String url, String version, JLabel label) throws IOException {
        String fileName = url.substring(url.lastIndexOf("/"));
        File skin = new File(skinDir.getAbsolutePath() + "/" + fileName);
        HttpURLConnection.setFollowRedirects(true);
        URL u = new URL(url);
        FileOutputStream os = new FileOutputStream(skin);
        URLConnection uc = u.openConnection();
        InputStream is = uc.getInputStream();
        int length = uc.getContentLength();
        byte[] buffer = new byte[65536];
        int size = is.read(buffer);
        int offset = 0;
        int percent = 0;
        String msg = label.getText();

        if (length > 0) {
            System.out.println("Downloading " + length + " bytes");
        }
        while (size > -1) {
            offset += size;
            if (length > 0) {
                float f = ((float) offset) / ((float) length) * 100;
                if (percent != ((int) f)) {
                    percent = (int) f;
                    label.setText(msg + " " + percent + "%");
                    label.repaint();
                }
            } else {
                if (percent < offset / 102400) {
                    percent = offset / 102400;
                    System.out.println("Downloaded " + percent + "00Kb");
                }
            }
            os.write(buffer, 0, size);
            size = is.read(buffer);
        }
        is.close();
        os.close();
        
        //store the skin version
        Preferences pref = Preferences.userNodeForPackage(JavaSEPort.class);
        pref.put(fileName, version);

        
        return skin;
    }
    
    private Hashtable initContacts() {
        Hashtable retVal = new Hashtable();
        
        Image img = null;
        try {
            img = Image.createImage(getClass().getResourceAsStream("/com/codename1/impl/javase/user.jpg"));
        } catch (IOException ex) {
        }
        
        Contact contact = new Contact();
        contact.setId("1");

        contact.setDisplayName("Chen Fishbein");
        contact.setFirstName("Chen");
        contact.setFamilyName("Fishbein");
        contact.setPhoto(img);

        Hashtable phones = new Hashtable();
        phones.put("mobile", "+111111");
        phones.put("home", "+222222");
        contact.setPhoneNumbers(phones);
        
        Hashtable emails = new Hashtable();
        emails.put("work", "----");
        contact.setEmails(emails);

        Hashtable addresses = new Hashtable();
        Address addr = new Address();
        addr.setCountry("IL");
        addr.setStreetAddress("Sapir 20");
        addresses.put("home", addr);
        contact.setAddresses(addresses);

        retVal.put(contact.getId(), contact);

        contact = new Contact();
        contact.setId("2");
        contact.setDisplayName("Shai Almog");
        contact.setFirstName("Shai");
        contact.setFamilyName("Almog");
        contact.setPhoto(img);

        phones = new Hashtable();
        phones.put("mobile", "+111111");
        phones.put("home", "+222222");
        contact.setPhoneNumbers(phones);
        emails = new Hashtable();
        emails.put("work", "----");
        contact.setEmails(emails);

        addresses = new Hashtable();
        addr = new Address();
        addr.setCountry("IL");
        addr.setStreetAddress("lev 1");
        addresses.put("home", addr);
        contact.setAddresses(addresses);
        retVal.put(contact.getId(), contact);

        contact = new Contact();
        contact.setId("3");

        contact.setDisplayName("Eric Cartman");
        contact.setFirstName("Eric");
        contact.setFamilyName("Cartman");


        phones = new Hashtable();
        phones.put("mobile", "+111111");
        phones.put("home", "+222222");
        contact.setPhoneNumbers(phones);
        emails = new Hashtable();
        emails.put("work", "Eric.Cartman@codenameone.com");
        contact.setEmails(emails);

        addresses = new Hashtable();
        addr = new Address();
        addr.setCountry("US");
        addr.setStreetAddress("South Park");
        addresses.put("home", addr);
        contact.setAddresses(addresses);

        retVal.put(contact.getId(), contact);

        contact = new Contact();
        contact.setId("4");
        contact.setDisplayName("Kyle Broflovski");
        contact.setFirstName("Kyle");
        contact.setFamilyName("Broflovski");

        phones = new Hashtable();
        phones.put("mobile", "+111111");
        phones.put("home", "+222222");
        contact.setPhoneNumbers(phones);
        emails = new Hashtable();
        emails.put("work", "Kyle.Broflovski@codenameone.com");
        contact.setEmails(emails);

        addresses = new Hashtable();
        addr = new Address();
        addr.setCountry("US");
        addr.setStreetAddress("South Park");
        addresses.put("home", addr);
        contact.setAddresses(addresses);
        retVal.put(contact.getId(), contact);

        contact = new Contact();
        contact.setId("5");

        contact.setDisplayName("Kenny McCormick");
        contact.setFirstName("Kenny");
        contact.setFamilyName("McCormick");
        contact.setPhoto(img);


        phones = new Hashtable();
        phones.put("mobile", "+111111");
        phones.put("home", "+222222");
        contact.setPhoneNumbers(phones);
        emails = new Hashtable();
        emails.put("work", "Kenny.McCormick@codenameone.com");
        contact.setEmails(emails);

        addresses = new Hashtable();
        addr = new Address();
        addr.setCountry("US");
        addr.setStreetAddress("South Park");
        addresses.put("home", addr);
        contact.setAddresses(addresses);
        retVal.put(contact.getId(), contact);

        return retVal;

    }

    class SocketImpl {
        java.net.Socket socketInstance;
        int errorCode = -1;
        String errorMessage = null;
        InputStream is;
        OutputStream os;

        public boolean connect(String param, int param1) {
            try {
                socketInstance = new java.net.Socket(param, param1);
                return true;
            } catch(Exception err) {
                err.printStackTrace();
                errorMessage = err.toString();
                return false;
            }
        }

        private InputStream getInput() throws IOException {
            if(is == null) {
                if(socketInstance != null) {
                    is = socketInstance.getInputStream();
                } 
            }
            return is;
        }

        private OutputStream getOutput() throws IOException {
            if(os == null) {
                os = socketInstance.getOutputStream();
            }
            return os;
        }

        public int getAvailableInput() {
            try {
                return getInput().available();
            } catch(IOException err) {
                errorMessage = err.toString();
                err.printStackTrace();
            }
            return 0;
        }

        public String getErrorMessage() {
            return errorMessage;
        }

        public byte[] readFromStream() {
            try {
                int av = getAvailableInput();
                if(av > 0) {
                    byte[] arr = new byte[av];
                    int size = getInput().read(arr);
                    if(size == arr.length) {
                        return arr;
                    }
                    return shrink(arr, size);
                }
                byte[] arr = new byte[8192];
                int size = getInput().read(arr);
                if(size == arr.length) {
                    return arr;
                }
                if(size < 0) {
                    return null;
                }
                return shrink(arr, size);
            } catch(IOException err) {
                socketInstance = null;	// no longer connected
                err.printStackTrace();
                errorMessage = err.toString();
                return null;
            }
        }

        private byte[] shrink(byte[] arr, int size) {
            if(size == -1) {
                return null;
            }
            byte[] n = new byte[size];
            System.arraycopy(arr, 0, n, 0, size);
            return n;
        }

        public void writeToStream(byte[] param) {
            try {
                OutputStream os = getOutput();
                os.write(param);
                os.flush();
            } catch(IOException err) {
                socketInstance = null;	// no longer connected
                errorMessage = err.toString();
                err.printStackTrace();
            }
        }

        public void disconnect() {
            try {
                if(socketInstance != null) {
                    if(is != null) {
                        try {
                            is.close();
                        } catch(IOException err) {}
                    }
                    if(os != null) {
                        try {
                            os.close();
                        } catch(IOException err) {}
                    }
                    socketInstance.close();
                    socketInstance = null;
                }
            } catch(IOException err) {
                errorMessage = err.toString();
                err.printStackTrace();
            }
        }

        public Object listen(int param) {
            try {
                ServerSocket serverSocketInstance = new ServerSocket(param);
                socketInstance = serverSocketInstance.accept();
                return this;
            } catch(Exception err) {
                errorMessage = err.toString();
                err.printStackTrace();
                return null;
            }
        }

        public boolean isConnected() {
            return socketInstance != null;
        }

        public int getErrorCode() {
            return errorCode;
        }
    }
    
    @Override
    public Object connectSocket(String host, int port) {
        SocketImpl i = new SocketImpl();
        if(i.connect(host, port)) {
            return i;
        }
        return null;
    }
    
    @Override
    public Object listenSocket(int port) {
        return new SocketImpl().listen(port);
    }
    
    @Override
    public String getHostOrIP() {
        try {
            InetAddress i = java.net.InetAddress.getLocalHost();
            if(i.isLoopbackAddress()) {
                Enumeration<NetworkInterface> nie = NetworkInterface.getNetworkInterfaces();
                while(nie.hasMoreElements()) {
                    NetworkInterface current = nie.nextElement();
                    if(!current.isLoopback()) {
                        Enumeration<InetAddress> iae = current.getInetAddresses();
                        while(iae.hasMoreElements()) {
                            InetAddress currentI = iae.nextElement();
                            if(!currentI.isLoopbackAddress()) {
                                return currentI.getHostAddress();
                            }
                        }
                    }
                }
            }
            return i.getHostAddress();
        } catch(Throwable t) {
            Log.e(t);
            return null;
        }
    }

    @Override
    public void disconnectSocket(Object socket) {
        ((SocketImpl)socket).disconnect();
    }    
    
    @Override
    public boolean isSocketConnected(Object socket) {
        return ((SocketImpl)socket).isConnected();
    }
    
    @Override
    public boolean isServerSocketAvailable() {
        return true;
    }

    @Override
    public boolean isSocketAvailable() {
        return true;
    }
    
    @Override
    public String getSocketErrorMessage(Object socket) {
        return ((SocketImpl)socket).getErrorMessage();
    }
    
    @Override
    public int getSocketErrorCode(Object socket) {
        return ((SocketImpl)socket).getErrorCode();
    }
    
    @Override
    public int getSocketAvailableInput(Object socket) {
        return ((SocketImpl)socket).getAvailableInput();
    }
    
    @Override
    public byte[] readFromSocketStream(Object socket) {
        return ((SocketImpl)socket).readFromStream();
    }
    
    @Override
    public void writeToSocketStream(Object socket, byte[] data) {
        ((SocketImpl)socket).writeToStream(data);
    }

    /**
     * Overriden to work well in the simulator
     */
    @Override
    public void installTar() throws IOException {
        File f = new File("codenameone_settings.properties");        
        if(!f.exists()) {
            super.installTar();
        }
    }    
    
    /**
     * Overriden to work well in the simulator
     */
    @Override
    public void setBrowserPageInHierarchy(PeerComponent browserPeer, String url) throws IOException {
        File f = new File("codenameone_settings.properties");        
        if(!f.exists()) {
            super.setBrowserPageInHierarchy(browserPeer, url);
            return;
        }

        String sep = File.separator;
        File[] searchPaths = new File[]{
            new File(f.getParent(), "build" + sep + "classes"+ sep + "html"),
            new File(f.getParent(), "src" + sep + "html"),
            new File(f.getParent(), "lib" + sep + "impl" + sep + "cls" + sep + "html")
        };
        
        File u = null;
        boolean found = false;
        for (File htmldir : searchPaths) {
            u = new File(htmldir, url);
            if (u.exists()) {
                u = htmldir;
                found = true;
                break;
            }
        }
        if (!found) {
            throw new RuntimeException("Could not display browser page "+url+" because it doesn't exist in bundle html hierarchy.");
        }
        /*
        File u = new File(f.getParent(), "build" + File.separator + "classes"+ File.separator + "html");
        if (!u.exists()) {
            u = new File(f.getParent(), "src" + File.separator + "html");
        }
        if (!u.exists()) {
            u = new File(f.getParent(), "lib" + File.separator + "impl" + File.separator + "cls" + File.separator )
        }*/
        String base = u.toURI().toURL().toExternalForm(); 
        if(base.endsWith("/")) {
            base = base.substring(0, base.length() - 1);
        }
        if(url.startsWith("/")) {
            setBrowserURL(browserPeer, base + url);
        } else {
            setBrowserURL(browserPeer, base  + "/" + url);
        }
    }

    private static void copyFile(File sourceFile, File destFile) throws IOException {
        if (!destFile.exists()) {
            destFile.createNewFile();
        }

        FileChannel source = null;
        FileChannel destination = null;
        try {
            source = new FileInputStream(sourceFile).getChannel();
            destination = new FileOutputStream(destFile).getChannel();
            destination.transferFrom(source, 0, source.size());
        } finally {
            if (source != null) {
                source.close();
            }
            if (destination != null) {
                destination.close();
            }
        }
    }

    /**
     * @inheritDoc
     */
    public PeerComponent createNativePeer(Object nativeComponent) {
        if (!(nativeComponent instanceof java.awt.Component)) {
            throw new IllegalArgumentException(nativeComponent.getClass().getName());
        }
        java.awt.Container cnt = canvas.getParent();
        while (!(cnt instanceof JFrame)) {
            cnt = cnt.getParent();
            if (cnt == null) {
                return null;
            }
        }
        
        return new JavaSEPort.Peer((JFrame)cnt, (java.awt.Component) nativeComponent);
    }
    
    public Image gaussianBlurImage(Image image, float radius) {
        GaussianFilter gf = new GaussianFilter(radius);
        Image bim = Image.createImage(image.getWidth(), image.getHeight());        
        BufferedImage blurredImage = gf.filter((BufferedImage)image.getImage(), (BufferedImage)bim.getImage());        
        return new NativeImage(blurredImage);
    }

    public boolean isGaussianBlurSupported() {
        return true;
    }
 
    class NativeImage extends Image {

        public NativeImage(BufferedImage nativeImage) {
            super(nativeImage);
        }
    }
    
    class Peer extends PeerComponent {
        
        // Container that will hold the native peer component.
        // Wrapping the component in a container allows us to
        // override key methods like paint() and setBounds()
        // so that we can bend them to our needs
        private JPanel cnt = new JPanel();
        private boolean init = false;
        
        // Reference to the JFrame into which cnt will be added.
        private JFrame frm;
        
        // The native peer component.
        private java.awt.Component cmp;
        
        // Buffered image that will be drawn to by AWT and read from
        // by CN1
        BufferedImage buf;
        
        /**
         * Gets a buffered image on which we paint the native peer.
         * We draw to this image from the AWT thread, and we draw from
         * this image on the CN1 EDT.
         * @return 
         * @see #paintOnBuffer() 
         * @see #drawNativePeer(java.lang.Object, com.codename1.ui.PeerComponent, javax.swing.JComponent) 
         */
        private BufferedImage getBuffer() {
            if (buf == null || buf.getWidth() != cnt.getWidth() * retinaScale / zoomLevel || buf.getHeight() != cnt.getHeight() * retinaScale / zoomLevel) {

                buf = new BufferedImage((int)(cnt.getWidth() * retinaScale / zoomLevel), (int)(cnt.getHeight() * retinaScale / zoomLevel), BufferedImage.TYPE_INT_ARGB);
            }
            return buf;
        }
        
        /**
         * Paints the native peer onto a buffered image and stores the image
         * in the peer to be later drawn by drawNativePeer (in the CN1 pipeline).
         * 
         * THis method should be called only on the AWT dispatch thread.
         */
        public void paintOnBuffer() {
            if (cnt.getWidth() == 0 || cnt.getHeight() == 0) {
                return;
            }
            if (EventQueue.isDispatchThread()) {
                synchronized(Peer.this) {
                    paintOnBufferImpl();

                }
            } else if (!Display.getInstance().isEdt()){
                try {
                    EventQueue.invokeAndWait(new Runnable() {
                        public void run() {
                            paintOnBuffer();
                        }
                    });
                } catch (Throwable t ) {
                    t.printStackTrace();
                }
                
            }
            
        }
        
        private void paintOnBufferImpl() {
            final BufferedImage buf = getBuffer();
            Graphics2D g2d = buf.createGraphics();
            g2d.scale(retinaScale / zoomLevel, retinaScale / zoomLevel);

            cmp.paintAll(g2d);
            g2d.dispose();
            Peer.this.putClientProperty("__buffer", buf);
        }
        
        // HOLY LORD!! Because we're adding the peer directly to the JFrame
        // and the JFrame has BorderLayout, it will try sometimes to treat
        // this component like it is in the center and lay it out as such.
        // So we keep this lock that only allows the bounds of the container
        // to be changed when we decide it is OK.
        private boolean allowSetCntBounds;
        
        /**
         * Sets the container bounds.  Use this rather than cnt.setBounds()
         * as that has been modified to do nothing in order to prevent other layout
         * managers from messing with our layout. 
         * @param x
         * @param y
         * @param w
         * @param h 
         */
        private void setCntBounds(int x, int y, int w, int h) {
            allowSetCntBounds = true;
            if (cnt != null) {
                cnt.setBounds(x, y, w, h);
            }
            allowSetCntBounds = false;
        }
        
        Peer(JFrame f, java.awt.Component c) {
            super(null);
            this.frm = f;
            this.cmp = c;
            SwingUtilities.invokeLater(new Runnable() {
                @Override
                public void run() {
                    cnt = new JPanel() {
                        @Override
                        public void paint(java.awt.Graphics g) {
                            paintOnBuffer();
                            
                            // We need to tell CN1 to repaint now
                            // since the native peer has been updated
                            // There should be a new buffer to paint now.
                            Display.getInstance().callSerially(new Runnable() {
                                public void run() {
                                    Peer.this.repaint();
                                }
                            });
                        }

                        @Override
                        public void setBounds(int x, int y, int w, int h) {
                            if (allowSetCntBounds) {
                                super.setBounds(x, y, w, h);
                            } 
                        }   
                    };
                    cnt.setOpaque(false);
                    cnt.setLayout(new BorderLayout());
                    cnt.add(BorderLayout.CENTER, cmp);
                    cnt.setVisible(false);
                    cnt.setBorder(new EmptyBorder(0,0,0,0));
                }
            });
        }

        @Override
        protected void initComponent() {
            bounds.setBounds(0,0,0,0);
            lastX=0;
            lastY=0;
            lastH=0;
            lastW=0;
            lastZoom=1;
            super.initComponent();
        }

        @Override
        protected void deinitialize() {
            super.deinitialize();
            if (testRecorder != null) {
                testRecorder.dispose();
                testRecorder = null;
            }
            SwingUtilities.invokeLater(new Runnable() {

                @Override
                public void run() {
                    frm.remove(cnt);
                    frm.repaint();
                }
            });
        }

        protected void setLightweightMode(final boolean l) {
            SwingUtilities.invokeLater(new Runnable() {

                @Override
                public void run() {

                    if (!l) {
                        if (!init) {
                            init = true;
                            cnt.setVisible(true);
                            frm.add(cnt, 0);
                            frm.repaint();
                        } else {
                            cnt.setVisible(false);
                        }
                    } else {
                        if (init) {
                            cnt.setVisible(false);
                        }
                    }
                }
            });

        }

        @Override
        protected com.codename1.ui.geom.Dimension calcPreferredSize() {
            return new com.codename1.ui.geom.Dimension((int)(cmp.getPreferredSize().getWidth()* retinaScale / zoomLevel), 
                    (int)(cmp.getPreferredSize().getHeight() * retinaScale / zoomLevel));
        }

        @Override
        public void paint(final Graphics g) {
            if (init) {
                onPositionSizeChange();
                drawNativePeer(Accessor.getNativeGraphics(g), this, cnt);
                
                // Tell AWT to do a repaint so that we know we have the latest.
                EventQueue.invokeLater(new Runnable() {
                    public void run() {
                        // NOTICE We use paintOnBuffer() here and not
                        // cnt.repaint()
                        // This prevents an infinite loop since cnt.repaint()
                        // will tell CN1 to repaint - and the cycle would continue
                        
                        paintOnBuffer();
                    }
                });
                
            }else{
                if(getComponentForm() != null && getComponentForm() == getCurrentForm()){
                    setLightweightMode(false);
                }
            }
        }
        
        java.awt.Rectangle bounds = new java.awt.Rectangle();
        
        int lastX, lastY, lastW, lastH;
        double lastZoom;

        @Override
        protected void onPositionSizeChange() {

            if (cnt == null) {
                return;
            }
            Form f = getComponentForm();
            if (cnt.getParent() == null
                    && f != null
                    && Display.getInstance().getCurrent() == f) {
                //();
                return;
            }

            final int x = getAbsoluteX();
            final int y = getAbsoluteY();
            final int w = getWidth();
            final int h = getHeight();

            if (lastZoom == zoomLevel && x == lastX && y == lastY && w == lastW && h == lastH) {
                return;
            }
            final int screenX;
            final int screenY;
            if (getScreenCoordinates() != null) {
                screenX = getScreenCoordinates().x;
                screenY = getScreenCoordinates().y;
            } else {
                screenX = 0;
                screenY = 0;
            }

            lastX = x;
            lastY = y;
            lastW = w;
            lastH = h;
            lastZoom = zoomLevel;
            final double zoom = lastZoom;

            Runnable r = new Runnable() {
                @Override
                public void run() {
                    setCntBounds(
                            (int) ((x + screenX + canvas.x) * zoom / retinaScale),
                            (int) ((y + screenY + canvas.y) * zoom / retinaScale),
                            (int) (w * zoom / retinaScale),
                            (int) (h * zoom / retinaScale)
                    );
                    cnt.doLayout();
                    if (cmp instanceof Container) {
                        ((Container)cmp).doLayout();
                    }
                    paintOnBuffer();
                }
            };
            if (SwingUtilities.isEventDispatchThread()) {
                r.run();
                return;
            }
            SwingUtilities.invokeLater(r);
        }
    }
    
    public static boolean checkForPermission(String permission, String description){
        return checkForPermission(permission, description, false);
    }
    
    public static boolean checkForPermission(String permission, String description, boolean forceAsk){
               
        if(!android6PermissionsFlag){
            return true;
        }

        String prompt = Display.getInstance().getProperty(permission, description);
        Boolean granted = (Boolean)android6Permissions.get(permission);
        //if granted
        if (granted == null || !granted.booleanValue()) {
            waitForPermission = true;
            
            Boolean wasAsked = (Boolean)android6Permissions.get(permission + ".asked");
            // Should we show an explanation?
            if (!forceAsk && (wasAsked != null)) {
                
                // Show an explanation to the user *asynchronously* -- don't block
                if(com.codename1.ui.Dialog.show("Requires permission", prompt, "Ask again", "Don't Ask")){
                    return checkForPermission(permission, description, true);
                }else {
                    waitForPermission = false;
                    return false;
                }
            } else {
                
                android6Permissions.put(permission + ".asked", true);
                
                boolean response = askPermission(permission);
                android6Permissions.put(permission, response);
                waitForPermission = false;
                return response;
            }
        }
        return true;
    }
    
    private static boolean askPermission(String permission) {
        String appname = Display.getInstance().getProperty("AppName", "");
       
        int selectedOption = JOptionPane.showConfirmDialog(null,
                "Allow " + appname + " to access your " + permission + "?",
                "Permission Request",
                JOptionPane.YES_NO_OPTION);
        return selectedOption == JOptionPane.YES_OPTION;
    }

    @Override
    public boolean isScrollWheeling() {
        return scrollWheeling;
    }

    @Override
    public boolean isJailbrokenDevice() {
        Map<String, String> m = getProjectBuildHints();
        if(m != null) {
            String s = m.get("ios.applicationQueriesSchemes");
            if(s == null || s.length() == 0) {
                setProjectBuildHint("ios.applicationQueriesSchemes", "cydia");
            } else {
                if(s.indexOf("cydia") < 0) {
                    setProjectBuildHint("ios.applicationQueriesSchemes", s + ",cydia");
                }
            }
        }
        return super.isJailbrokenDevice();
    }

    @Override
    public Boolean canExecute(String url) {
        if(!url.startsWith("http")) {
            int pos = url.indexOf(":");
            if(pos > -1) {
                String prefix = url.substring(0, pos);
                Map<String, String> m = getProjectBuildHints();
                if(m != null) {
                    String s = m.get("ios.applicationQueriesSchemes");
                    if(s == null || s.length() == 0) {
                        setProjectBuildHint("ios.applicationQueriesSchemes", prefix);
                    } else {
                        if(s.indexOf("cydia") < 0) {
                            setProjectBuildHint("ios.applicationQueriesSchemes", s + "," + prefix);
                        }
                    }
                }
            }
        }
        return super.canExecute(url);
    }

    
    
    @Override
    public Map<String, String> getProjectBuildHints() {
        File cnopFile = new File("codenameone_settings.properties");
        if(cnopFile.exists()) {
            java.util.Properties cnop = new java.util.Properties();
            try(InputStream is = new FileInputStream(cnopFile)) {
                cnop.load(is);
            } catch(IOException err) {
                return null;
            }
            HashMap<String, String> result = new HashMap<>();
            for(Object kk : cnop.keySet()) {
                String key = (String)kk;
                if(key.startsWith("codename1.arg.")) {
                    String val = cnop.getProperty(key);
                    key = key.substring(14);
                    result.put(key, val);
                }
            }
            return Collections.unmodifiableMap(result);
        }
        return null;
    }

    @Override
    public void setProjectBuildHint(String key, String value) {
         File cnopFile = new File("codenameone_settings.properties");
        if(cnopFile.exists()) {
            java.util.Properties cnop = new java.util.Properties();
            try(InputStream is = new FileInputStream(cnopFile)) {
                cnop.load(is);
            } catch(IOException err) {
                throw new RuntimeException(err);
            }
            cnop.setProperty("codename1.arg." + key, value);
            try(OutputStream os = new FileOutputStream(cnopFile)) {
                cnop.store(os, null);
            } catch(IOException err) {
                throw new RuntimeException(err);
            }
            return;
        }
        throw new RuntimeException("Illegal state, file not found: " + cnopFile.getAbsolutePath());
   }    
}<|MERGE_RESOLUTION|>--- conflicted
+++ resolved
@@ -3486,11 +3486,8 @@
             if (fsFile.exists()) {
                 f = fsFile.toURI().toString();
             }
-<<<<<<< HEAD
-            if (f.contains(":")) {
-=======
             if (f.contains("://") || f.startsWith("file:")) {
->>>>>>> 8a3fdd87
+
                 try {
                     // load Via URL loading
                     loadSkinFile(new URL(f).openStream(), frm);
