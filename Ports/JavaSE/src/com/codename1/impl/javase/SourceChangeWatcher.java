--- conflicted
+++ resolved
@@ -207,20 +207,14 @@
                     
                     Path path = getPathForKey(key);
                     requiresRecompile = false;
-<<<<<<< HEAD
-                    key.pollEvents().forEach(evt -> {
-                        System.out.println("[Watcher "+SourceChangeWatcher.this+"] File changedL: "+evt.context()+" key="+key);
-                        if (evt.context().toString().endsWith(".java") || evt.context().toString().endsWith(".kt") || evt.context().toString().endsWith(".xml")) {
-                            requiresRecompile = true;
-=======
+
                     key.pollEvents().forEach(new Consumer<WatchEvent<?>>() {
                         @Override
                         public void accept(WatchEvent<?> evt) {
                             System.out.println("[Watcher " + SourceChangeWatcher.this + "] File changedL: " + evt.context() + " key=" + key);
-                            if (evt.context().toString().endsWith(".java") || evt.context().toString().endsWith(".kt")) {
+                            if (evt.context().toString().endsWith(".java") || evt.context().toString().endsWith(".kt") || evt.context().toString().endsWith(".xml")) {
                                 requiresRecompile = true;
                             }
->>>>>>> f787d507
                         }
                     });
                     if (requiresRecompile) {
