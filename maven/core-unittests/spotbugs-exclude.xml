<FindBugsFilter>
    <!-- We don't support serialization -->
    <Match>
        <Bug pattern="SE_NO_SERIALVERSIONID"/>
    </Match>

    <!-- We don't support clone() -->
    <Match>
        <Bug pattern="CN_IMPLEMENTS_CLONE_BUT_NOT_CLONEABLE"/>
    </Match>
    <Match>
        <Bug pattern="CN_IDIOM_NO_SUPER_CALL"/>
    </Match>

    <!--
    We have a lot of those in the code, they might produce
    a class cast exception, but those are easy to debug/fix
    with fail-fast semantics. If we wrap them with an if
    statement, we might get a bug that's harder to spot.
    -->
    <Match>
        <Bug pattern="BC_UNCONFIRMED_CAST"/>
    </Match>
    <Match>
        <Bug pattern="BC_UNCONFIRMED_CAST_OF_RETURN_VALUE"/>
    </Match>

    <!--
    We don't support the locale sensitive version of case conversion.
    -->
    <Match>
        <Bug pattern="DM_CONVERT_CASE"/>
    </Match>

    <!--
    This inspection seems buggy. It highlighted the wrong line in
    a file that didn't have any visible related problem.
    -->
    <Match>
        <Bug pattern="NM_CONFUSING"/>
    </Match>

    <!--
    This fails on writing to a static field from a non-static method.
    This is a bad practice in general because it could indicate a state
    that changes across threads. However, in our case, we have many such
    fields and threads are typically mostly the EDT. The risk is much lower
    as a result.
    -->
    <Match>
        <Bug pattern="ST_WRITE_TO_STATIC_FROM_INSTANCE_METHOD"/>
    </Match>

    <!--
    Null is superior to zero length arrays. It fails fast and doesn't take up
    ram or CPU. We often use null and it is good.
    -->
    <Match>
        <Bug pattern="PZLA_PREFER_ZERO_LENGTH_ARRAYS"/>
    </Match>

    <!--
    Since the code runs on the clientside performance is more important than
    abstraction. We don't always copy values or wrap them in immutable data.
    -->
    <Match>
        <Bug pattern="EI_EXPOSE_REP"/>
    </Match>
    <Match>
        <Bug pattern="EI_EXPOSE_REP2"/>
    </Match>
    <Match>
        <Bug pattern="MS_EXPOSE_REP"/>
<<<<<<< HEAD
    </Match>
    <Match>
        <Bug pattern="EI_EXPOSE_STATIC_REP2"/>
=======
>>>>>>> b163ebb1
    </Match>

    <!--
    We don't have many public fields. In fact, we have one.
    But since we're an API we can't remove it.
    -->
    <Match>
<<<<<<< HEAD
        <Bug pattern="URF_UNREAD_PUBLIC_OR_PROTECTED_FIELD" />
=======
        <Bug pattern="EI_EXPOSE_STATIC_REP2"/>
>>>>>>> b163ebb1
    </Match>

    <!--
    This rule prevents Class.newInstance() which we generally avoid anyway.
    However, the solution is to use java.beans or reflection to create a class
    via its constructor. That's a problem since that API isn't available in
    Codename One.
    -->
    <Match>
        <Bug pattern="REFLC_REFLECTION_MAY_INCREASE_ACCESSIBILITY_OF_CLASS"/>
    </Match>

    <!-- This seems to be a problem with the check -->
    <Match>
        <Class name="~com\.codename1\.io\.Socket.*" />
        <Bug pattern="RCN_REDUNDANT_NULLCHECK_OF_NONNULL_VALUE" />
    </Match>

    <!--
    There's a single call to an external class from a constructor
    that's too hard to fix and might break compatibility if modified.
    Since the class is deprecated anyway it shouldn't be a problem.
    -->
    <Match>
        <Class name="~com\.codename1\.javascript\.JavascriptContext.*" />
        <Bug pattern="SIC_INNER_SHOULD_BE_STATIC_ANON" />
    </Match>

    <!--
    Map adapters register themselves in the constructor for simplicity.
    Changing this would force developers to use a more obtuse API for no
    valid reason.
    -->
    <Match>
        <Class name="~com\.codename1\.properties\.MapAdapter.*" />
        <Bug pattern="MC_OVERRIDABLE_METHOD_CALL_IN_CONSTRUCTOR" />
    </Match>

    <!--
    Unfortunately, Codename One does this all over the place.
    It's bad, but we can't fix it without breaking everything...
    -->
    <Match>
        <Bug pattern="MC_OVERRIDABLE_METHOD_CALL_IN_CONSTRUCTOR" />
    </Match>

    <!-- This is a 3rd party file that's really hard to fix properly  -->
    <Match>
        <Class name="~com\.codename1\.io\.gzip\.InfBlocks.*" />
        <Bug pattern="SA_FIELD_SELF_ASSIGNMENT" />
    </Match>

    <!-- Excluding since the class explicitly compares interned strings -->
    <Match>
        <Class name="~com\.codename1\.io\.ConnectionRequest.*" />
        <Bug pattern="ES_COMPARING_STRINGS_WITH_EQ" />
    </Match>

    <!-- The class has too many casts like this to go over -->
    <Match>
        <Class name="~com\.codename1\.facebook\.FaceBookAccess.*" />
        <Bug pattern="BC_UNCONFIRMED_CAST" />
    </Match>

    <!-- The API isThemeConstant should return null when the value isn't found -->
    <Match>
        <Class name="com.codename1.ui.plaf.UIManager" />
        <Method name="isThemeConstant" />
        <Bug pattern="NP_BOOLEAN_RETURN_NULL" />
    </Match>

    <!-- The API canExecute should return null when we don't know the answer -->
    <Match>
        <Class name="com.codename1.impl.CodenameOneImplementation" />
        <Method name="canExecute" />
        <Bug pattern="NP_BOOLEAN_RETURN_NULL" />
    </Match>

    <!-- The testing framework invokes System.exit() legitimately -->
    <Match>
        <Class name="com.codename1.testing.DeviceRunner" />
        <Method name="runTests" />
        <Bug pattern="DM_EXIT" />
    </Match>

    <!--
    GroupLayout is pretty niche behavior of a class we mostly added for porting/compatibility.
    -->
    <Match>
        <Class name="~com\.codename1\.ui\.layouts\.GroupLayout(\$.*)?" />
        <Bug pattern="EQ_COMPARETO_USE_OBJECT_EQUALS" />
    </Match>

    <!-- Excluded classes... -->

    <!-- Badly written 3rd party class -->
    <Match>
        <Source name="TarEntry.java" />
    </Match>

    <!-- Deprecated classes that should be excluded from checks -->
    <Match>
        <Class name="~com\.codename1\.db\.ThreadSafeDatabase(\$.*)?" />
    </Match>
</FindBugsFilter><|MERGE_RESOLUTION|>--- conflicted
+++ resolved
@@ -71,12 +71,12 @@
     </Match>
     <Match>
         <Bug pattern="MS_EXPOSE_REP"/>
-<<<<<<< HEAD
+    </Match>
+    <Match>
+        <Bug pattern="MS_EXPOSE_REP"/>
     </Match>
     <Match>
         <Bug pattern="EI_EXPOSE_STATIC_REP2"/>
-=======
->>>>>>> b163ebb1
     </Match>
 
     <!--
@@ -84,11 +84,7 @@
     But since we're an API we can't remove it.
     -->
     <Match>
-<<<<<<< HEAD
         <Bug pattern="URF_UNREAD_PUBLIC_OR_PROTECTED_FIELD" />
-=======
-        <Bug pattern="EI_EXPOSE_STATIC_REP2"/>
->>>>>>> b163ebb1
     </Match>
 
     <!--
