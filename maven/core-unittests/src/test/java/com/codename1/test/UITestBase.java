package com.codename1.test;

import com.codename1.impl.CodenameOneImplementation;
import com.codename1.plugin.PluginSupport;
import com.codename1.ui.Display;
import com.codename1.ui.plaf.UIManager;
import com.codename1.io.Util;
import org.junit.jupiter.api.AfterEach;
import org.junit.jupiter.api.BeforeEach;

import java.lang.reflect.Field;

import static org.mockito.ArgumentMatchers.any;
import static org.mockito.ArgumentMatchers.anyBoolean;
import static org.mockito.ArgumentMatchers.anyFloat;
import static org.mockito.ArgumentMatchers.anyInt;
import static org.mockito.ArgumentMatchers.anyString;
import static org.mockito.Mockito.mock;
import static org.mockito.Mockito.when;

/**
 * Provides a minimal initialized {@link Display} environment for unit tests that instantiate UI components.
 */
public abstract class UITestBase {
    protected Display display;
    protected CodenameOneImplementation implementation;
    protected PluginSupport pluginSupport;

    @BeforeEach
    protected void setUpDisplay() throws Exception {
        display = Display.getInstance();
        resetUIManager();

        implementation = mock(CodenameOneImplementation.class);
        when(implementation.getDisplayWidth()).thenReturn(1080);
        when(implementation.getDisplayHeight()).thenReturn(1920);
        when(implementation.getActualDisplayHeight()).thenReturn(1920);
        when(implementation.getDeviceDensity()).thenReturn(Display.DENSITY_MEDIUM);
        when(implementation.convertToPixels(anyInt(), anyBoolean())).thenAnswer(invocation -> invocation.getArgument(0));
        when(implementation.createFont(anyInt(), anyInt(), anyInt())).thenAnswer(invocation -> new Object());
        when(implementation.getDefaultFont()).thenReturn(new Object());
        when(implementation.isTrueTypeSupported()).thenReturn(true);
        when(implementation.isLookupFontSupported()).thenReturn(true);
        when(implementation.isInitialized()).thenReturn(true);
        when(implementation.getCommandBehavior()).thenReturn(Display.COMMAND_BEHAVIOR_DEFAULT);
        when(implementation.isNativeFontSchemeSupported()).thenReturn(true);
        when(implementation.loadTrueTypeFont(anyString(), anyString())).thenAnswer(invocation -> new Object());
        when(implementation.deriveTrueTypeFont(any(), anyFloat(), anyInt())).thenAnswer(invocation -> new Object());
        when(implementation.loadNativeFont(anyString())).thenAnswer(invocation -> new Object());

        pluginSupport = new PluginSupport();

        setDisplayField("impl", implementation);
        setDisplayField("pluginSupport", pluginSupport);
        setDisplayField("codenameOneRunning", true);
<<<<<<< HEAD
        Util.setImplementation(implementation);
=======
        setDisplayField("edt", Thread.currentThread());
>>>>>>> bed74987
    }

    @AfterEach
    protected void tearDownDisplay() throws Exception {
        resetUIManager();
        setDisplayField("impl", null);
        setDisplayField("pluginSupport", null);
        setDisplayField("codenameOneRunning", false);
<<<<<<< HEAD
        Util.setImplementation(null);
=======
        setDisplayField("edt", null);
>>>>>>> bed74987
    }

    private void setDisplayField(String fieldName, Object value) throws Exception {
        Field field = Display.class.getDeclaredField(fieldName);
        field.setAccessible(true);
        if ((field.getModifiers() & java.lang.reflect.Modifier.STATIC) != 0) {
            field.set(null, value);
        } else {
            field.set(display, value);
        }
    }

    private void resetUIManager() throws Exception {
        Field instanceField = UIManager.class.getDeclaredField("instance");
        instanceField.setAccessible(true);
        instanceField.set(null, null);
    }
}<|MERGE_RESOLUTION|>--- conflicted
+++ resolved
@@ -53,11 +53,7 @@
         setDisplayField("impl", implementation);
         setDisplayField("pluginSupport", pluginSupport);
         setDisplayField("codenameOneRunning", true);
-<<<<<<< HEAD
-        Util.setImplementation(implementation);
-=======
         setDisplayField("edt", Thread.currentThread());
->>>>>>> bed74987
     }
 
     @AfterEach
@@ -66,11 +62,7 @@
         setDisplayField("impl", null);
         setDisplayField("pluginSupport", null);
         setDisplayField("codenameOneRunning", false);
-<<<<<<< HEAD
-        Util.setImplementation(null);
-=======
         setDisplayField("edt", null);
->>>>>>> bed74987
     }
 
     private void setDisplayField(String fieldName, Object value) throws Exception {
