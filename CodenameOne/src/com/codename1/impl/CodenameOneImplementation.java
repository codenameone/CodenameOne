--- conflicted
+++ resolved
@@ -6470,22 +6470,14 @@
                     if (iconHeight > fontHeight) {
                         iconStringHGap = (iconHeight - fontHeight) / 2;
                         strWidth = drawLabelStringValign(nativeGraphics, nativeFont, text, x, y, textSpaceW, isTickerRunning,
-<<<<<<< HEAD
-                                tickerShiftText, textDecoration, rtl, endsWith3Points, iconWidth, iconStringHGap, iconHeight,
-=======
                                 tickerShiftText, textDecoration, rtl, endsWith3Points, strWidth, iconStringHGap, iconHeight,
->>>>>>> ec3b6a39
                                 fontHeight, valign);
 
                         drawImage(nativeGraphics, icon, x + strWidth + gap, y);
                     } else {
                         iconStringHGap = (fontHeight - iconHeight) / 2;
                         strWidth = drawLabelString(nativeGraphics, nativeFont, text, x, y, textSpaceW, isTickerRunning,
-<<<<<<< HEAD
-                                tickerShiftText, textDecoration, rtl, endsWith3Points, iconWidth, fontHeight);
-=======
                                 tickerShiftText, textDecoration, rtl, endsWith3Points, strWidth, fontHeight);
->>>>>>> ec3b6a39
 
                         drawImage(nativeGraphics, icon, x + strWidth + gap, y + iconStringHGap);
                     }
