--- conflicted
+++ resolved
@@ -118,13 +118,8 @@
         if(animation == null) {
             animation = UIManager.getInstance().getThemeImageConstant("infiniteImage");
             if(animation == null) {
-<<<<<<< HEAD
-                int size = Display.getInstance().convertToPixels(12, true);
+                int size = Display.getInstance().convertToPixels(7, true);
                 FontImage fi = FontImage.createFixed("" + FontImage.MATERIAL_AUTORENEW, 
-=======
-                int size = Display.getInstance().convertToPixels(7, true);
-                FontImage fi = FontImage.createFixed("" + FontImage.MATERIAL_CACHED, 
->>>>>>> 71e8e1a8
                         FontImage.getMaterialDesignFont(), 0x777777, size, size);
                 fi.setPadding(0);
                 animation = fi.toImage();
