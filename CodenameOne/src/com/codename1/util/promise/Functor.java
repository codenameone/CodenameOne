--- conflicted
+++ resolved
@@ -21,17 +21,10 @@
  * need additional information or have any questions.
  */
 package com.codename1.util.promise;
-<<<<<<< HEAD
-
-
-/**
- * Encapsulates a function.  Used by Promise for callbacks that return a value.
-=======
 
 /**
  * Promise API functor {@link com.codename1.util.promise.Promise}
  *
->>>>>>> 9dd33d7f
  * @author shannah
  * @since 8.0
  */
@@ -42,5 +35,5 @@
      * @param arg Argument for the function.
      * @return Function return value.
      */
-    public V call(T arg);
+    V call(T arg);
 }