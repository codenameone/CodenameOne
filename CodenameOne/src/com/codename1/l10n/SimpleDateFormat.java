--- conflicted
+++ resolved
@@ -470,13 +470,11 @@
                     v = calendar.get(DAY_OF_WEEK_IN_MONTH);
                     toAppendTo.append(leftPad(v, len));
                     break;
-<<<<<<< HEAD
-                default:
-=======
                 case DAY_NUMBER_OF_WEEK_LETTER:
                     v = ((calendar.get(Calendar.DAY_OF_WEEK) + 5) % 7) + 1;
                     toAppendTo.append(leftPad(v, len));
->>>>>>> f0a072a3
+                    break;
+                default:
                     break;
             }
         }
@@ -611,9 +609,6 @@
                     calendar.set(DAY_OF_WEEK_IN_MONTH,
                             parseNumber(s, startIndex, "day of week in month", -5, 5));
                     break;
-<<<<<<< HEAD
-                default:
-=======
                 case DAY_NUMBER_OF_WEEK_LETTER:
                     s = readNumber(source, startIndex, token, adjacent);
                     v = parseNumber(s, startIndex, "day number of week", 1, 7);
@@ -621,7 +616,8 @@
                     // Mon=1 -> 2. Tue=2 -> 3. ... Sat=6 -> 7. Sun=7 -> 1.
                     // v % 7 + 1
                     calendar.set(Calendar.DAY_OF_WEEK, (v % 7) + 1);
->>>>>>> f0a072a3
+                    break;
+                default:
                     break;
             }
             if (s != null) {
