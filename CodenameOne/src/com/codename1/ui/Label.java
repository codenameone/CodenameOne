--- conflicted
+++ resolved
@@ -40,11 +40,7 @@
  */
 public class Label extends Component {
     /**
-<<<<<<< HEAD
-     * Allows us to fallback to the old default look and feel renderer for cases where compatibility is too hard
-=======
      * Fallback to the old default look and feel renderer for cases where compatibility is essential
->>>>>>> ec3b6a39
      */
     private boolean legacyRenderer;
     private String text = "";
@@ -127,11 +123,7 @@
     public Label(Image icon) {
         this("");
         this.icon = icon;
-<<<<<<< HEAD
-        if(icon.requiresDrawImage()) {
-=======
         if(icon != null && icon.requiresDrawImage()) {
->>>>>>> ec3b6a39
             legacyRenderer = true;
         }
         endsWith3Points = UIManager.getInstance().getLookAndFeel().isDefaultEndsWith3Points();
@@ -147,11 +139,7 @@
     public Label(Image icon, String uiid) {
         this("", uiid);
         this.icon = icon;
-<<<<<<< HEAD
-        if(icon.requiresDrawImage()) {
-=======
         if(icon != null && icon.requiresDrawImage()) {
->>>>>>> ec3b6a39
             legacyRenderer = true;
         }
         endsWith3Points = UIManager.getInstance().getLookAndFeel().isDefaultEndsWith3Points();
@@ -167,11 +155,7 @@
     public Label(String text, Image icon, String uiid) {
         this(text, uiid);
         this.icon = icon;
-<<<<<<< HEAD
-        if(icon.requiresDrawImage()) {
-=======
         if(icon != null && icon.requiresDrawImage()) {
->>>>>>> ec3b6a39
             legacyRenderer = true;
         }
         endsWith3Points = UIManager.getInstance().getLookAndFeel().isDefaultEndsWith3Points();
@@ -186,11 +170,7 @@
     public Label(String text, Image icon) {
         this(text);
         this.icon = icon;
-<<<<<<< HEAD
-        if(icon.requiresDrawImage()) {
-=======
         if(icon != null && icon.requiresDrawImage()) {
->>>>>>> ec3b6a39
             legacyRenderer = true;
         }
         endsWith3Points = UIManager.getInstance().getLookAndFeel().isDefaultEndsWith3Points();
@@ -303,14 +283,6 @@
         if(this.icon == icon) {
             return;
         }
-<<<<<<< HEAD
-        if(icon.requiresDrawImage()) {
-            legacyRenderer = true;
-        }
-        
-        if(icon != null && mask != null) {
-            maskedIcon = icon.applyMaskAutoScale(mask);
-=======
         if(icon != null) {
             if(icon.requiresDrawImage()) {
                 legacyRenderer = true;
@@ -319,7 +291,6 @@
             if(mask != null) {
                 maskedIcon = icon.applyMaskAutoScale(mask);
             }
->>>>>>> ec3b6a39
         }
         this.icon = icon;
         setShouldCalcPreferredSize(true);
