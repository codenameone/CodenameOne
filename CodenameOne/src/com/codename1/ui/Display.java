/*
 * Copyright (c) 2008, 2010, Oracle and/or its affiliates. All rights reserved.
 * DO NOT ALTER OR REMOVE COPYRIGHT NOTICES OR THIS FILE HEADER.
 * This code is free software; you can redistribute it and/or modify it
 * under the terms of the GNU General Public License version 2 only, as
 * published by the Free Software Foundation.  Oracle designates this
 * particular file as subject to the "Classpath" exception as provided
 * by Oracle in the LICENSE file that accompanied this code.
 *
 * This code is distributed in the hope that it will be useful, but WITHOUT
 * ANY WARRANTY; without even the implied warranty of MERCHANTABILITY or
 * FITNESS FOR A PARTICULAR PURPOSE.  See the GNU General Public License
 * version 2 for more details (a copy is included in the LICENSE file that
 * accompanied this code).
 *
 * You should have received a copy of the GNU General Public License version
 * 2 along with this work; if not, write to the Free Software Foundation,
 * Inc., 51 Franklin St, Fifth Floor, Boston, MA 02110-1301 USA.
 *
 * Please contact Oracle, 500 Oracle Parkway, Redwood Shores
 * CA 94065 USA or visit www.oracle.com if you need additional information or
 * have any questions.
 */
package com.codename1.ui;

import com.codename1.codescan.CodeScanner;
import com.codename1.contacts.Contact;
import com.codename1.db.Database;
import com.codename1.location.LocationManager;
import com.codename1.messaging.Message;
import com.codename1.ui.animations.Animation;
import com.codename1.ui.animations.CommonTransitions;
import com.codename1.ui.animations.Transition;
import com.codename1.ui.events.ActionEvent;
import com.codename1.ui.events.ActionListener;
import com.codename1.ui.geom.Dimension;
import com.codename1.impl.ImplementationFactory;
import com.codename1.impl.CodenameOneImplementation;
import com.codename1.impl.CodenameOneThread;
import com.codename1.impl.VirtualKeyboardInterface;
import com.codename1.io.ConnectionRequest;
import com.codename1.io.Preferences;
import com.codename1.l10n.L10NManager;
import com.codename1.media.Media;
import com.codename1.notifications.LocalNotification;
import com.codename1.payment.Purchase;
import com.codename1.system.CrashReport;
import com.codename1.ui.geom.Rectangle;
import com.codename1.ui.plaf.UIManager;
import com.codename1.ui.util.EventDispatcher;
import com.codename1.ui.util.ImageIO;
import java.io.IOException;
import java.io.InputStream;
import java.util.ArrayList;
import java.util.Collection;
import java.util.Enumeration;
import java.util.HashMap;
import java.util.Hashtable;
import java.util.Timer;

/**
 * Central class for the API that manages rendering/events and is used to place top
 * level components ({@link Form}) on the "display". Before any Form is shown the Developer must
 * invoke Display.init(Object m) in order to register the current MIDlet.
 * <p>This class handles the main thread for the toolkit referenced here on as the EDT
 * (Event Dispatch Thread) similar to the Swing EDT. This thread encapsulates the platform
 * specific event delivery and painting semantics and enables threading features such as
 * animations etc...
 * <p>The EDT should not be blocked since paint operations and events would also be blocked
 * in much the same way as they would be in other platforms. In order to serialize calls back
 * into the EDT use the methods {@link Display#callSerially} &amp; {@link Display#callSeriallyAndWait}.
 * <p>Notice that all Codename One calls occur on the EDT (events, painting, animations etc...), Codename One
 * should normally be manipulated on the EDT as well (hence the {@link Display#callSerially} &amp;
 * {@link Display#callSeriallyAndWait} methods). Theoretically it should be possible to manipulate
 * some Codename One features from other threads but this can't be guaranteed to work for all use cases.
 *
 * @author Chen Fishbein, Shai Almog
 */
public final class Display {
    private CrashReport crashReporter;
    private EventDispatcher errorHandler;
    boolean codenameOneExited;
    private boolean inNativeUI;

    /**
     * A common sound type that can be used with playBuiltinSound
     */
    public static final String SOUND_TYPE_ALARM = "alarm";

    /**
     * A common sound type that can be used with playBuiltinSound
     */
    public static final String SOUND_TYPE_CONFIRMATION = "confirmation";

    /**
     * A common sound type that can be used with playBuiltinSound
     */
    public static final String SOUND_TYPE_ERROR = "error";

    /**
     * A common sound type that can be used with playBuiltinSound
     */
    public static final String SOUND_TYPE_INFO = "info";

    /**
     * A common sound type that can be used with playBuiltinSound
     */
    public static final String SOUND_TYPE_WARNING = "warning";

    /**
     * A common sound type that can be used with playBuiltinSound
     */
    public static final String SOUND_TYPE_BUTTON_PRESS = "press";

    /**
     * Unknown keyboard type is the default indicating the software should try
     * to detect the keyboard type if necessary
     */
    public static final int KEYBOARD_TYPE_UNKNOWN = 0;

    /**
     * Numeric keypad keyboard type
     */
    public static final int KEYBOARD_TYPE_NUMERIC = 1;

    /**
     * Full QWERTY keypad keyboard type, even if a numeric keyboard also exists
     */
    public static final int KEYBOARD_TYPE_QWERTY = 2;

    /**
     * Touch device without a physical keyboard that should popup a keyboad
     */
    public static final int KEYBOARD_TYPE_VIRTUAL = 3;

    /**
     * Half QWERTY which needs software assistance for completion
     */
    public static final int KEYBOARD_TYPE_HALF_QWERTY = 4;
    /**
     * Used by getSMSSupport to indicate that SMS is not supported
     */
    public static final int SMS_NOT_SUPPORTED = 1;
    
    /**
     * Used by getSMSSupport to indicate that SMS is sent in the background without a compose UI
     */
    public static final int SMS_SEAMLESS = 2;
    
    /**
     * Used by getSMSSupport to indicate that SMS triggers the native SMS app which will show a compose UI
     */
    public static final int SMS_INTERACTIVE = 3;
    
    /**
     * Used by getSMSSupport to indicate that SMS can be sent in either seamless or interactive mode
     */
    public static final int SMS_BOTH = 4;
    
    /**
     * Used by openGallery 
     */
    public static final int GALLERY_IMAGE = 0;
    
    /**
     * Used by openGallery 
     */
    public static final int GALLERY_VIDEO = 1;

    /**
     * Used by openGallery 
     */
    public static final int GALLERY_ALL = 2;
    
    private static final int POINTER_PRESSED = 1;
    private static final int POINTER_RELEASED = 2;
    private static final int POINTER_DRAGGED = 3;
    private static final int POINTER_HOVER = 8;
    private static final int POINTER_HOVER_RELEASED = 11;
    private static final int POINTER_HOVER_PRESSED = 12;
    private static final int KEY_PRESSED = 4;
    private static final int KEY_RELEASED = 5;
    private static final int KEY_LONG_PRESSED = 6;
    private static final int SIZE_CHANGED = 7;
    private static final int HIDE_NOTIFY = 9;
    private static final int SHOW_NOTIFY = 10;
    private static final int POINTER_PRESSED_MULTI = 21;
    private static final int POINTER_RELEASED_MULTI = 22;
    private static final int POINTER_DRAGGED_MULTI = 23;
    
    /**
     * Very Low Density 176x220 And Smaller
     */
    public static final int DENSITY_VERY_LOW = 10;

    /**
     * Low Density Up To 240x320
     */
    public static final int DENSITY_LOW = 20;

    /**
     * Medium Density Up To 360x480
     */
    public static final int DENSITY_MEDIUM = 30;

    /**
     * Hi Density Up To 480x854
     */
    public static final int DENSITY_HIGH = 40;

    /**
     * Very Hi Density Up To 1440x720
     */
    public static final int DENSITY_VERY_HIGH = 50;

    /**
     * HD Up To 1920x1080
     */
    public static final int DENSITY_HD = 60;

    /**
     * Intermediate density for screens that sit somewhere between HD to 2HD
     */
    public static final int DENSITY_560 = 65;
    
    /**
     * Double the HD level density
     */
    public static final int DENSITY_2HD = 70;

    /**
     * 4K level density 
     */
    public static final int DENSITY_4K = 80;


    /**
     * Date native picker type, it returns a java.util.Date result.
     */
    public static final int PICKER_TYPE_DATE = 1;

    /**
     * Time native picker type, it returns an integer with minutes since midnight.
     */
    public static final int PICKER_TYPE_TIME = 2;

    /**
     * Date and time native picker type, it returns a java.util.Date result.
     */
    public static final int PICKER_TYPE_DATE_AND_TIME = 3;

    /**
     * Strings native picker type, it returns a String result and accepts a String array.
     */
    public static final int PICKER_TYPE_STRINGS = 4;

    /**
     * A pure touch device has no focus showing when the user is using the touch
     * interface. Selection only shows when the user actually touches the screen
     * or suddenly switches to using a keypad/trackball. This sort of interface
     * is common in Android devices
     */
    private boolean pureTouch;

    private Graphics codenameOneGraphics;

    /**
     * Indicates whether this is a touch device
     */
    private boolean touchScreen;

    private HashMap<String, String> localProperties;

    /**
     * Indicates whether the edt should sleep between each loop
     */
    private boolean noSleep = false;

    /**
     * Normally Codename One folds the VKB when switching forms this field allows us
     * to block that behavior.
     */
    private boolean autoFoldVKBOnFormSwitch = true;

    /**
     * Indicates the maximum drawing speed of no more than 10 frames per second
     * by default (this can be increased or decreased) the advantage of limiting
     * framerate is to allow the CPU to perform other tasks besides drawing.
     * Notice that when no change is occurring on the screen no frame is drawn and
     * so a high/low FPS will have no effect then.
     */
    private int framerateLock = 15;

    /**
     * Game action for fire
     */
    public static final int GAME_FIRE = 8;

    /**
     * Game action for left key
     */
    public static final int GAME_LEFT = 2;

    /**
     * Game action for right key
     */
    public static final int GAME_RIGHT = 5;

    /**
     * Game action for UP key
     */
    public static final int GAME_UP = 1;

    /**
     * Game action for down key
     */
    public static final int GAME_DOWN = 6;

    /**
     * Special case game key used for media playback events
     */
    public static final int MEDIA_KEY_SKIP_FORWARD = 20;

    /**
     * Special case game key used for media playback events
     */
    public static final int MEDIA_KEY_SKIP_BACK = 21;

    /**
     * Special case game key used for media playback events
     */
    public static final int MEDIA_KEY_PLAY = 22;

    /**
     * Special case game key used for media playback events
     */
    public static final int MEDIA_KEY_STOP = 23;

    /**
     * Special case game key used for media playback events
     */
    public static final int MEDIA_KEY_PLAY_STOP = 24;

    /**
     * Special case game key used for media playback events
     */
    public static final int MEDIA_KEY_PLAY_PAUSE = 25;

    /**
     * Special case game key used for media playback events
     */
    public static final int MEDIA_KEY_FAST_FORWARD = 26;

    /**
     * Special case game key used for media playback events
     */
    public static final int MEDIA_KEY_FAST_BACKWARD = 27;
    
    /**
     * An attribute that encapsulates '#' int value.
     */
    public static final int KEY_POUND = '#';

    private static final Display INSTANCE = new Display();

    static int transitionDelay = -1;

    private CodenameOneImplementation impl;

    private boolean codenameOneRunning = false;


    /**
     * Contains the call serially pending elements
     */
    private ArrayList<Runnable> pendingSerialCalls = new ArrayList<Runnable>();

    /**
     * This is the instance of the EDT used internally to indicate whether
     * we are executing on the EDT or some arbitrary thread
     */
    private Thread edt;

    /**
     * Contains animations that must be played in full by the EDT before anything further
     * may be processed. This is useful for transitions/intro's etc... that animate without
     * user interaction.
     */
    private ArrayList<Animation> animationQueue;

    /**
     * Indicates whether the 3rd softbutton should be supported on this device
     */
    private boolean thirdSoftButton = false;

    /**
     * Ignore all calls to show occurring during edit, they are discarded immediately
     */
    public static final int SHOW_DURING_EDIT_IGNORE = 1;

    /**
     * If show is called while editing text in the native text box an exception is thrown
     */
    public static final int SHOW_DURING_EDIT_EXCEPTION = 2;

    /**
     * Allow show to occur during edit and discard all user input at this moment
     */
    public static final int SHOW_DURING_EDIT_ALLOW_DISCARD = 3;

    /**
     * Allow show to occur during edit and save all user input at this moment
     */
    public static final int SHOW_DURING_EDIT_ALLOW_SAVE = 4;

    /**
     * Show will update the current form to which the OK button of the text box
     * will return
     */
    public static final int SHOW_DURING_EDIT_SET_AS_NEXT = 5;

    private int showDuringEdit;

    static final Object lock = new Object();

    /**
     * Events to broadcast on the EDT, we are using a handcoded stack for maximum
     * performance and minimal synchronization. We are using the switching algorithm
     * where we only synchronize on the very minimal point of switching between the stacks
     * and adding to the active stack.
     */
    private int[] inputEventStack = new int[1000];
    private int inputEventStackPointer;
    private int[] inputEventStackTmp = new int[1000];
    private int inputEventStackPointerTmp;

    private boolean longPointerCharged;
    private boolean pointerPressedAndNotReleasedOrDragged;
    private boolean recursivePointerReleaseA;
    private boolean recursivePointerReleaseB;
    private int pointerX, pointerY;
    private boolean keyRepeatCharged;
    private boolean longPressCharged;
    private long longKeyPressTime;
    private int longPressInterval = 800;
    private long nextKeyRepeatEvent;
    private int keyRepeatValue;
    private int keyRepeatInitialIntervalTime = 800;
    private int keyRepeatNextIntervalTime = 10;
    private boolean lastInteractionWasKeypad;
    private boolean dragOccured;
    private boolean processingSerialCalls;

    private int PATHLENGTH;
    private float[] dragPathX;
    private float[] dragPathY;
    private long[] dragPathTime;
    private int dragPathOffset = 0;
    private int dragPathLength = 0;

     /**
     * Internally track display initialization time as a fixed point to allow tagging of pointer
     * events with an integer timestamp (System.currentTimeMillis() - displayInitTime)
     * and not a long value.
     */
    private long displayInitTime = 0;


    /**
     * Allows a Codename One application to minimize without forcing it to the front whenever
     * a new dialog is poped up
     */
    private boolean allowMinimizing;

    /**
     * Indicates that the Codename One implementation should decide internally the command
     * behavior most appropriate for this platform.
     */
    public static final int COMMAND_BEHAVIOR_DEFAULT = 1;

    /**
     * Indicates the classic Codename One command behavior where the commands are placed in
     * a list within a dialog. This is the most customizable approach for none touch devices.
     */
    public static final int COMMAND_BEHAVIOR_SOFTKEY = 2;

    /**
     * Indicates the touch menu dialog rendered by Codename One where commands are placed
     * into a scrollable dialog
     */
    public static final int COMMAND_BEHAVIOR_TOUCH_MENU = 3;

    /**
     * Indicates that commands should be added to an always visible bar at the
     * bottom of the form.
     */
    public static final int COMMAND_BEHAVIOR_BUTTON_BAR = 4;

    /**
     * Identical to the bar behavior, places the back command within the title bar
     * of the form/dialg
     */
    public static final int COMMAND_BEHAVIOR_BUTTON_BAR_TITLE_BACK = 5;

    /**
     * Places all commands on the right side of the title bar with a uniform size
     * grid layout
     */
    public static final int COMMAND_BEHAVIOR_BUTTON_BAR_TITLE_RIGHT = 6;

    /**
     * Commands are placed in the same was as they are in the ice cream sandwich Android
     * OS update where the back button has a theme icon the application icon appears next
     * to the 
     */
    public static final int COMMAND_BEHAVIOR_ICS = 7;

    /**
     * Commands are placed in a side menu similar to Facebook/Google+ apps
     */
    public static final int COMMAND_BEHAVIOR_SIDE_NAVIGATION = 8;
    
    /**
     * Indicates that commands should try to add themselves to the native menus
     */
    public static final int COMMAND_BEHAVIOR_NATIVE = 10;

    private static String selectedVirtualKeyboard = VirtualKeyboard.NAME;

    private static Hashtable virtualKeyboards = new Hashtable();

    private boolean dropEvents;
    
    private ArrayList<Runnable> backgroundTasks;
    private Thread backgroundThread;

    private boolean multiKeyMode;
    
    /**
     * Private constructor to prevent instanciation
     */
    private Display() {
    }

    /**
     * This is the INTERNAL Display initialization method, it will be removed in future versions of the API.
     * This method must be called before any Form is shown
     *
     * @param m the main running MIDlet
     * @deprecated this method is invoked internally do not invoke it!
     */
    public static void init(Object m) {
        if(!INSTANCE.codenameOneRunning) {
            INSTANCE.codenameOneRunning = true;
            INSTANCE.displayInitTime = System.currentTimeMillis();
            
            //restore menu state from previous run if exists
            int commandBehaviour = COMMAND_BEHAVIOR_DEFAULT;
            if(INSTANCE.impl != null){
                commandBehaviour = INSTANCE.impl.getCommandBehavior();
            }
            INSTANCE.impl = (CodenameOneImplementation)ImplementationFactory.getInstance().createImplementation();

            INSTANCE.impl.setDisplayLock(lock);
            INSTANCE.impl.initImpl(m);
            INSTANCE.codenameOneGraphics = new Graphics(INSTANCE.impl.getNativeGraphics());
            INSTANCE.impl.setCodenameOneGraphics(INSTANCE.codenameOneGraphics);

            // only enable but never disable the third softbutton
            if(INSTANCE.impl.isThirdSoftButton()) {
                INSTANCE.thirdSoftButton = true;
            }
            if(INSTANCE.impl.getSoftkeyCount() > 0) {
                MenuBar.leftSK = INSTANCE.impl.getSoftkeyCode(0)[0];
                if(INSTANCE.impl.getSoftkeyCount() > 1) {
                    MenuBar.rightSK = INSTANCE.impl.getSoftkeyCode(1)[0];
                    if(INSTANCE.impl.getSoftkeyCode(1).length > 1){
                        MenuBar.rightSK2 = INSTANCE.impl.getSoftkeyCode(1)[1];
                    }
                }
            }
            MenuBar.backSK = INSTANCE.impl.getBackKeyCode();
            MenuBar.backspaceSK = INSTANCE.impl.getBackspaceKeyCode();
            MenuBar.clearSK = INSTANCE.impl.getClearKeyCode();
            
            INSTANCE.PATHLENGTH = INSTANCE.impl.getDragPathLength();
            INSTANCE.dragPathX = new float[INSTANCE.PATHLENGTH];
            INSTANCE.dragPathY = new float[INSTANCE.PATHLENGTH];
            INSTANCE.dragPathTime = new long[INSTANCE.PATHLENGTH];
            com.codename1.util.StringUtil.setImplementation(INSTANCE.impl);
            com.codename1.io.Util.setImplementation(INSTANCE.impl);
            
            // this can happen on some cases where an application was restarted etc...
            // generally its probably a bug but we can let it slide...
            if(INSTANCE.edt == null) {
                INSTANCE.touchScreen = INSTANCE.impl.isTouchDevice();
                // initialize the Codename One EDT which from now on will take all responsibility
                // for the event delivery.
                INSTANCE.edt = new CodenameOneThread(new RunnableWrapper(null, 3), "EDT");
                INSTANCE.impl.setThreadPriority(INSTANCE.edt, INSTANCE.impl.getEDTThreadPriority());
                INSTANCE.edt.start();
            }
            INSTANCE.impl.postInit();
            INSTANCE.setCommandBehavior(commandBehaviour);
        }else{
            INSTANCE.impl.confirmControlView();
        }
    }

    /**
     * Closes down the EDT and Codename One, under normal conditions this method is completely unnecessary
     * since exiting the application will shut down Codename One. However, if the application is minimized
     * and the user wishes to free all resources without exiting the application then this method can be used.
     * Once this method is used Codename One will no longer work and Display.init(Object) should be invoked
     * again for any further Codename One call!
     * Notice that minimize (being a Codename One method) MUST be invoked before invoking this method!
     */
    public static void deinitialize() {
        
        INSTANCE.codenameOneRunning = false;
        synchronized(lock) {
            lock.notifyAll();
        }
    }
    /**
     * This method returns true if the Display is initialized.
     *
     * @return true if the EDT is running
     */
    public static boolean isInitialized(){
        return INSTANCE.codenameOneRunning && (INSTANCE.impl == null ? false : INSTANCE.impl.isInitialized());
    }

    /**
     * Return the Display instance
     *
     * @return the Display instance
     */
    public static Display getInstance(){
        return INSTANCE;
    }

    /**
     * This method allows us to manipulate the drag started detection logic.
     * If the pointer was dragged for more than this percentage of the display size it
     * is safe to assume that a drag is in progress.
     *
     * @return motion percentage
     */
    public int getDragStartPercentage() {
        return getImplementation().getDragStartPercentage();
    }

    /**
     * This method allows us to manipulate the drag started detection logic.
     * If the pointer was dragged for more than this percentage of the display size it
     * is safe to assume that a drag is in progress.
     *
     * @param dragStartPercentage percentage of the screen required to initiate drag
     */
    public void setDragStartPercentage(int dragStartPercentage) {
        getImplementation().setDragStartPercentage(dragStartPercentage);
    }

    CodenameOneImplementation getImplementation() {
        return impl;
    }

    /**
     * Indicates the maximum frames the API will try to draw every second
     * by default this is set to 10. The advantage of limiting
     * framerate is to allow the CPU to perform other tasks besides drawing.
     * Notice that when no change is occurring on the screen no frame is drawn and
     * so a high/low FPS will have no effect then.
     * 10FPS would be very reasonable for a business application.
     *
     * @param rate the frame rate
     */
    public void setFramerate(int rate) {
        framerateLock = 1000 / rate;
    }

    /**
     * Vibrates the device for the given length of time
     *
     * @param duration length of time to vibrate
     */
    public void vibrate(int duration) {
        impl.vibrate(duration);
    }

    /**
     * Flash the backlight of the device for the given length of time
     *
     * @param duration length of time to flash the backlight
     */
    public void flashBacklight(int duration) {
        impl.flashBacklight(duration);
    }

    /**
     * Invoking the show() method of a form/dialog while the user is editing
     * text in the native text box can have several behaviors: SHOW_DURING_EDIT_IGNORE,
     * SHOW_DURING_EDIT_EXCEPTION, SHOW_DURING_EDIT_ALLOW_DISCARD,
     * SHOW_DURING_EDIT_ALLOW_SAVE, SHOW_DURING_EDIT_SET_AS_NEXT
     *
     * @param showDuringEdit one of the following: SHOW_DURING_EDIT_IGNORE,
     * SHOW_DURING_EDIT_EXCEPTION, SHOW_DURING_EDIT_ALLOW_DISCARD,
     * SHOW_DURING_EDIT_ALLOW_SAVE, SHOW_DURING_EDIT_SET_AS_NEXT
     */
    public void setShowDuringEditBehavior(int showDuringEdit) {
        this.showDuringEdit = showDuringEdit;
    }

    /**
     * Returns the status of the show during edit flag
     *
     * @return one of the following: SHOW_DURING_EDIT_IGNORE,
     * SHOW_DURING_EDIT_EXCEPTION, SHOW_DURING_EDIT_ALLOW_DISCARD,
     * SHOW_DURING_EDIT_ALLOW_SAVE, SHOW_DURING_EDIT_SET_AS_NEXT
     */
    public int getShowDuringEditBehavior() {
        return showDuringEdit;
    }

    /**
     * Indicates the maximum frames the API will try to draw every second
     *
     * @return the frame rate
     */
    public int getFrameRate() {
        return 1000 / framerateLock;
    }

    /**
     * Returns true if we are currently in the event dispatch thread.
     * This is useful for generic code that can be used both with the
     * EDT and outside of it.
     *
     * @return true if we are currently in the event dispatch thread;
     * otherwise false
     */
    public boolean isEdt() {
        return edt == Thread.currentThread();
    }

    /**
     * Plays sound for the dialog
     */
    void playDialogSound(final int type) {
        impl.playDialogSound(type);
    }

    /**
     * Causes the runnable to be invoked on the event dispatch thread. This method
     * returns immediately and will not wait for the serial call to occur
     *
     * @param r runnable (NOT A THREAD!) that will be invoked on the EDT serial to
     * the paint and key handling events
     */
    public void callSerially(Runnable r){
        if(codenameOneRunning) {
            synchronized(lock) {
                pendingSerialCalls.add(r);
                lock.notifyAll();
            }
        } else {
            r.run();
        }
    }

    /**
     * Allows executing a background task in a separate low priority thread. Tasks are serialized
     * so they don't overload the CPU.
     * 
     * @param r the task to perform in the background
     */
    public void scheduleBackgroundTask(Runnable r) {
        synchronized(lock) {
            if(backgroundTasks == null) {
                backgroundTasks = new ArrayList<Runnable>();
            }
            backgroundTasks.add(r);
            if(backgroundThread == null) {
                backgroundThread = new CodenameOneThread(new Runnable() {
                    public void run() {
                        // using while true to avoid double lock optimization with synchronized block
                        while(true) {
                            Runnable nextTask = null;
                            synchronized(lock) {
                                if(backgroundTasks.size() > 0) {
                                    nextTask = (Runnable)backgroundTasks.get(0);
                                } else {
                                    backgroundThread = null;
                                    return;
                                }
                                backgroundTasks.remove(0);
                            }
                            //preent a runtime exception to crash the 
                            //backgroundThread
                            try {
                                nextTask.run();                                
                            } catch (Throwable e) {
                                e.printStackTrace();
                            }
                            try {
                                Thread.sleep(10);
                            } catch (InterruptedException ex) {
                            }
                        }
                    }
                }, "Task Thread");
                backgroundThread.setPriority(Thread.MIN_PRIORITY + 1);
                backgroundThread.start();
            }
        }
    }
    

    /**
     * Identical to callSerially with the added benefit of waiting for the Runnable method to complete.
     *
     * @param r runnable (NOT A THREAD!) that will be invoked on the EDT serial to
     * the paint and key handling events
     * @throws IllegalStateException if this method is invoked on the event dispatch thread (e.g. during
     * paint or event handling).
     */
    public void callSeriallyAndWait(Runnable r){
        if(isEdt()) {
            throw new RuntimeException("This method MUST NOT be invoked on the EDT");
        }
        RunnableWrapper c = new RunnableWrapper(r, 0);
        callSerially(c);
        flushEdt();
        synchronized(lock) {
            while(!c.isDone()) {
                try {
                    // poll doneness to prevent potential race conditions
                    lock.wait(50);
                } catch(InterruptedException err) {}
            }
        }
    }

    /**
     * Identical to callSerially with the added benefit of waiting for the Runnable method to complete.
     *
     * @param r runnable (NOT A THREAD!) that will be invoked on the EDT serial to
     * the paint and key handling events
     * @param timeout timeout duration, on timeout the method just returns
     * @throws IllegalStateException if this method is invoked on the event dispatch thread (e.g. during
     * paint or event handling).
     */
    public void callSeriallyAndWait(Runnable r, int timeout){
        RunnableWrapper c = new RunnableWrapper(r, 0);
        callSerially(c);
        synchronized(lock) {
            long t = System.currentTimeMillis();
            while(!c.isDone()) {
                try {
                    // poll doneness to prevent potential race conditions
                    lock.wait(20);
                } catch(InterruptedException err) {}
                if(System.currentTimeMillis() - t >= timeout) {
                    return;
                }
            }
        }
    }

    /**
     * Allows us to "flush" the edt to allow any pending transitions and input to go
     * by before continuing with our other tasks.
     */
    void flushEdt() {
        if(!isEdt()){
            return;
        }
        while(!shouldEDTSleepNoFormAnimation()) {
            edtLoopImpl();
        }
        while(animationQueue != null && animationQueue.size() > 0){
            edtLoopImpl();
        }
    }

    /**
     * Restores the menu in the given form
     */
    private void restoreMenu(Form f) {
        if(f != null) {
            f.restoreMenu();
        }
    }


    private void paintTransitionAnimation() {
        Animation ani = (Animation) animationQueue.get(0);
        if (!ani.animate()) {
            animationQueue.remove(0);
            if (ani instanceof Transition) {
                Form source = (Form) ((Transition)ani).getSource();
                restoreMenu(source);

                if (animationQueue.size() > 0) {
                    ani = (Animation) animationQueue.get(0);
                    if (ani instanceof Transition) {
                        ((Transition) ani).initTransition();
                    }
                }else{
                    Form f = (Form) ((Transition)ani).getDestination();
                    restoreMenu(f);
                    if (source == null || source == impl.getCurrentForm() || source == getCurrent()) {
                        setCurrentForm(f);
                    }
                    ((Transition) ani).cleanup();
                }
                return;
            }
        }
        ani.paint(codenameOneGraphics);
        
        impl.flushGraphics();

        if(transitionDelay > 0) {
            // yield for a fraction, some devices don't "properly" implement
            // flush and so require the painting thread to get CPU too.
            try {
                synchronized(lock){
                    lock.wait(transitionDelay);
                }
            } catch (InterruptedException ex) {
                ex.printStackTrace();
            }
        }
    }

    /**
     * This method represents the event thread for the UI library on which
     * all events are carried out. It differs from the MIDP event thread to
     * prevent blocking of actual input and drawing operations. This also
     * enables functionality such as "true" modal dialogs etc...
     */
    void mainEDTLoop() {
        impl.initEDT();
        UIManager.getInstance();
        com.codename1.ui.VirtualKeyboard vkb = new com.codename1.ui.VirtualKeyboard();
        INSTANCE.registerVirtualKeyboard(vkb);
        try {
            // when there is no current form the EDT is useful only
            // for features such as call serially
            while(impl.getCurrentForm() == null) {
                synchronized(lock){
                    if(shouldEDTSleep()) {
                        lock.wait();
                    }

                    // paint transition or intro animations and don't do anything else if such
                    // animations are in progress...
                    if(animationQueue != null && animationQueue.size() > 0) {
                        paintTransitionAnimation();
                        continue;
                    }
                }
                processSerialCalls();
            }
        } catch(Throwable err) {
            err.printStackTrace();
            if(crashReporter != null) {
                crashReporter.exception(err);
            }
            if(!impl.handleEDTException(err)) {
                if(errorHandler != null) {
                    errorHandler.fireActionEvent(new ActionEvent(err));
                } else {
                    Dialog.show("Error", "An internal application error occurred: " + err.toString(), "OK", null);
                }
            }
        }

        while(codenameOneRunning) {
            try {
                // wait indefinetly Lock surrounds the should method to prevent serial calls from
                // getting "lost"
                 synchronized(lock){
                     if(shouldEDTSleep()) {
                         impl.edtIdle(true);
                         lock.wait();
                         impl.edtIdle(false);
                     }
                 }

                edtLoopImpl();
            } catch(Throwable err) {
                if(!codenameOneRunning) {
                    return;
                }
                err.printStackTrace();
                if(crashReporter != null) {
                    CodenameOneThread.handleException(err);
                }
                if(!impl.handleEDTException(err)) {
                    if(errorHandler != null) {
                        errorHandler.fireActionEvent(new ActionEvent(err));
                    } else {
                        Dialog.show("Error", "An internal application error occurred: " + err.toString(), "OK", null);
                    }
                }
            }
        }
        INSTANCE.impl.deinitialize();
        //INSTANCE.impl = null;
        //INSTANCE.codenameOneGraphics = null;
        INSTANCE.edt = null;
    }

    long time;

    /**
     * Implementation of the event dispatch loop content
     */
    void edtLoopImpl() {
        try {
            // transitions shouldn't be bound by framerate
            if(animationQueue == null || animationQueue.size() == 0) {
                // prevents us from waking up the EDT too much and
                // thus exhausting the systems resources. The + 1
                // prevents us from ever waiting 0 milliseconds which
                // is the same as waiting with no time limit
                if(!noSleep){
                    synchronized(lock){
                        impl.edtIdle(true);
                        lock.wait(Math.max(1, framerateLock - (time)));
                        impl.edtIdle(false);
                    }
                }
            } else {
                // paint transition or intro animations and don't do anything else if such
                // animations are in progress...
                paintTransitionAnimation();
                return;
            }
        } catch(Exception ignor) {
            ignor.printStackTrace();
        }
        long currentTime = System.currentTimeMillis();
        
        // minimal amount of sync, just flipping the stack pointers
        synchronized(lock) {
            inputEventStackPointerTmp = inputEventStackPointer;
            inputEventStackPointer = 0;
            int[] qt = inputEventStackTmp;
            inputEventStackTmp = inputEventStack;
            inputEventStack = qt;
        }
        
        int offset = 0;
        while(offset < inputEventStackPointerTmp) {            
            if(offset == inputEventStackPointer) {
                inputEventStackPointer = 0;
            }
            offset = handleEvent(offset);
        }
        
        if(!impl.isInitialized()){
            return;
        }
        codenameOneGraphics.setGraphics(impl.getNativeGraphics());
        impl.paintDirty();

        // draw the animations
        Form current = impl.getCurrentForm();
        if(current != null){
            current.repaintAnimations();
            // check key repeat events
            long t = System.currentTimeMillis();
            if(keyRepeatCharged && nextKeyRepeatEvent <= t) {
                current.keyRepeated(keyRepeatValue);
                nextKeyRepeatEvent = t + keyRepeatNextIntervalTime;
            }
            if(longPressCharged && longPressInterval <= t - longKeyPressTime) {
                longPressCharged = false;
                current.longKeyPress(keyRepeatValue);
            }
            if(longPointerCharged && longPressInterval <= t - longKeyPressTime) {
                longPointerCharged = false;
                current.longPointerPress(pointerX, pointerY);
            }
        }
        processSerialCalls();
        time = System.currentTimeMillis() - currentTime;
    }

    boolean hasNoSerialCallsPending() {
        return pendingSerialCalls.size() == 0;
    }

    /**
     * Called by the underlying implementation to indicate that editing in the native
     * system has completed and changes should propagate into Codename One
     *
     * @param c edited component
     * @param text new text for the component
     */
    public void onEditingComplete(final Component c, final String text) {
        if(!isEdt()) {
            Display.getInstance().callSerially(new Runnable() {
                public void run() {
                    onEditingComplete(c, text);
                }
            });
            return;
        }
        c.onEditComplete(text);
        c.fireActionEvent();
    }
    
    /**
     * Used by the EDT to process all the calls submitted via call serially
     */
    void processSerialCalls() {
        processingSerialCalls = true;
        int size = pendingSerialCalls.size();
        if(size > 0) {
            Runnable[] array = null;
            synchronized(lock) {
                size = pendingSerialCalls.size();
                array = new Runnable[size];

                // copy all elements to an array and remove them otherwise invokeAndBlock from
                // within a callSerially() can cause an infinite loop...
                pendingSerialCalls.toArray(array);

                if(size == pendingSerialCalls.size()) {
                    // this is faster
                    pendingSerialCalls.clear();
                } else {
                    // this can occur if an element was added during the loop
                    for(int iter = 0 ; iter < size ; iter++) {
                        pendingSerialCalls.remove(0);
                    }
                }
            }

            for(int iter = 0 ; iter < size ; iter++) {
                array[iter].run();
            }

            // after finishing an event cycle there might be serial calls waiting
            // to return.
            synchronized(lock){
                lock.notify();
            }
        }
        processingSerialCalls = false;
    }

    boolean isProcessingSerialCalls() {
        return processingSerialCalls;
    }

    void notifyDisplay(){
        synchronized (lock) {
            lock.notify();
        }
    }

    /**
     * Invokes runnable and blocks the current thread, if the current thread is the
     * edt it will still be blocked however a separate thread would be launched
     * to perform the duties of the EDT while it is blocked. Once blocking is finished
     * the EDT would be restored to its original position. This is very similar to the
     * "foxtrot" Swing toolkit and allows coding "simpler" logic that requires blocking
     * code in the middle of event sensitive areas.
     *
     * @param r runnable (NOT A THREAD!) that will be invoked synchroniously by this method
     * @param dropEvents indicates if the display should drop all events
     * while this runnable is running
     */
    public void invokeAndBlock(Runnable r, boolean dropEvents){
        this.dropEvents = dropEvents;
        try {
            if(isEdt()) {
                // this class allows a runtime exception to propogate correctly out of the
                // internal thread
                RunnableWrapper w = new RunnableWrapper(r, 1);
                RunnableWrapper.pushToThreadPool(w);

                synchronized(lock) {
                    try {
                        // yeald the CPU for a very short time to let the invoke thread
                        // get started
                        lock.wait(2);
                    } catch (InterruptedException ex) {
                        ex.printStackTrace();
                    }
                }
                // loop over the EDT until the thread completes then return
                while(!w.isDone() && codenameOneRunning) {
                     edtLoopImpl();
                     synchronized(lock){
                         if(shouldEDTSleep()) {
                             impl.edtIdle(true);
                             try {
                                lock.wait(10);
                             } catch (InterruptedException ex) {
                             }
                             impl.edtIdle(false);
                         }
                     }
                }
                // if the thread thew an exception we need to throw it onwards
                if(w.getErr() != null) {
                    throw w.getErr();
                }
            } else {
                r.run();
            }
        } finally {
            this.dropEvents = false;
        }
    }

    /**
     * Invokes runnable and blocks the current thread, if the current thread is the
     * edt it will still be blocked however a separate thread would be launched
     * to perform the duties of the EDT while it is blocked. Once blocking is finished
     * the EDT would be restored to its original position. This is very similar to the
     * "foxtrot" Swing toolkit and allows coding "simpler" logic that requires blocking
     * code in the middle of event sensitive areas.
     *
     * @param r runnable (NOT A THREAD!) that will be invoked synchroniously by this method
     */
    public void invokeAndBlock(Runnable r){
        invokeAndBlock(r, false);
    }

    /**
     * Indicates if this is a touch screen device that will return pen events,
     * defaults to true if the device has pen events but can be overriden by
     * the developer.
     *
     * @return true if this device supports touch events
     */
    public boolean isTouchScreenDevice() {
        return touchScreen;
    }

    /**
     * Indicates if this is a touch screen device that will return pen events,
     * defaults to true if the device has pen events but can be overriden by
     * the developer.
     *
     * @param touchScreen false if this is not a touch screen device
     */
    public void setTouchScreenDevice(boolean touchScreen) {
        this.touchScreen = touchScreen;
    }
    /**
     * Calling this method with noSleep=true will cause the edt to run without sleeping.
     *
     * @param noSleep causes the edt to stop the sleeping periods between 2 cycles
     */
    public void setNoSleep(boolean noSleep){
        this.noSleep = noSleep;
    }

    /**
     * Displays the given Form on the screen.
     *
     * @param newForm the Form to Display
     */
    void setCurrent(final Form newForm, boolean reverse){
        if(edt == null) {
            throw new IllegalStateException("Initialize must be invoked before setCurrent!");
        }
        Form current = impl.getCurrentForm();
        
        
        if(autoFoldVKBOnFormSwitch && !(newForm instanceof Dialog)) {
            setShowVirtualKeyboard(false);
        }

        if(current == newForm){
            current.revalidate();
            current.repaint();
            return;
        }
        
        if(impl.isEditingText()) {
            switch(showDuringEdit) {
                case SHOW_DURING_EDIT_ALLOW_DISCARD:
                    break;
                case SHOW_DURING_EDIT_ALLOW_SAVE:
                    impl.saveTextEditingState();
                    break;
                case SHOW_DURING_EDIT_EXCEPTION:
                    throw new IllegalStateException("Show during edit");
                case SHOW_DURING_EDIT_IGNORE:
                    return;
                case SHOW_DURING_EDIT_SET_AS_NEXT:
                    impl.setCurrentForm(newForm);
                    return;
            }
        }

        if(!isEdt()) {
            callSerially(new RunnableWrapper(newForm, null, reverse));
            return;
        }

        if(current != null){
            if(current.isInitialized()) {
                current.deinitializeImpl();
            } else {
                Form fg = getCurrentUpcoming();
                if(fg != current) {
                    if(fg.isInitialized()) {
                        fg.deinitializeImpl();
                    }
                }
            }
        }
        if(!newForm.isInitialized()) {
            newForm.initComponentImpl();
        }

        if(newForm.getWidth() != getDisplayWidth() || newForm.getHeight() != getDisplayHeight()) {
            newForm.setSize(new Dimension(getDisplayWidth(), getDisplayHeight()));
            newForm.setShouldCalcPreferredSize(true);
            newForm.layoutContainer();
        } else {
            // if shouldLayout is true
            newForm.layoutContainer();
        }

        boolean transitionExists = false;
        if(animationQueue != null && animationQueue.size() > 0) {
            Object o = animationQueue.get(animationQueue.size() - 1);
            if(o instanceof Transition) {
                current = (Form)((Transition)o).getDestination();
                impl.setCurrentForm(current);
            }
        }

        if(current != null) {
            // make sure the fold menu occurs as expected then set the current
            // to the correct parent!
            if(current instanceof Dialog && ((Dialog)current).isMenu()) {
                Transition t = current.getTransitionOutAnimator();
                if(t != null) {
                    // go back to the parent form first
                    if(((Dialog)current).getPreviousForm() != null) {
                        initTransition(t.copy(false), current, ((Dialog)current).getPreviousForm());
                    }
                }
                current = ((Dialog)current).getPreviousForm();
                impl.setCurrentForm(current);
            }

            // prevent the transition from occurring from a form into itself
            if(newForm != current) {
                if((current != null && current.getTransitionOutAnimator() != null) || newForm.getTransitionInAnimator() != null) {
                    if(animationQueue == null) {
                        animationQueue = new ArrayList<Animation>();
                    }
                    // prevent form transitions from breaking our dialog based
                    // transitions which are a bit sensitive
                    if(current != null && (!(newForm instanceof Dialog))) {
                        Transition t = current.getTransitionOutAnimator();
                        if(current != null && t != null) {
                            transitionExists = initTransition(t.copy(reverse), current, newForm);
                        }
                    }
                    if(current != null && !(current instanceof Dialog)) {
                        Transition t = newForm.getTransitionInAnimator();
                        if(t != null) {
                            transitionExists = initTransition(t.copy(reverse), current, newForm);
                        }
                    }
                }
            }
        }
        synchronized(lock) {
            lock.notify();
        }

        if(!transitionExists) {
            if(animationQueue == null || animationQueue.size() == 0) {
                setCurrentForm(newForm);
            } else {
                // we need to add an empty transition to "serialize" this
                // screen change...
                Transition t = CommonTransitions.createEmpty();
                initTransition(t, current, newForm);
            }
        }
    }

    /**
     * Initialize the transition and add it to the queue
     */
    private boolean initTransition(Transition transition, Form source, Form dest) {
         try {
            dest.setVisible(true);
            transition.init(source, dest);
            if(source != null) {
                source.setLightweightMode(true);
            }
            if(dest != null) {
                dest.setLightweightMode(true);
            }
            
            // if a native transition implementation exists then substitute it into place
            transition = impl.getNativeTransition(transition);
            animationQueue.add(transition);

            if (animationQueue.size() == 1) {
                transition.initTransition();
            }
        } catch (Throwable e) {
            e.printStackTrace();
            transition.cleanup();
            animationQueue.remove(transition);
            return false;
        }
        return true;
    }

    void setCurrentForm(Form newForm){
        boolean forceShow = false;
        Form current = impl.getCurrentForm();
        if(current != null){
            current.setVisible(false);
        } else {
            forceShow = true;
        }
        keyRepeatCharged = false;
        longPressCharged = false;
        longPointerCharged = false;
        current = newForm;
        impl.setCurrentForm(current);
        current.setVisible(true);
        if(forceShow || !allowMinimizing || inNativeUI) {
            impl.confirmControlView();
        }
        int w = current.getWidth();
        int h = current.getHeight();
        if(isEdt() && ( w != impl.getDisplayWidth() || h != impl.getDisplayHeight())){
           current.sizeChangedInternal(impl.getDisplayWidth(), impl.getDisplayHeight());
        }else{
            repaint(current);
        }
        lastKeyPressed = 0;
        previousKeyPressed = 0;
        newForm.onShowCompletedImpl();
    }

    /**
     * Indicates whether a delay should exist between calls to flush graphics during
     * transition. In some devices flushGraphics is asynchronious causing it to be
     * very slow with our background thread. The solution is to add a short wait allowing
     * the implementation time to paint the screen. This value is set automatically by default
     * but can be overriden for some devices.
     *
     * @param transitionD -1 for no delay otherwise delay in milliseconds
     */
    public void setTransitionYield(int transitionD) {
        transitionDelay = transitionD;
    }

    /**
     * Encapsulates the editing code which is specific to the platform, some platforms
     * would allow "in place editing" MIDP does not.
     *
     * @param cmp the {@link TextArea} component
     * @param maxSize the maximum size from the text area
     * @param constraint the constraints of the text area
     * @param text the string to edit
     */
    public void editString(Component cmp, int maxSize, int constraint, String text) {
        editString(cmp, maxSize, constraint, text, 0);
    }

    /**
     * Encapsulates the editing code which is specific to the platform, some platforms
     * would allow "in place editing" MIDP does not.
     *
     * @param cmp the {@link TextArea} component
     * @param maxSize the maximum size from the text area
     * @param constraint the constraints of the text area
     * @param text the string to edit
     * @param initiatingKeycode the keycode used to initiate the edit.
     */
    public void editString(Component cmp, int maxSize, int constraint, String text, int initiatingKeycode) {
        Form f = cmp.getComponentForm();
        
        // this can happen in the spinner in the simulator where the key press should in theory start native 
        // edit 
        if(f == null) {
            return;
        }
        Component.setDisableSmoothScrolling(true);
        f.scrollComponentToVisible(cmp);
        Component.setDisableSmoothScrolling(false);
        keyRepeatCharged = false;
        longPressCharged = false;
        lastKeyPressed = 0;
        previousKeyPressed = 0;
        impl.editStringImpl(cmp, maxSize, constraint, text, initiatingKeycode);
    }
    
    /**
     * Allows us to stop editString on the given text component
     * @param cmp the text field/text area component
     */
    public void stopEditing(Component cmp) {
        if(isTextEditing(cmp)) {
            impl.stopTextEditing();
        }
    }
    
    boolean isTextEditing(Component c) {
        return impl.isEditingText(c);
    }

    /**
     * Minimizes the current application if minimization is supported by the platform (may fail).
     * Returns false if minimization failed.
     *
     * @return false if minimization failed true if it succeeded or seems to be successful
     */
    public boolean minimizeApplication() {
        return getImplementation().minimizeApplication();
    }

    /**
     * Indicates whether an application is minimized
     *
     * @return true if the application is minimized
     */
    public boolean isMinimized() {
        return getImplementation().isMinimized();
    }

    /**
     * Restore the minimized application if minimization is supported by the platform
     */
    public void restoreMinimizedApplication() {
        getImplementation().restoreMinimizedApplication();
    }

    private int previousKeyPressed;
    private int lastKeyPressed;

    private void addSingleArgumentEvent(int type, int code) {
        synchronized(lock) {
            if (this.dropEvents) {
                return;
            }
            inputEventStack[inputEventStackPointer] = type;
            inputEventStackPointer++;
            inputEventStack[inputEventStackPointer] = code;
            inputEventStackPointer++;
            lock.notify();
        }        
    }
    
    /**
     * Pushes a key press event with the given keycode into Codename One
     *
     * @param keyCode keycode of the key event
     */
    public void keyPressed(final int keyCode){
        if(impl.getCurrentForm() == null){
            return;
        }
        addSingleArgumentEvent(KEY_PRESSED, keyCode);

        lastInteractionWasKeypad = lastInteractionWasKeypad || (keyCode != MenuBar.leftSK && keyCode != MenuBar.clearSK && keyCode != MenuBar.backSK);

        // this solves a Sony Ericsson bug where on slider open/close someone "brilliant" chose
        // to send a keyPress with a -43/-44 keycode... Without ever sending a key release!
        keyRepeatCharged = (keyCode >= 0 || getGameAction(keyCode) > 0) || keyCode == impl.getClearKeyCode();
        longPressCharged = keyRepeatCharged;
        longKeyPressTime = System.currentTimeMillis();
        keyRepeatValue = keyCode;
        nextKeyRepeatEvent = System.currentTimeMillis() + keyRepeatInitialIntervalTime;
        previousKeyPressed = lastKeyPressed;
        lastKeyPressed = keyCode;
    }

    /**
     * Pushes a key release event with the given keycode into Codename One
     *
     * @param keyCode keycode of the key event
     */
    public void keyReleased(final int keyCode){
        keyRepeatCharged = false;
        longPressCharged = false;
        if(impl.getCurrentForm() == null){
            return;
        }
        if(!multiKeyMode) {
            // this can happen when traversing from the native form to the current form
            // caused by a keypress
            // We need the previous key press for Codename One issue 108 which can occur when typing into
            // text field rapidly and pressing two buttons at once. Originally I had a patch
            // here specifically to the native edit but that patch doesn't work properly for
            // all native phone bugs (e.g. incoming phone call rejected and the key release is
            // sent to the java application).
            if(keyCode != lastKeyPressed) {
                if(keyCode != previousKeyPressed) {
                    return;
                } else {
                    previousKeyPressed = 0;
                }
            } else {
                lastKeyPressed = 0;
            }
        }
        addSingleArgumentEvent(KEY_RELEASED, keyCode);
    }

    void keyRepeatedInternal(final int keyCode){
    }

    private void addPointerEvent(int type, int x, int y) {
        synchronized(lock) {
            if (this.dropEvents) {
                return;
            }
            inputEventStack[inputEventStackPointer] = type;
            inputEventStackPointer++;
            inputEventStack[inputEventStackPointer] = x;
            inputEventStackPointer++;
            inputEventStack[inputEventStackPointer] = y;
            inputEventStackPointer++;
            lock.notify();
        }        
    }
    
    private void addPointerEvent(int type, int[] x, int[] y) {
        synchronized(lock) {
            if (this.dropEvents) {
                return;
            }
            inputEventStack[inputEventStackPointer] = type;
            inputEventStackPointer++;
            inputEventStack[inputEventStackPointer] = x.length;
            inputEventStackPointer++;
            for(int iter = 0 ; iter < x.length ; iter++) {
                inputEventStack[inputEventStackPointer] = x[iter];
                inputEventStackPointer++;
            }
            inputEventStack[inputEventStackPointer] = y.length;
            inputEventStackPointer++;
            for(int iter = 0 ; iter < y.length ; iter++) {
                inputEventStack[inputEventStackPointer] = y[iter];
                inputEventStackPointer++;
            }
            lock.notify();
        }        
    }

    private void addPointerEventWithTimestamp(int type, int x, int y) {
        synchronized(lock) {
            if (this.dropEvents) {
                return;
            }
            inputEventStack[inputEventStackPointer] = type;
            inputEventStackPointer++;
            inputEventStack[inputEventStackPointer] = x;
            inputEventStackPointer++;
            inputEventStack[inputEventStackPointer] = y;
            inputEventStackPointer++;
            inputEventStack[inputEventStackPointer] = (int)(System.currentTimeMillis() - displayInitTime);
            inputEventStackPointer++;
            lock.notify();
        }        
    }

    /**
     * Pushes a pointer drag event with the given coordinates into Codename One
     *
     * @param x the x position of the pointer
     * @param y the y position of the pointer
     */
    public void pointerDragged(final int[] x, final int[] y){
        if(impl.getCurrentForm() == null){
            return;
        }
        longPointerCharged = false;
        if(x.length == 1) {
            addPointerEventWithTimestamp(POINTER_DRAGGED, x[0], y[0]);
        } else {
            addPointerEvent(POINTER_DRAGGED_MULTI, x, y);
        }
    }

    /**
     * Pushes a pointer hover event with the given coordinates into Codename One
     *
     * @param x the x position of the pointer
     * @param y the y position of the pointer
     */
    public void pointerHover(final int[] x, final int[] y){
        if(impl.getCurrentForm() == null){
            return;
        }
        if(x.length == 1) {
            addPointerEventWithTimestamp(POINTER_HOVER, x[0], y[0]);
        } else {
            addPointerEvent(POINTER_HOVER, x, y);
        }
    }


    /**
     * Pushes a pointer hover release event with the given coordinates into Codename One
     *
     * @param x the x position of the pointer
     * @param y the y position of the pointer
     */
    public void pointerHoverPressed(final int[] x, final int[] y){
        if(impl.getCurrentForm() == null){
            return;
        }
        addPointerEvent(POINTER_HOVER_PRESSED, x[0], y[0]);
    }

    /**
     * Pushes a pointer hover release event with the given coordinates into Codename One
     *
     * @param x the x position of the pointer
     * @param y the y position of the pointer
     */
    public void pointerHoverReleased(final int[] x, final int[] y){
        if(impl.getCurrentForm() == null){
            return;
        }
        addPointerEvent(POINTER_HOVER_RELEASED, x[0], y[0]);
    }

    /**
     * Pushes a pointer press event with the given coordinates into Codename One
     *
     * @param x the x position of the pointer
     * @param y the y position of the pointer
     */
    public void pointerPressed(final int[] x,final int[] y){
        if(impl.getCurrentForm() == null){
            return;
        }

        lastInteractionWasKeypad = false;
        longPointerCharged = true;
        longKeyPressTime = System.currentTimeMillis();
        pointerX = x[0];
        pointerY = y[0];
        if(x.length == 1) {
            addPointerEvent(POINTER_PRESSED, x[0], y[0]);
        } else {
            addPointerEvent(POINTER_PRESSED_MULTI, x, y);
        }
    }

    /**
     * Pushes a pointer release event with the given coordinates into Codename One
     *
     * @param x the x position of the pointer
     * @param y the y position of the pointer
     */
    public void pointerReleased(final int[] x, final int[] y){
        longPointerCharged = false;
        if(impl.getCurrentForm() == null){
            return;
        }
        if(x.length == 1) {
            addPointerEvent(POINTER_RELEASED, x[0], y[0]);
        } else {
            addPointerEvent(POINTER_RELEASED_MULTI, x, y);
        }
    }

    private void addSizeChangeEvent(int type, int w, int h) {
        synchronized(lock) {
            inputEventStack[inputEventStackPointer] = type;
            inputEventStackPointer++;
            inputEventStack[inputEventStackPointer] = w;
            inputEventStackPointer++;
            inputEventStack[inputEventStackPointer] = h;
            inputEventStackPointer++;
            lock.notify();
        }        
    }
    
    /**
     * Notifies Codename One of display size changes, this method is invoked by the implementation
     * class and is for internal use
     *
     * @param w the width of the drawing surface
     * @param h the height of the drawing surface
     */
    public void sizeChanged(int w, int h){
        Form current = impl.getCurrentForm();
        if(current == null) {
            return;
        }
        if(w == current.getWidth() && h == current.getHeight()) {
            return;
        }

        addSizeChangeEvent(SIZE_CHANGED, w, h);
    }

    private void addNotifyEvent(int type) {
        synchronized(lock) {
            inputEventStack[inputEventStackPointer] = type;
            inputEventStackPointer++;
            lock.notify();
        }        
    }

    /**
     * Broadcasts hide notify into Codename One, this method is invoked by the Codename One implementation
     * to notify Codename One of hideNotify events
     */
    public void hideNotify(){
        keyRepeatCharged = false;
        longPressCharged = false;
        longPointerCharged = false;
        pointerPressedAndNotReleasedOrDragged = false;
        addNotifyEvent(HIDE_NOTIFY);
    }

    /**
     * Broadcasts show notify into Codename One, this method is invoked by the Codename One implementation
     * to notify Codename One of showNotify events
     */
    public void showNotify(){
        addNotifyEvent(SHOW_NOTIFY);
    }


    /**
     * Used by the flush functionality which doesn't care much about component
     * animations
     */
    boolean shouldEDTSleepNoFormAnimation() {
        boolean b;
        synchronized(lock){
            b = inputEventStackPointer == 0 &&
                    hasNoSerialCallsPending() &&
                    (!keyRepeatCharged || !longPressCharged);
        }
        return b;
    }

    private void updateDragSpeedStatus(int x, int y, int timestamp) {
            //save dragging input to calculate the dragging speed later
            dragPathX[dragPathOffset] = x;
            dragPathY[dragPathOffset] = y;
            dragPathTime[dragPathOffset] = displayInitTime + (long) timestamp;
            if (dragPathLength < PATHLENGTH) {
                dragPathLength++;
            }
            dragPathOffset++;
            if (dragPathOffset >= PATHLENGTH) {
                dragPathOffset = 0;
            }
    }

    private Form eventForm;
    
    boolean isRecursivePointerRelease() {
        return recursivePointerReleaseB;
    }
    
    private int[] readArrayStackArgument(int offset) {
        int[] a = new int[inputEventStackTmp[offset]];
        offset++;
        for(int iter = 0 ; iter < a.length ; iter++) {
            a[iter] = inputEventStackTmp[offset + iter];
        }
        return a;
    }
    
    private static final int[] xArray1 = new int[1];
    private static final int[] yArray1 = new int[1];
    
    /**
     * Invoked on the EDT to propagate the event
     */
    private int handleEvent(int offset) {
        Form f = getCurrentUpcomingForm(true);

        // might happen when returning from a deinitialized version of Codename One
        if(f == null) {
            return offset;
        }

        // no need to synchronize since we are reading only and modifying the stack frame offset
        int type = inputEventStackTmp[offset]; 
        offset++;
        
        switch(type) {
        case KEY_PRESSED:
            f.keyPressed(inputEventStackTmp[offset]);
            offset++;
            eventForm = f;
            break;
        case KEY_RELEASED:
            // pointer release can cycle into invoke and block which will cause this method 
            // to recurse if a pointer will be released while we are in an invoke and block state
            // this is the case in http://code.google.com/p/codenameone/issues/detail?id=265
            Form xf = eventForm;
            eventForm = null;

            //make sure the released event is sent to the same Form who got a
            //pressed event
            if(xf == f || multiKeyMode){
                f.keyReleased(inputEventStackTmp[offset]);                
                offset++;
            }
            break;
        case POINTER_PRESSED:
            if(recursivePointerReleaseA) {
                recursivePointerReleaseB = true;
            } 
            dragOccured = false;
            dragPathLength = 0;
            pointerPressedAndNotReleasedOrDragged = true;
            xArray1[0] = inputEventStackTmp[offset];
            offset++;
            yArray1[0] = inputEventStackTmp[offset];
            offset++;
            f.pointerPressed(xArray1, yArray1);
            eventForm = f;
            break;
        case POINTER_PRESSED_MULTI: {
            if(recursivePointerReleaseA) {
                recursivePointerReleaseB = true;
            } 
            dragOccured = false;
            dragPathLength = 0;
            pointerPressedAndNotReleasedOrDragged = true;
            int[] array1 = readArrayStackArgument(offset);
            offset += array1.length + 1;
            int[] array2 = readArrayStackArgument(offset);
            offset += array2.length + 1;
            f.pointerPressed(array1, array2);
            eventForm = f;
            break;
        }
        case POINTER_RELEASED:
            recursivePointerReleaseA = true;            
            pointerPressedAndNotReleasedOrDragged = false;
            
            // pointer release can cycle into invoke and block which will cause this method 
            // to recurse if a pointer will be released while we are in an invoke and block state
            // this is the case in http://code.google.com/p/codenameone/issues/detail?id=265
            Form x = eventForm;
            eventForm = null;

            // make sure the released event is sent to the same Form that got a
            // pressed event
            if(x == f || f.shouldSendPointerReleaseToOtherForm()){
                xArray1[0] = inputEventStackTmp[offset];
                offset++;
                yArray1[0] = inputEventStackTmp[offset];
                offset++;
                f.pointerReleased(xArray1, yArray1);
            }
            recursivePointerReleaseA = false;
            recursivePointerReleaseB = false;
            break;
        case POINTER_RELEASED_MULTI:
            recursivePointerReleaseA = true;            
            pointerPressedAndNotReleasedOrDragged = false;
            
            // pointer release can cycle into invoke and block which will cause this method 
            // to recurse if a pointer will be released while we are in an invoke and block state
            // this is the case in http://code.google.com/p/codenameone/issues/detail?id=265
            Form xy = eventForm;
            eventForm = null;

            // make sure the released event is sent to the same Form that got a
            // pressed event
            if(xy == f || (f != null && f.shouldSendPointerReleaseToOtherForm())){
                int[] array1 = readArrayStackArgument(offset);
                offset += array1.length + 1;
                int[] array2 = readArrayStackArgument(offset);
                offset += array2.length + 1;
                f.pointerReleased(array1, array1);
            }
            recursivePointerReleaseA = false;
            recursivePointerReleaseB = false;
            break;
        case POINTER_DRAGGED: {
            dragOccured = true;
            int arg1 = inputEventStackTmp[offset];
            offset++;
            int arg2 = inputEventStackTmp[offset];
            offset++;
            int timestamp = inputEventStackTmp[offset];
            offset++;
            updateDragSpeedStatus(arg1, arg2, timestamp);
            pointerPressedAndNotReleasedOrDragged = false;
            xArray1[0] = arg1;
            yArray1[0] = arg2;
            f.pointerDragged(xArray1, yArray1);
            break;
        }
        case POINTER_DRAGGED_MULTI: {
            dragOccured = true;
            pointerPressedAndNotReleasedOrDragged = false;
            int[] array1 = readArrayStackArgument(offset);
            offset += array1.length + 1;
            int[] array2 = readArrayStackArgument(offset);
            offset += array2.length + 1;
            f.pointerDragged(array1, array2);
            break;
        }
        case POINTER_HOVER: {
            int arg1 = inputEventStackTmp[offset];
            offset++;
            int arg2 = inputEventStackTmp[offset];
            offset++;
            int timestamp = inputEventStackTmp[offset];
            offset++;
            updateDragSpeedStatus(arg1, arg2, timestamp);
            xArray1[0] = arg1;
            yArray1[0] = arg2;
            f.pointerHover(xArray1, yArray1);
            break;
        }
        case POINTER_HOVER_RELEASED: {
            int arg1 = inputEventStackTmp[offset];
            offset++;
            int arg2 = inputEventStackTmp[offset];
            offset++;
            xArray1[0] = arg1;
            yArray1[0] = arg2;
            f.pointerHoverReleased(xArray1, yArray1);
            break;
        }
        case POINTER_HOVER_PRESSED: {
            int arg1 = inputEventStackTmp[offset];
            offset++;
            int arg2 = inputEventStackTmp[offset];
            offset++;
            xArray1[0] = arg1;
            yArray1[0] = arg2;
            f.pointerHoverPressed(xArray1, yArray1);
            break;
        }
        case SIZE_CHANGED:
            int w = inputEventStackTmp[offset];
            offset++;
            int h = inputEventStackTmp[offset];
            offset++;
            f.sizeChangedInternal(w, h);
            break;
        case HIDE_NOTIFY:
            f.hideNotify();
            break;
        case SHOW_NOTIFY:
            f.showNotify();
            break;
        }
        return offset;
    }

    /**
     * This method should be invoked by components that broadcast events on the pointerReleased callback.
     * This method will indicate if a drag occured since the pointer press event, notice that this method will not
     * behave as expected for multi-touch events.
     *
     * @return true if a drag has occured since the last pointer pressed
     */
    public boolean hasDragOccured() {
       return dragOccured;
    }

    private int[] pointerEvent(int off, int[] event) {
        int[] peX = new int[(event.length - 1) / 2];
        int offset = 0;
        for (int iter = off; iter < (event.length - 1); iter += 2) {
            peX[offset] = event[iter];
            offset++;
        }
        return peX;
    }

    /**
     * Returns true for a case where the EDT has nothing at all to do
     */
    boolean shouldEDTSleep() {
        Form current = impl.getCurrentForm();
        return ((current == null || (!current.hasAnimations())) &&
                (animationQueue == null || animationQueue.size() == 0) &&
                inputEventStackPointer == 0 &&
                (!impl.hasPendingPaints()) &&
                hasNoSerialCallsPending() && !keyRepeatCharged
                && !longPointerCharged ) || (isMinimized() && !hasNoSerialCallsPending());
    }


    Form getCurrentInternal() {
        return impl.getCurrentForm();
    }

    /**
     * Same as getCurrent with the added exception of looking into the future
     * transitions and returning the last current in the transition (the upcoming
     * value for current)
     *
     * @return the form currently displayed on the screen or null if no form is
     * currently displayed
     */
    Form getCurrentUpcoming() {
        return getCurrentUpcomingForm(false);
    }

    private Form getCurrentUpcomingForm(boolean includeMenus) {
        Form upcoming = null;

        // we are in the middle of a transition so we should extract the next form
        if(animationQueue != null) {
            int size = animationQueue.size();
            for(int iter = 0 ; iter < size ; iter++) {
                Animation o = animationQueue.get(iter);
                if(o instanceof Transition) {
                    upcoming = (Form)((Transition)o).getDestination();
                }
            }
        }
        if(upcoming == null) {
            if(includeMenus){
                Form f = impl.getCurrentForm();
                if(f instanceof Dialog) {
                    if(((Dialog)f).isDisposed()) {
                        return getCurrent();
                    }
                }
                return f;
            }else{
                return getCurrent();
            }
        }
        return upcoming;
    }

    /**
     * Return the form currently displayed on the screen or null if no form is
     * currently displayed.
     *
     * @return the form currently displayed on the screen or null if no form is
     * currently displayed
     */
    public Form getCurrent(){
        Form current = impl.getCurrentForm();
        if(current != null && current instanceof Dialog) {
            if(((Dialog)current).isMenu() || ((Dialog)current).isDisposed()) {
                Form p = current.getPreviousForm();
                if(p != null) {
                    return p;
                }

                // we are in the middle of a transition so we should extract the next form
                if(animationQueue != null) {
                    int size = animationQueue.size();
                    for(int iter = 0 ; iter < size ; iter++) {
                        Animation o = animationQueue.get(iter);
                        if(o instanceof Transition) {
                            return (Form)((Transition)o).getDestination();
                        }
                    }
                }
            }
        }
        return current;
    }

    /**
     * Return the number of alpha levels supported by the implementation.
     *
     * @return the number of alpha levels supported by the implementation
     * @deprecated this method isn't implemented in most modern devices
     */
    public int numAlphaLevels(){
        return impl.numAlphaLevels();
    }

    /**
     * Returns the number of colors applicable on the device, note that the API
     * does not support gray scale devices.
     *
     * @return the number of colors applicable on the device
     * @deprecated this method isn't implemented in most modern devices
     */
    public int numColors() {
        return impl.numColors();
    }

    /**
     * Return the width of the display
     *
     * @return the width of the display
     */
    public int getDisplayWidth(){
        return impl.getDisplayWidth();
    }

    /**
     * Return the height of the display
     *
     * @return the height of the display
     */
    public int getDisplayHeight(){
        return impl.getDisplayHeight();
    }

    /**
     * Causes the given component to repaint, used internally by Form
     *
     * @param cmp the given component to repaint
     */
    void repaint(final Animation cmp){
        impl.repaint(cmp);
    }

    /**
     * Converts the dips count to pixels, dips are roughly 1mm in length. This is a very rough estimate and not
     * to be relied upon
     * 
     * @param dipCount the dips that we will convert to pixels
     * @param horizontal indicates pixels in the horizontal plane
     * @return value in pixels
     */
    public int convertToPixels(int dipCount, boolean horizontal) {
        return impl.convertToPixels(dipCount, horizontal);
    }

    /**
     * Returns the game action code matching the given key combination
     *
     * @param keyCode key code received from the event
     * @return game action matching this keycode
     */
    public int getGameAction(int keyCode){
        return impl.getGameAction(keyCode);
    }

    /**
     * Returns the keycode matching the given game action constant (the opposite of getGameAction).
     * On some devices getKeyCode returns numeric keypad values for game actions,
     * this breaks the code since we filter these values (to prevent navigation on '2').
     * We pick unused negative values for game keys and assign them to game keys for
     * getKeyCode so they will work with getGameAction.
     *
     * @param gameAction game action constant from this class
     * @return keycode matching this constant
     * @deprecated this method doesn't work properly across device and is mocked up here
     * mostly for the case of unit testing. Do not use it for anything other than that! Do
     * not rely on getKeyCode(GAME_*) == keyCodeFromKeyEvent, this will never actually happen!
     */
    public int getKeyCode(int gameAction){
        return impl.getKeyCode(gameAction);
    }

    /**
     * Indicates whether the 3rd softbutton should be supported on this device
     *
     * @return true if a third softbutton should be used
     */
    public boolean isThirdSoftButton() {
        return thirdSoftButton;
    }

    /**
     * Indicates whether the 3rd softbutton should be supported on this device
     *
     * @param thirdSoftButton true if a third softbutton should be used
     */
    public void setThirdSoftButton(boolean thirdSoftButton) {
        this.thirdSoftButton = thirdSoftButton;
    }


    /**
     * Displays the virtual keyboard on devices that support manually poping up
     * the vitual keyboard
     *
     * @param show toggles the virtual keyboards visibility
     */
    public void setShowVirtualKeyboard(boolean show) {
        if(isTouchScreenDevice()){
            VirtualKeyboardInterface vkb = getDefaultVirtualKeyboard();
            if(vkb != null){
                vkb.showKeyboard(show);
            }
        }
    }

    /**
     * Indicates if the virtual keyboard is currently showing or not
     *
     * @return true if the virtual keyboard is showing
     */
    public boolean isVirtualKeyboardShowing() {
        if(!isTouchScreenDevice()){
            return false;
        }
        return getDefaultVirtualKeyboard() != null && getDefaultVirtualKeyboard().isVirtualKeyboardShowing();
    }

    /**
     * Returns all platform supported virtual keyboards names
     * @return all platform supported virtual keyboards names
     */
    public String [] getSupportedVirtualKeyboard(){
        String [] retVal = new String[virtualKeyboards.size()];
        int index = 0;
        Enumeration keys = virtualKeyboards.keys();
        while (keys.hasMoreElements()) {
            retVal[index++] = (String) keys.nextElement();
        }
        return retVal;
    }

    /**
     * Register a virtual keyboard
     * @param vkb
     */
    public void registerVirtualKeyboard(VirtualKeyboardInterface vkb){
        virtualKeyboards.put(vkb.getVirtualKeyboardName(), vkb);
    }

    /**
     * Sets the default virtual keyboard to be used by the platform
     *
     * @param vkb a VirtualKeyboard to be used or null to disable the
     * VirtualKeyboard
     */
    public void setDefaultVirtualKeyboard(VirtualKeyboardInterface vkb){
        if(vkb != null){
            selectedVirtualKeyboard = vkb.getVirtualKeyboardName();
            if(!virtualKeyboards.containsKey(selectedVirtualKeyboard)){
                registerVirtualKeyboard(vkb);
            }
        }else{
            selectedVirtualKeyboard = null;
        }
    }

    /**
     * Get the default virtual keyboard or null if the VirtualKeyboard is disabled
     * @return the default vkb
     */
    public VirtualKeyboardInterface getDefaultVirtualKeyboard(){
        if(selectedVirtualKeyboard == null){
            return null;
        }
        return (VirtualKeyboardInterface)virtualKeyboards.get(selectedVirtualKeyboard);
    }

    /**
     * Returns the type of the input device one of:
     * KEYBOARD_TYPE_UNKNOWN, KEYBOARD_TYPE_NUMERIC, KEYBOARD_TYPE_QWERTY,
     * KEYBOARD_TYPE_VIRTUAL, KEYBOARD_TYPE_HALF_QWERTY
     *
     * @return KEYBOARD_TYPE_UNKNOWN
     */
    public int getKeyboardType() {
        return impl.getKeyboardType();
    }

    /**
     * Indicates whether the device supports native in place editing in which case
     * lightweight input logic shouldn't be used for input.
     *
     * @return false by default
     */
    public boolean isNativeInputSupported() {
        return impl.isNativeInputSupported();
    }

    /**
     * Indicates whether the device supports multi-touch events, this is only
     * relevant when touch events are supported
     *
     * @return false by default
     */
    public boolean isMultiTouch() {
        return impl.isMultiTouch();
    }

    /**
     * Indicates whether the device has a double layer screen thus allowing two
     * stages to touch events: click and hover. This is true for devices such
     * as the storm but can also be true for a PC with a mouse pointer floating
     * on top.
     * <p>A click touch screen will also send pointer hover events to the underlying
     * software and will only send the standard pointer events on click.
     *
     * @return false by default
     */
    public boolean isClickTouchScreen() {
        return impl.isClickTouchScreen();
    }

    /**
     * This method returns the dragging speed based on the latest dragged
     * events
     * @param yAxis indicates what axis speed is required
     * @return the dragging speed
     */
    public float getDragSpeed(boolean yAxis){
        float speed;
        if(yAxis){
            speed = impl.getDragSpeed(dragPathY, dragPathTime, dragPathOffset, dragPathLength);
        }else{
            speed = impl.getDragSpeed(dragPathX, dragPathTime, dragPathOffset, dragPathLength);
        }
        return speed;
    }

    /**
     * Indicates whether Codename One should consider the bidi RTL algorithm
     * when drawing text or navigating with the text field cursor.
     *
     * @return true if the bidi algorithm should be considered
     */
    public boolean isBidiAlgorithm() {
        return impl.isBidiAlgorithm();
    }

    /**
     * Indicates whether Codename One should consider the bidi RTL algorithm
     * when drawing text or navigating with the text field cursor.
     *
     * @param activate set to true to activate the bidi algorithm, false to
     * disable it
     */
    public void setBidiAlgorithm(boolean activate) {
        impl.setBidiAlgorithm(activate);
    }

    /**
     * Converts the given string from logical bidi layout to visual bidi layout so
     * it can be rendered properly on the screen. This method is only necessary
     * for devices/platforms that don't have "built in" bidi support such as
     * Sony Ericsson devices.
     * See <a href="http://www.w3.org/International/articles/inline-bidi-markup/#visual">this</a>
     * for more on visual vs. logical ordering.
     *
     *
     * @param s a "logical" string with RTL characters
     * @return a "visual" renderable string
     */
    public String convertBidiLogicalToVisual(String s) {
        return impl.convertBidiLogicalToVisual(s);
    }

    /**
     * Returns the index of the given char within the source string, the actual
     * index isn't necessarily the same when bidi is involved
     * See <a href="http://www.w3.org/International/articles/inline-bidi-markup/#visual">this</a>
     * for more on visual vs. logical ordering.
     *
     * @param source the string in which we are looking for the position
     * @param index the "logical" location of the cursor
     * @return the "visual" location of the cursor
     */
    public int getCharLocation(String source, int index) {
        return impl.getCharLocation(source, index);
    }

    /**
     * Returns true if the given character is an RTL character
     *
     * @param c character to test
     * @return true if the charcter is an RTL character
     */
    public boolean isRTL(char c) {
        return impl.isRTL(c);
    }

    /**
     * This method is essentially equivalent to cls.getResourceAsStream(String)
     * however some platforms might define unique ways in which to load resources
     * within the implementation.
     *
     * @param cls class to load the resource from
     * @param resource relative/absolute URL based on the Java convention
     * @return input stream for the resource or null if not found
     */
    public InputStream getResourceAsStream(Class cls, String resource) {
        return impl.getResourceAsStream(cls, resource);
    }


    /**
     * An error handler will receive an action event with the source exception from the EDT
     * once an error handler is installed the default Codename One error dialog will no longer appear
     *
     * @param e listener receiving the errors
     */
    public void addEdtErrorHandler(ActionListener e) {
        if(errorHandler == null) {
            errorHandler = new EventDispatcher();
        }
        errorHandler.addListener(e);
    }

    /**
     * An error handler will receive an action event with the source exception from the EDT
     * once an error handler is installed the default Codename One error dialog will no longer appear
     *
     * @param e listener receiving the errors
     */
    public void removeEdtErrorHandler(ActionListener e) {
        if(errorHandler != null) {
            errorHandler.removeListener(e);
            Collection v = errorHandler.getListenerCollection();
            if(v == null || v.size() == 0) {
                errorHandler = null;
            }
        }
    }

    /**
     * Allows a Codename One application to minimize without forcing it to the front whenever
     * a new dialog is poped up
     *
     * @param allowMinimizing value
     */
    public void setAllowMinimizing(boolean allowMinimizing) {
        this.allowMinimizing = allowMinimizing;
    }


    /**
     * Allows a Codename One application to minimize without forcing it to the front whenever
     * a new dialog is poped up
     *
     * @return allowMinimizing value
     */
    public boolean isAllowMinimizing() {
        return allowMinimizing;
    }

    /**
     * This is an internal state flag relevant only for pureTouch mode (otherwise it
     * will always be true). A pureTouch mode is stopped if a user switches to using
     * the trackball/navigation pad and this flag essentially toggles between those two modes.
     *
     * @return the shouldRenderSelection
     */
    public boolean shouldRenderSelection() {
        return !pureTouch || pointerPressedAndNotReleasedOrDragged || lastInteractionWasKeypad;
    }

    /**
     * This is an internal state flag relevant only for pureTouch mode (otherwise it
     * will always be true). A pureTouch mode is stopped if a user switches to using
     * the trackball/navigation pad and this flag essentially toggles between those two modes.
     *
     * @param c the component to test against, this prevents a touch outside of the component that triggers a repaint from painting the component selection
     * @return the shouldRenderSelection
     */
    public boolean shouldRenderSelection(Component c) {
        if(c.isCellRenderer()) {
            return shouldRenderSelection();
        }
        return !pureTouch || lastInteractionWasKeypad || (pointerPressedAndNotReleasedOrDragged && c.contains(pointerX, pointerY));
    }

    /**
     * A pure touch device has no focus showing when the user is using the touch
     * interface. Selection only shows when the user actually touches the screen
     * or suddenly switches to using a keypad/trackball. This sort of interface
     * is common in Android devices
     *
     * @return the pureTouch flag
     */
    public boolean isPureTouch() {
        return pureTouch;
    }

    /**
     * A pure touch device has no focus showing when the user is using the touch
     * interface. Selection only shows when the user actually touches the screen
     * or suddenly switches to using a keypad/trackball. This sort of interface
     * is common in Android devices
     *
     * @param pureTouch the value for pureTouch
     */
    public void setPureTouch(boolean pureTouch) {
        this.pureTouch = pureTouch;
    }

    /**
     * Indicates whether Codename One commands should be mapped to the native menus
     *
     * @return the nativeCommands status
     * @deprecated use getCommandBehavior() == Display.COMMAND_BEHAVIOR_NATIVE
     */
    public boolean isNativeCommands() {
        return getCommandBehavior() == COMMAND_BEHAVIOR_NATIVE;
    }

    /**
     * Indicates whether Codename One commands should be mapped to the native menus
     *
     * @param nativeCommands the flag to set
     * @deprecated use setCommandBehavior(Display.COMMAND_BEHAVIOR_NATIVE)
     */
    public void setNativeCommands(boolean nativeCommands) {
        setCommandBehavior(COMMAND_BEHAVIOR_NATIVE);
    }

    /**
     * Exits the application...
     */
    public void exitApplication() {
        codenameOneExited = true;
        impl.exit();
    }

    /**
     * Shows a native Form/Canvas or some other heavyweight native screen
     *
     * @param nativeFullScreenPeer the native screen peer
     */
    public void showNativeScreen(Object nativeFullScreenPeer) {
        inNativeUI = true;
        impl.showNativeScreen(nativeFullScreenPeer);
    }

    /**
     * Normally Codename One folds the VKB when switching forms this field allows us
     * to block that behavior.
     * @return the autoFoldVKBOnFormSwitch
     */
    public boolean isAutoFoldVKBOnFormSwitch() {
        return autoFoldVKBOnFormSwitch;
    }

    /**
     * Normally Codename One folds the VKB when switching forms this field allows us
     * to block that behavior.
     * @param autoFoldVKBOnFormSwitch the autoFoldVKBOnFormSwitch to set
     */
    public void setAutoFoldVKBOnFormSwitch(boolean autoFoldVKBOnFormSwitch) {
        this.autoFoldVKBOnFormSwitch = autoFoldVKBOnFormSwitch;
    }

    /**
     * Indicates the way commands should be added to a form as one of the ocmmand constants defined
     * in this class
     *
     * @return the commandBehavior
     */
    public int getCommandBehavior() {
        return impl.getCommandBehavior();
    }

    /**
     * Indicates the way commands should be added to a form as one of the ocmmand constants defined
     * in this class
     *
     * @param commandBehavior the commandBehavior to set
     */
    public void setCommandBehavior(int commandBehavior) {
        impl.setCommandBehavior(commandBehavior);
    }

    /**
     * Returns the property from the underlying platform deployment or the default
     * value if no deployment values are supported. This is equivalent to the
     * getAppProperty from the jad file.
     * <p>The implementation should be responsible for the following keys to return
     * reasonable valid values for the application:
     * <ol>
     * <li>AppName
     * <li>User-Agent
     * <li>AppVersion
     * <li>Platform - Similar to microedition.platform
     * <li>OS - returns what is the underlying platform e.g. - J2ME, RIM, SE...
     * <li>OSVer - OS version when available as a user readable string (not necessarily a number e.g: 3.2.1).
     *
     * </ol>
     * @param key the key of the property
     * @param defaultValue a default return value
     * @return the value of the property
     */
    public String getProperty(String key, String defaultValue) {
        if(localProperties != null) {
            String v = (String)localProperties.get(key);
            if(v != null) {
                return v;
            }
        }
        return impl.getProperty(key, defaultValue);
    }

    /**
     * Sets a local property to the application, this method has no effect on the
     * implementation code and only allows the user to override the logic of getProperty
     * for internal application purposes.
     *
     * @param key key the key of the property
     * @param value the value of the property
     */
    public void setProperty(String key, String value) {
        if("blockOverdraw".equals(key)) {
            Container.blockOverdraw = true;
            return;
        }
        if(localProperties == null) {
            localProperties = new HashMap<String, String>();
        }
        if(value == null) {
            localProperties.remove(key);
        } else {
            localProperties.put(key, value);
        }
    }
    
    /**
     * Returns true if executing this URL should work, returns false if it will not
     * and null if this is unknown.
     * @param url the url that would be executed
     * @return true if executing this URL should work, returns false if it will not
     * and null if this is unknown
     */
    public Boolean canExecute(String url) {
        return impl.canExecute(url);
    }

    /**
     * Executes the given URL on the native platform
     *
     * @param url the url to execute
     */
    public void execute(String url) {
        impl.execute(url);
    }
    
    /**
     * Executes the given URL on the native platform, this method is useful if
     * the platform has the ability to send an event to the app when the execution
     * has ended, currently this works only for Android platform to invoke other
     * intents.
     * 
     * @param url the url to execute
     * @param response a callback from the platform when this execution returned
     * to the application
     */
    public void execute(String url, ActionListener response){
        impl.execute(url, response);
    }

    
    /**
     * Returns one of the density variables appropriate for this device, notice that
     * density doesn't always correspond to resolution and an implementation might
     * decide to change the density based on DPI constraints.
     *
     * @return one of the DENSITY constants of Display
     */
    public int getDeviceDensity() {
        return impl.getDeviceDensity();
    }

    /**
     * Plays a builtin device sound matching the given identifier, implementations
     * and themes can offer additional identifiers to the ones that are already built
     * in.
     *
     * @param soundIdentifier the sound identifier which can match one of the
     * common constants in this class or be a user/implementation defined sound
     */
    public void playBuiltinSound(String soundIdentifier) {
        impl.playBuiltinSound(soundIdentifier);
    }

    /**
     * Installs a replacement sound as the builtin sound responsible for the given
     * sound identifier (this will override the system sound if such a sound exists).
     *
     * @param soundIdentifier the sound string passed to playBuiltinSound
     * @param data an input stream containing platform specific audio file, its usually safe
     * to assume that wav/mp3 would be supported.
     * @throws IOException if the stream throws an exception
     */
    public void installBuiltinSound(String soundIdentifier, InputStream data) throws IOException {
        impl.installBuiltinSound(soundIdentifier, data);
    }

    /**
     * Indicates whether a user installed or system sound is available
     *
     * @param soundIdentifier the sound string passed to playBuiltinSound
     * @return true if a sound of this given type is avilable
     */
    public boolean isBuiltinSoundAvailable(String soundIdentifier) {
        return impl.isBuiltinSoundAvailable(soundIdentifier);
    }

    /**
     * Allows muting/unmuting the builtin sounds easily
     *
     * @param enabled indicates whether the sound is muted
     */
    public void setBuiltinSoundsEnabled(boolean enabled) {
        impl.setBuiltinSoundsEnabled(enabled);
    }

    /**
     * Allows muting/unmuting the builtin sounds easily
     *
     * @return true if the sound is *not* muted
     */
    public boolean isBuiltinSoundsEnabled() {
        return impl.isBuiltinSoundsEnabled();
    }

    /**
     * Creates a sound in the given URI which is partially platform specific.
     * Notice that an audio is "auto destroyed" on completion and cannot be played
     * twice!
     *
     * @param uri the platform specific location for the sound
     * @param onCompletion invoked when the audio file finishes playing, may be null
     * @return a handle that can be used to control the playback of the audio
     * @throws java.io.IOException if the URI access fails
     */
    public Media createMedia(String uri, boolean isVideo, Runnable onCompletion) throws IOException {
        return impl.createMedia(uri, isVideo, onCompletion);
    }

    /**
     * Create the sound in the given stream
     * Notice that an audio is "auto destroyed" on completion and cannot be played
     * twice!
     *
     * @param stream the stream containing the media data
     * @param mimeType the type of the data in the stream
     * @param onCompletion invoked when the audio file finishes playing, may be null
     * @return a handle that can be used to control the playback of the audio
     * @throws java.io.IOException if the URI access fails
     */
    public Media createMedia(InputStream stream, String mimeType, Runnable onCompletion) throws IOException {
        return impl.createMedia(stream, mimeType, onCompletion);
    }


    /**
     * Creates a soft/weak reference to an object that allows it to be collected
     * yet caches it. This method is in the porting layer since CLDC only includes
     * weak references while some platforms include nothing at all and some include
     * the superior soft references.
     *
     * @param o object to cache
     * @return a caching object or null  if caching isn't supported
     */
    public Object createSoftWeakRef(Object o) {
        return impl.createSoftWeakRef(o);
    }

    /**
     * Extracts the hard reference from the soft/weak reference given
     *
     * @param o the reference returned by createSoftWeakRef
     * @return the original object submitted or null
     */
    public Object extractHardRef(Object o) {
        return impl.extractHardRef(o);
    }

    /**
     * Indicates if the implemenetation has a native underlying theme
     *
     * @return true if the implementation has a native theme available
     */
    public boolean hasNativeTheme() {
        return impl.hasNativeTheme();
    }

    /**
     * Installs the native theme, this is only applicable if hasNativeTheme() returned true. Notice that this method
     * might replace the DefaultLookAndFeel instance and the default transitions.
     */
    public void installNativeTheme() {
        impl.installNativeTheme();
    }

    /**
     * Performs a clipboard copy operation, if the native clipboard is supported by the implementation it would be used
     *
     * @param obj object to copy, while this can be any arbitrary object it is recommended that only Strings or Codename One
     * image objects be used to copy
     */
    public void copyToClipboard(Object obj) {
        impl.copyToClipboard(obj);
    }

    /**
     * Returns the current content of the clipboard
     *
     * @return can be any object or null see copyToClipboard
     */
    public Object getPasteDataFromClipboard() {
        return impl.getPasteDataFromClipboard();
    }

    /**
     * Returns true if the device is currently in portrait mode
     *
     * @return true if the device is in portrait mode
     */
    public boolean isPortrait() {
        return impl.isPortrait();
    }

    /**
     * Returns true if the device allows forcing the orientation via code, feature phones do not allow this
     * although some include a jad property allowing for this feature
     *
     * @return true if lockOrientation  would work
     */
    public boolean canForceOrientation() {
        return impl.canForceOrientation();
    }

    /**
     * On devices that return true for canForceOrientation() this method can lock the device orientation
     * either to portrait or landscape mode
     *
     * @param portrait true to lock to portrait mode, false to lock to landscape mode
     */
    public void lockOrientation(boolean portrait) {
        impl.lockOrientation(portrait);
    }

    /**
     * This is the reverse method for lock orientation allowing orientation lock to be disabled
     */
    public void unlockOrientation() {
        impl.unlockOrientation();
    }
    
    /**
     * Indicates whether the device is a tablet, notice that this is often a guess
     *
     * @return true if the device is assumed to be a tablet
     */
    public boolean isTablet() {
        return impl.isTablet();
    }
    
    /**
     * Returns true if this is a desktop application
     * @return true if this is a desktop application
     */
    public boolean isDesktop() {
        return impl.isDesktop();
    }
    
    /**
     * Returns true if the device has dialing capabilities
     * @return false if it cannot dial
     */
    public boolean canDial() {
        return impl.canDial();
    }
    
    /**
     * On most platforms it is quite fast to draw on a mutable image and then render that
     * image, however some platforms have much slower mutable images in comparison to just
     * drawing on the screen. These platforms should return false here and Codename One will try
     * to use less mutable image related optimizations in transitions and other operations.
     * 
     * @return true if mutable images are fast on this platform
     */
    public boolean areMutableImagesFast() {
        return impl.areMutableImagesFast();
    }

    /**
     * This method returns the platform Location Control
     * @return LocationManager Object
     */
    public LocationManager getLocationManager() {
        return impl.getLocationManager();
    }

    /**
     * This method tries to invoke the device native camera to capture images.
     * The method returns immediately and the response will be sent asynchronously
     * to the given ActionListener Object
     * The image is saved as a jpeg to a file on the device.
     * 
     * use this in the actionPerformed to retrieve the file path
     * String path = (String) evt.getSource();
     * 
     * if evt returns null the image capture was cancelled by the user.
     * 
     * @param response a callback Object to retrieve the file path
     * @throws RuntimeException if this feature failed or unsupported on the platform
     */
    public void capturePhoto(ActionListener response){    
        impl.capturePhoto(response);
    }

    /**
     * This method tries to invoke the device native hardware to capture audio.
     * The method returns immediately and the response will be sent asynchronously
     * to the given ActionListener Object
     * The audio is saved to a file on the device.
     * 
     * use this in the actionPerformed to retrieve the file path
     * String path = (String) evt.getSource();
     * 
     * @param response a callback Object to retrieve the file path
     * @throws RuntimeException if this feature failed or unsupported on the platform
     */
    public void captureAudio(ActionListener response) {
        impl.captureAudio(response);
    }

    /**
     * This method tries to invoke the device native camera to capture video.
     * The method returns immediately and the response will be sent asynchronously
     * to the given ActionListener Object
     * The video is saved to a file on the device.
     * 
     * use this in the actionPerformed to retrieve the file path
     * String path = (String) evt.getSource();
     * 
     * @param response a callback Object to retrieve the file path
     * @throws RuntimeException if this feature failed or unsupported on the platform
     */
    public void captureVideo(ActionListener response) {
        impl.captureVideo(response);
    }
    
    /**
     * Opens the device image gallery
     * The method returns immediately and the response will be sent asynchronously
     * to the given ActionListener Object
     * 
     * use this in the actionPerformed to retrieve the file path
     * String path = (String) evt.getSource();
     * 
     * @param response a callback Object to retrieve the file path
     * @throws RuntimeException if this feature failed or unsupported on the platform
     * @deprecated see openGallery instead
     */
    public void openImageGallery(ActionListener response){
        impl.openImageGallery(response);
    }
    
    /**
     * Opens the device gallery
     * The method returns immediately and the response will be sent asynchronously
     * to the given ActionListener Object
     * 
     * use this in the actionPerformed to retrieve the file path
     * String path = (String) evt.getSource();
     * 
     * @param response a callback Object to retrieve the file path
     * @param type one of the following GALLERY_IMAGE, GALLERY_VIDEO, GALLERY_ALL
     * @throws RuntimeException if this feature failed or unsupported on the platform
     */
    public void openGallery(ActionListener response, int type){
        impl.openGallery(response, type);
    }

    /**
     * Returns a 2-3 letter code representing the platform name for the platform override
     * 
     * @return the name of the platform e.g. ios, rim, win, and, me
     */
    public String getPlatformName() {
        return impl.getPlatformName();
    }    

    /**
     * Returns the suffixes for ovr files that should be used when loading a layered resource file on this platform
     * 
     * @return a string array with the proper order of resource override layers
     */
    public String[] getPlatformOverrides() {
        return impl.getPlatformOverrides();
    }

    /**
     * Send an email using the platform mail client
     * @param recipients array of e-mail addresses
     * @param subject e-mail subject
     * @param msg the Message to send
     */
    public void sendMessage(String[] recipients, String subject, Message msg) {
        impl.sendMessage(recipients, subject, msg);
    }
    
    /**
     * Opens the device Dialer application with the given phone number
     * @param phoneNumber 
     */
    public void dial(String phoneNumber) {
        impl.dial(phoneNumber);
    }    
    
    /**
     * Indicates the level of SMS support in the platform as one of: SMS_NOT_SUPPORTED (for desktop, tablet etc.), 
     * SMS_SEAMLESS (no UI interaction), SMS_INTERACTIVE (with compose UI), SMS_BOTH.
     * @return one of the SMS_* values
     */
    public int getSMSSupport() {
        return impl.getSMSSupport();
    }

    
    /**
     * Sends a SMS message to the given phone number
     * @param phoneNumber to send the sms
     * @param message the content of the sms
     */
    public void sendSMS(String phoneNumber, String message) throws IOException{
        impl.sendSMS(phoneNumber, message, false);
    }
    
    /**
     * Sends a SMS message to the given phone number
     * @param phoneNumber to send the sms
     * @param message the content of the sms
     * @param interactive indicates the SMS should show a UI or should not show a UI if applicable see getSMSSupport
     */
    public void sendSMS(String phoneNumber, String message, boolean interactive) throws IOException{
        impl.sendSMS(phoneNumber, message, interactive);
    }
    
    /**
     * Place a notification on the device status bar (if device has this 
     * functionality).
     * Clicking the notification might re-start the Application.
     * 
     * @param tickerText the ticker text of the Notification
     * @param contentTitle the title of the Notification
     * @param contentBody the content of the Notification
     * @param vibrate enable/disable notification alert
     * @param flashLights enable/disable notification flashing
     * @deprecated there is a new version of this method with a slightly improved
     * signature
     */
    public void notifyStatusBar(String tickerText, String contentTitle, 
        String contentBody, boolean vibrate, boolean flashLights) {
        notifyStatusBar(tickerText, contentTitle, contentBody, vibrate, flashLights, null);
    }
    
    /**
     * Indicates whether the notify status bar method will present a notification to the user
     * @return true if the notify status bar method will present a notification to the user
     */
    public boolean isNotificationSupported() {
        return impl.isNotificationSupported();
    }
    
    /**
     * Place a notification on the device status bar (if device has this 
     * functionality).
     * Clicking the notification might re-start the Application.
     * 
     * @param tickerText the ticker text of the Notification
     * @param contentTitle the title of the Notification
     * @param contentBody the content of the Notification
     * @param vibrate enable/disable notification alert
     * @param flashLights enable/disable notification flashing
     * @param args additional arguments to the notification
     * @return a platform native object that allows modifying notification state
     * @deprecated use scheduleLocalNotification instead
     */
    public Object notifyStatusBar(String tickerText, String contentTitle, 
        String contentBody, boolean vibrate, boolean flashLights, Hashtable args) {
        return impl.notifyStatusBar(tickerText, contentTitle, contentBody, vibrate, flashLights, args);
    }
    
    /**
     * Removes the notification previously posted with the notify status bar method
     * @param o the object returned from the notifyStatusBar method
     */
    public void dismissNotification(Object o) {
        impl.dismissNotification(o);
    }
    
    /**
     * Returns true if the underlying OS supports numeric badges on icons. Notice this is only available on iOS
     * and only when push notification is enabled
     * @return true if the underlying OS supports numeric badges
     */
    public boolean isBadgingSupported() {
        return impl.isBadgingSupported();
    }

    /**
     * Sets the number that appears on the application icon in iOS 
     * @param number number to show on the icon
     */
    public void setBadgeNumber(int number) {
        impl.setBadgeNumber(number);
    }
    
    /**
     * Returns true if the underlying OS supports opening the native navigation
     * application
     * @return true if the underlying OS supports launch of native navigation app
     */
    public boolean isOpenNativeNavigationAppSupported(){
        return impl.isOpenNativeNavigationAppSupported();
    }
    
    /**
     * Opens the native navigation app in the given coordinate.
     * @param latitude 
     * @param longitude 
     */ 
    public void openNativeNavigationApp(double latitude, double longitude){
        impl.openNativeNavigationApp(latitude, longitude);
    }
    
    
    /**
     * Gets all contacts from the address book of the device
     * @param withNumbers if true returns only contacts that has a number
     * @return array of contacts unique ids
     */
    public String [] getAllContacts(boolean withNumbers) {
        return impl.getAllContacts(withNumbers);
    }

    /**
     * Notice: this method might be very slow and should be invoked on a separate thread!
     * It might have platform specific optimizations over getAllContacts followed by looping
     * over individual contacts but that isn't guaranteed. See isGetAllContactsFast for
     * information.
     * 
     * @param withNumbers if true returns only contacts that has a number
     * @param includesFullName if true try to fetch the full name of the Contact(not just display name)
     * @param includesPicture if true try to fetch the Contact Picture if exists
     * @param includesNumbers if true try to fetch all Contact numbers
     * @param includesEmail if true try to fetch all Contact Emails
     * @param includeAddress if true try to fetch all Contact Addresses
     * @return array of the contacts
     */
    public Contact[] getAllContacts(boolean withNumbers, boolean includesFullName, boolean includesPicture, boolean includesNumbers, boolean includesEmail, boolean includeAddress) {
        return impl.getAllContacts(withNumbers, includesFullName, includesPicture, includesNumbers, includesEmail, includeAddress);
    }

    /**
     * Indicates if the getAllContacts is platform optimized, notice that the method
     * might still take seconds or more to run so you should still use a separate thread!
     * @return true if getAllContacts will perform faster that just getting each contact
     */
    public boolean isGetAllContactsFast() {
        return impl.isGetAllContactsFast();
    }
    
    /**
     * Get a Contact according to it's contact id.
     * @param id unique id of the Contact
     * @return a Contact Object
     */
    public Contact getContactById(String id) {
        return impl.getContactById(id);
    }

    /**
     * This method returns a Contact by the contact id and fills it's data
     * according to the given flags
     * 
     * @param id of the Contact
     * @param includesFullName if true try to fetch the full name of the Contact(not just display name)
     * @param includesPicture if true try to fetch the Contact Picture if exists
     * @param includesNumbers if true try to fetch all Contact numbers
     * @param includesEmail if true try to fetch all Contact Emails
     * @param includeAddress if true try to fetch all Contact Addresses
     *  
     * @return a Contact Object
     */     
    public Contact getContactById(String id, boolean includesFullName, 
            boolean includesPicture, boolean includesNumbers, boolean includesEmail, 
            boolean includeAddress) {
        return impl.getContactById(id,includesFullName, includesPicture, 
                includesNumbers, includesEmail, includeAddress);
    }
    
    /**
     * Some platforms allow the user to block contacts access on a per application basis (specifically iOS).
     * 
     * @return true if contacts access is allowed or globally available, false otherwise
     */
    public boolean isContactsPermissionGranted() {
        return impl.isContactsPermissionGranted();
    }
    
    /**
     * Create a contact to the device contacts book
     * 
     * @param firstName the Contact firstName
     * @param familyName the Contact familyName
     * @param officePhone the Contact work phone or null
     * @param homePhone the Contact home phone or null
     * @param cellPhone the Contact mobile phone or null
     * @param email the Contact email or null
     * 
     * @return the contact id if creation succeeded or null  if failed
     */ 
    public String createContact(String firstName, String familyName, String officePhone, String homePhone, String cellPhone, String email) {
         return impl.createContact(firstName, familyName, officePhone, homePhone, cellPhone, email);
    }

    /**
     * removed a contact from the device contacts book
     * @param id the contact id to remove
     * @return true if deletion succeeded false otherwise
     */ 
    public boolean deleteContact(String id) {
        return impl.deleteContact(id);
    }
    
    /**
     * Indicates if the native video player includes its own play/pause etc. controls so the movie player
     * component doesn't need to include them
     * 
     * @return true if the movie player component doesn't need to include such controls
     */
    public boolean isNativeVideoPlayerControlsIncluded() {
        return impl.isNativeVideoPlayerControlsIncluded();
    }    
    
    /**
     * Indicates if the underlying platform supports sharing capabilities
     * @return true if the underlying platform handles share.
     */
    public boolean isNativeShareSupported(){
        return impl.isNativeShareSupported();
    }
    
    /**
     * Share the required information using the platform sharing services.
     * a Sharing service can be: mail, sms, facebook, twitter,...
     * This method is implemented if isNativeShareSupported() returned true for 
     * a specific platform.
     * @param toShare String to share.
     * @deprecated use the method share that accepts an image and mime type
     */
    public void share(String toShare){
        share(toShare, null, null);
    }
    
    /**
     * Share the required information using the platform sharing services.
     * a Sharing service can be: mail, sms, facebook, twitter,...
     * This method is implemented if isNativeShareSupported() returned true for 
     * a specific platform.
     * 
     * @param text String to share.
     * @param image file path to the image or null
     * @param mime type of the image or null if no image to share
     */
    public void share(String text, String image, String mimeType){
        share(text, image, mimeType, null);
        
    }
    
    
   /**
     * Share the required information using the platform sharing services.
     * a Sharing service can be: mail, sms, facebook, twitter,...
     * This method is implemented if isNativeShareSupported() returned true for 
     * a specific platform.
     * 
     * @param text String to share.
     * @param image file path to the image or null
     * @param mime type of the image or null if no image to share
     * @param sourceRect The source rectangle of the button that originated the share request.  This is used on
     * some platforms to provide a hint as to where the share dialog overlay should pop up.  Particularly,
     * on the iPad with iOS 8 and higher.
     */
    public void share(String text, String image, String mimeType, Rectangle sourceRect){
        impl.share(text, image, mimeType, sourceRect);
    }
    
    
    
     /**
     * Returns the localization manager instance for this platform
     * 
     * @return an instance of the localization manager
     */
    public L10NManager getLocalizationManager() {
        return impl.getLocalizationManager();
    }

    
    /**
     * User register to receive push notification
     * 
     * @param id the id for the user
     * @param noFallback some devices don't support an efficient push API and will resort to polling 
     * to provide push like functionality. If this flag is set to true no polling will occur and 
     * the error PushCallback.REGISTRATION_ERROR_SERVICE_NOT_AVAILABLE will be sent to the push interface.
     * @deprecated use the version that doesn't take an id argument this argument is effectively ignored!
     */
    public void registerPush(String id, boolean noFallback) {
        Hashtable h = new Hashtable();
        h.put("googlePlay", id);
        registerPush(h, noFallback);
    }

    /**
     * Register to receive push notification, invoke this method once (ever) to receive push
     * notifications.
     * 
     * @param metaData meta data for push, this is relevant on some platforms such as google where 
     * a push id is necessary,
     * @param noFallback some devices don't support an efficient push API and will resort to polling 
     * to provide push like functionality. If this flag is set to true no polling will occur and 
     * the error PushCallback.REGISTRATION_ERROR_SERVICE_NOT_AVAILABLE will be sent to the push interface.
     */
    public void registerPush(Hashtable metaData, boolean noFallback) {
        if(Preferences.get("push_id", (long)-1) == -1) {
            impl.registerPush(metaData, noFallback);
        }
    }

    /**
     * Stop receiving push notifications to this client application
     */
    public void deregisterPush() {
        impl.deregisterPush();
    }

    /**
     * Creates a Media recorder Object which will record from the device mic to
     * a file in the given path.
     * The output format will be amr-nb if supported by the platform.
     * 
     * @param path a file path to where to store the recording, if the file does
     * not exists it will be created.
     * @deprecated 
     */
    public Media createMediaRecorder(String path) throws IOException {
        return createMediaRecorder(path, getAvailableRecordingMimeTypes()[0]);
    }

    /**
     * Creates a Media recorder Object which will record from the device mic to
     * a file in the given path.
     * 
     * @param path a file path to where to store the recording, if the file does
     * not exists it will be created.
     * @param mimeType the output mime type that is supported see 
     * getAvailableRecordingMimeTypes() 
     */
    public Media createMediaRecorder(String path, String mimeType) throws IOException {
        return impl.createMediaRecorder(path, mimeType);
    }
    
    /**
     * Returns the image IO instance that allows scaling image files.
     * @return the image IO instance or null if image IO isn't supported for the given platform
     */
    public ImageIO getImageIO() {
        return impl.getImageIO();
    }

    /**
     * Gets the recording mime type for the returned Media from the 
     * createMediaRecorder method
     * 
     * @return the recording mime type
     * @deprecated see getAvailableRecordingMimeTypes() instead
     */
    public String getMediaRecorderingMimeType() {
        return impl.getAvailableRecordingMimeTypes()[0];
    }
    
    /**
     * Opens a database or create one if not exists
     * 
     * @param databaseName the name of the database
     * @return Database Object or null if not supported on the platform
     * 
     * @throws IOException if database cannot be created
     */
    public Database openOrCreate(String databaseName) throws IOException{
        return impl.openOrCreateDB(databaseName);
    }
    
    /**
     * Deletes database
     * 
     * @param databaseName the name of the database
     * @throws IOException if database cannot be deleted
     */
    public void delete(String databaseName) throws IOException{
        impl.deleteDB(databaseName);
    }
    
    /**
     * Indicates weather a database exists
     * 
     * @param databaseName the name of the database
     * @return true if database exists
     */
    public boolean exists(String databaseName){
        return impl.existsDB(databaseName);
    }
    
    /**
     * Returns the file path of the Database if exists and if supported on 
     * the platform.
     * @return the file path of the database or null if not exists
     */
    public String getDatabasePath(String databaseName) {
        return impl.getDatabasePath(databaseName);
    }
    
    /**
     * Sets the frequency for polling the server in case of polling based push notification
     * 
     * @param freq the frequency in milliseconds
     */
    public void setPollingFrequency(int freq) {
        impl.setPollingFrequency(freq);
    }
    
    /**
     * Start a Codename One thread that supports crash protection and similar Codename One features.
     * @param r runnable to run, <b>NOTICE</b> the thread MUST be explicitly started!
     * @param name the name for the thread
     * @return a thread instance which must be explicitly started!
     */
    public Thread startThread(Runnable r, String name) {
        return new CodenameOneThread(r, name);
    }

    /**
     * Indicates if the title of the Form is native title(in android ICS devices
     * if the command behavior is native the ActionBar is used to display the title
     * and the menu)
     * @return true if platform would like to show the Form title
     */
    public boolean isNativeTitle() {
        return impl.isNativeTitle();
    }
    
    /**
     * if the title is native(e.g the android action bar), notify the native title
     * that is needs to be refreshed
     */
    public void refreshNativeTitle(){
        impl.refreshNativeTitle();
    }

    /**
     * The crash reporter gets invoked when an uncaught exception is intercepted
     * @return the crashReporter
     */
    public CrashReport getCrashReporter() {
        return crashReporter;
    }

    /**
     * The crash reporter gets invoked when an uncaught exception is intercepted
     * @param crashReporter the crashReporter to set
     */
    public void setCrashReporter(CrashReport crashReporter) {
        this.crashReporter = crashReporter;
    }
    
    /**
     * Returns the UDID for devices that support it
     * 
     * @return the UDID or null
     */
    public String getUdid() {
        return impl.getUdid();
    }
    
    /**
     * Returns the MSISDN for devices that expose it
     * @return the msisdn or null
     */
    public String getMsisdn() {
        return impl.getMsisdn();
    }

    /**
     * Returns the native OS purchase implementation if applicable, if unavailable this
     * method will try to fallback to a custom purchase implementation and failing that
     * will return null 
     * 
     * @return instance of the purchase class or null
     */
    public Purchase getInAppPurchase() {
        return impl.getInAppPurchase();
    }
    
    /**
     * @deprecated use the version that accepts no arguments, the physical goods purchase is always
     * manual payment if applicable
     */
    public Purchase getInAppPurchase(boolean d) {
        return getInAppPurchase();
    }
    
    /**
     * Returns the native implementation of the code scanner or null
     * @return code scanner instance
     */
    public CodeScanner getCodeScanner() {
        if(!hasCamera()) {
            return null;
        }
        return impl.getCodeScanner();
    }
 
    /**
     * Gets the available recording MimeTypes
     */ 
    public String[] getAvailableRecordingMimeTypes() {
        return impl.getAvailableRecordingMimeTypes();
    }
    
    /**
     * Checks if the device supports disabling the screen display from dimming, allowing 
     * the developer to keep the screen display on.
     */ 
    public boolean isScreenSaverDisableSupported() {
        return impl.isScreenLockSupported();
    }
    
    /** 
     * If isScreenSaverDisableSupported() returns true calling this method will 
     * lock the screen display on
     * @param e when set to true the screen saver will work as usual and when set to false the screen
     * will not turn off automatically
     */
    public void setScreenSaverEnabled(boolean e){
        if(e) {
            impl.unlockScreen();    
        } else {
            impl.lockScreen();
        }
    }

    /**
     * Returns true if the device has camera false otherwise.
     */ 
    public boolean hasCamera() {
        return impl.hasCamera();
    }

    /**
     * Indicates whether the native picker dialog is supported for the given type 
     * which can include one of PICKER_TYPE_DATE_AND_TIME, PICKER_TYPE_TIME, PICKER_TYPE_DATE
     * @param pickerType the picker type constant
     * @return true if the native platform supports this picker type
     */
    public boolean isNativePickerTypeSupported(int pickerType) {
        return impl.isNativePickerTypeSupported(pickerType);
    }
    
    /**
     * Shows a native modal dialog allowing us to perform the picking for the given type 
     * which can include one of PICKER_TYPE_DATE_AND_TIME, PICKER_TYPE_TIME, PICKER_TYPE_DATE
     * @param type the picker type constant
     * @param source the source component (optional) the native dialog will be placed in relation to this
     * component if applicable
     * @param currentValue the currently selected value
     * @param data additional meta data specific to the picker type when applicable
     * @return the value from the picker or null if the operation was canceled.
     */
    public Object showNativePicker(int type, Component source, Object currentValue, Object data) {
        return impl.showNativePicker(type, source, currentValue, data);
    }

    /**
     * When set to true Codename One allows multiple hardware keys to be pressed at once,
     * this isn't on by default since it can trigger some complexities with UI navigation to/from
     * native code
     * @return the multiKeyMode
     */
    public boolean isMultiKeyMode() {
        return multiKeyMode;
    }

    /**
     * When set to true Codename One allows multiple hardware keys to be pressed at once,
     * this isn't on by default since it can trigger some complexities with UI navigation to/from
     * native code
     * @param multiKeyMode the multiKeyMode to set
     */
    public void setMultiKeyMode(boolean multiKeyMode) {
        this.multiKeyMode = multiKeyMode;
    }
    
    /**
<<<<<<< HEAD
     * Long pointer press is invoked after the given interval, this allows making long press events shorter/longer
     * @param v time in milliseconds
     */
    public void setLongPointerPressInterval(int v) {
        longPressInterval = v;
    }

    /**
     * Long pointer press is invoked after the given interval, this allows making long press events shorter/longer
     * @return time in milliseconds
     */
    public int getLongPointerPressInterval() {
        return longPressInterval;
    }
=======
     * Schedules a local notification to occur.
     *
     * @param n The notification to schedule.
     * @param firstTime time in milliseconds when to schedule the notification
     * @param repeat repeat one of the following: REPEAT_NONE, REPEAT_FIFTEEN_MINUTES, 
     * REPEAT_HALF_HOUR, REPEAT_HOUR, REPEAT_DAY, REPEAT_WEEK
     */
    public void scheduleLocalNotification(LocalNotification n, long firstTime, int repeat) {
        if (n.getId() == null || n.getId().length() == 0) {
            throw new IllegalArgumentException("Notification ID must be set");
        }
        if(firstTime < System.currentTimeMillis()){
            throw new IllegalArgumentException("Cannot schedule a notification to a past time");        
        }
        if (n.getAlertSound() != null && n.getAlertSound().length() > 0 && !n.getAlertSound().startsWith("/notification_sound") ) {
            throw new IllegalArgumentException("Alert sound file name must start with the 'notification_sound' prefix");
        }
        impl.scheduleLocalNotification(n, firstTime, repeat);
    }

    /**
     * Schedules a local notification to occur.
     *
     * @param n The notification to schedule.
     * @param firstTime time in milliseconds when to schedule the notification
     * @param repeatInterval time to repeat in milliseconds, notice if the time is too short
     * the OS might decide to ignore this notification.
     * It is not recommended to give a short interval (less then 10 minutes)
     */
    public void scheduleLocalNotification(LocalNotification n, long firstTime, long repeatInterval) {
        if (n.getId() == null || n.getId().length() == 0) {
            throw new IllegalArgumentException("Notification ID must be set");
        }
        if(firstTime < System.currentTimeMillis()){
            throw new IllegalArgumentException("Cannot schedule a notification to a past time");        
        }
        if (n.getAlertSound() != null && n.getAlertSound().length() > 0 && !n.getAlertSound().startsWith("/notification_sound") ) {
            throw new IllegalArgumentException("Alert sound file name must start with the 'notification_sound' prefix");
        }
        impl.scheduleLocalNotification(n, firstTime, repeatInterval);
    }
    
    /**
     * Cancels a local notification by ID.
     * @param notificationId 
     * @see com.codename1.notifications.LocalNotification
     */
    public void cancelLocalNotification(String notificationId) {
        impl.cancelLocalNotification(notificationId);
    }
        
>>>>>>> 766673a5
}<|MERGE_RESOLUTION|>--- conflicted
+++ resolved
@@ -3714,7 +3714,6 @@
     }
     
     /**
-<<<<<<< HEAD
      * Long pointer press is invoked after the given interval, this allows making long press events shorter/longer
      * @param v time in milliseconds
      */
@@ -3729,7 +3728,8 @@
     public int getLongPointerPressInterval() {
         return longPressInterval;
     }
-=======
+    
+    /**
      * Schedules a local notification to occur.
      *
      * @param n The notification to schedule.
@@ -3781,5 +3781,4 @@
         impl.cancelLocalNotification(notificationId);
     }
         
->>>>>>> 766673a5
 }