/*
 * Copyright (c) 2008, 2010, Oracle and/or its affiliates. All rights reserved.
 * DO NOT ALTER OR REMOVE COPYRIGHT NOTICES OR THIS FILE HEADER.
 * This code is free software; you can redistribute it and/or modify it
 * under the terms of the GNU General Public License version 2 only, as
 * published by the Free Software Foundation.  Oracle designates this
 * particular file as subject to the "Classpath" exception as provided
 * by Oracle in the LICENSE file that accompanied this code.
 *
 * This code is distributed in the hope that it will be useful, but WITHOUT
 * ANY WARRANTY; without even the implied warranty of MERCHANTABILITY or
 * FITNESS FOR A PARTICULAR PURPOSE.  See the GNU General Public License
 * version 2 for more details (a copy is included in the LICENSE file that
 * accompanied this code).
 *
 * You should have received a copy of the GNU General Public License version
 * 2 along with this work; if not, write to the Free Software Foundation,
 * Inc., 51 Franklin St, Fifth Floor, Boston, MA 02110-1301 USA.
 *
 * Please contact Oracle, 500 Oracle Parkway, Redwood Shores
 * CA 94065 USA or visit www.oracle.com if you need additional information or
 * have any questions.
 */
package com.codename1.ui.layouts;

import com.codename1.ui.Component;
import com.codename1.ui.Container;
import com.codename1.ui.Display;
import com.codename1.ui.geom.Dimension;
import com.codename1.ui.plaf.Style;

/**
 * <p>The components are arranged in a grid based on available space, all cells in the grid are given exactly
 * the same size which matches the largest preferred size or available space. The main use case for this layout
 * is a grid of icons e.g. like one would see in the iPhone home screen. <br>
 * If the number of rows * columns is smaller than the number of components added a new row is implicitly added to the grid.
 * However, if the number of components is smaller than available cells (won't fill the last row) blank spaces will
 * be left in place.
 * </p> 
 * <p>
 * In this example we can see that a 2x2 grid is used to add 5 elements, this results in an additional row that's implicitly
 * added turning the grid to a 3x2 grid implicitly and leaving one blank cell.
 * </p>
 *<script src="https://gist.github.com/codenameone/cd69363cc953f6bdb66c.js"></script>
 * <img src="https://www.codenameone.com/img/developer-guide/grid-layout-2x2.png" alt="Grid Layout 2x2" />
 * <p>
 * When we use a 2x4 size ratio we would see elements getting cropped as we do here. The grid layout uses the grid
 * size first and doesn't pay too much attention to the preferred size of the components it holds.
 * </p>
 * <img src="https://www.codenameone.com/img/developer-guide/grid-layout-2x4.png" alt="Grid Layout 2x4" />
 * <p>
 * Grid also has an autoFit attribute that can be used to automatically calculate the column count based on 
 * available space and preferred width. This is really useful for working with UI's where the device orientation
 * might change.<br>
 * There is also a terse syntax for working with a grid that has two versions, one that uses the "auto fit" option and
 * another that accepts the column names. Heres a sample of the terse syntax coupled with the auto fit screenshots
 * of the same code in two orientations:
 * </p>
 * <script src="https://gist.github.com/codenameone/acb3e2dc10ea767a72db.js"></script>
 * <img src="https://www.codenameone.com/img/developer-guide/grid-layout-autofit-portrait.png" alt="Grid Layout autofit portrait" />
 * <img src="https://www.codenameone.com/img/developer-guide/grid-layout-autofit-landscape.png" alt="Grid Layout autofit landscape" />
 * 
 * 
 * @author Chen Fishbein
 */
public class GridLayout extends Layout{
    private boolean fillLastRow;
    private int portraitRows;
    private int portraitColumns;
    private int landscapeRows = -1;
    private int landscapeColumns = -1;
    /**
     * When set to true components that have 0 size will be hidden and won't occupy a cell within the grid. This 
     * makes animating a grid layout component MUCH easier.
     */
    private boolean hideZeroSized;

    /**
     * Auto fits columns/rows to available screen space
     */
    private boolean autoFit;
    
    /** 
     * Creates a new instance of GridLayout with the given rows and columns
     * 
     * @param rows - number of rows.
     * @param columns - number of columns.
     * @throws IllegalArgumentException if rows &lt; 1 or columns &lt; 1
     */
    public GridLayout(int rows, int columns) {
        this.portraitRows = rows;
        this.portraitColumns = columns;
        if(rows < 1 || columns < 1){
            throw new IllegalArgumentException("Rows and columns must be greater than zero");
        }
    }

    /** 
     * Creates a new instance of GridLayout with the given rows and columns
     * 
     * @param rows - number of rows.
     * @param columns - number of columns.
     * @param landscapeRows - number of rows when in landscape mode
     * @param landscapeColumns - number of columns when in landscape mode
     * 
     * @throws IllegalArgumentException if rows &lt; 1 or columns &lt; 1
     */
    public GridLayout(int rows, int columns, int landscapeRows, int landscapeColumns) {
        this.portraitRows = rows;
        this.portraitColumns = columns;
        this.landscapeRows = landscapeRows;
        this.landscapeColumns = landscapeColumns;
        if(rows < 1 || columns < 1){
            throw new IllegalArgumentException("Rows and columns must be greater than zero");
        }
    }

    /** 
     * Creates a new instance of GridLayout with the given columns, rows is set to 1 but will implicitly grow
     * if more components are added
     * 
     * @param columns - number of columns.
     * @throws IllegalArgumentException if rows &lt; 1 or columns &lt; 1
     */
    public GridLayout(int columns) {
        this(1, columns);
    }

    /**
     * Returns a grid layout that implicitly auto-fits to width in term of number of columns
     * @return a grid layout that automatically adapts its size
     */
    public static GridLayout autoFit() {
        GridLayout g= new GridLayout(1);
        g.setAutoFit(true);
        return g;
    }
    
    /**
     * Creates a new container with an auto fit grid layout and the components added to it
     * @param cmp the components
     * @return a new container
     */
    public static Container encloseIn(Component... cmp) {
        return Container.encloseIn(autoFit(), cmp);
    }
    
    /**
     * Creates a new container with the grid layout and the components added to it
     * 
     * @param columns the number of columns for the grid
     * @param cmp the components
     * @return a new container
     */
    public static Container encloseIn(int columns, Component... cmp) {
        return Container.encloseIn(new GridLayout(columns), cmp);
    }
        
    private boolean isLandscapeMode() {
        return landscapeRows > -1 && (!Display.getInstance().isPortrait());
    }

    private int autoSizeCols(Container parent, int width, boolean landscapeMode) {
        int numOfcomponents = parent.getComponentCount();
        int totalComponentCount = numOfcomponents;
        if(isAutoFit()) {
            int maxWidth = 0;
            for(int iter = 0 ; iter < numOfcomponents ; iter++) {
                Component cmp = parent.getComponentAt(iter);
                if(hideZeroSized && cmp.isHidden()) {
                    totalComponentCount--;
                } else {
                    Style s = cmp.getStyle();
                    maxWidth = Math.max(cmp.getPreferredW() + s.getHorizontalMargins(), maxWidth);
                }
            }
            if(width < maxWidth) {
                width = Display.getInstance().getDisplayWidth();
            }
            if(landscapeMode) {
                // prevent arithmetic exception
                if(maxWidth <= 0) {
                    landscapeColumns = 1;
                } else {
                    landscapeColumns = Math.max(width / maxWidth, 1);
                }
                landscapeRows = Math.max(1, totalComponentCount / landscapeColumns);
                if(totalComponentCount % landscapeColumns > 0 && totalComponentCount > landscapeColumns) {
                    landscapeRows++;
                }
            } else {
                // prevent arithmentic exception
                if(maxWidth <= 0) {
                    portraitColumns = 1;
                } else {
                    portraitColumns = Math.max(width / maxWidth, 1);
                }
                portraitRows = Math.max(1, totalComponentCount / portraitColumns);
                if(totalComponentCount % portraitColumns > 0 && totalComponentCount > portraitColumns) {
                    portraitRows++;
                }
            }
        }
        return totalComponentCount;
    }

    /**
     * {@inheritDoc}
     */    
    @Override
    public void layoutContainer(Container parent) {
        Style s             = parent.getStyle();
        int width           = parent.getLayoutWidth() - parent.getSideGap() - s.getHorizontalPadding();
        int height          = parent.getLayoutHeight() - parent.getBottomGap() - s.getVerticalPadding();
        int numOfcomponents = parent.getComponentCount();

        boolean landscapeMode = isLandscapeMode();
        autoSizeCols(parent, width, landscapeMode);
        //-----------------------------------------------------
        //Checking the hidden components to recalculate rows.
        //-----------------------------------------------------
        int totalComponentCountVisible = numOfcomponents;
        for (int i = 0; i < numOfcomponents; i++) {
            Component cmp = parent.getComponentAt(i);
            if (hideZeroSized && cmp.isHidden()) {
                totalComponentCountVisible--;
            }
        }
        //--------------------------
        //Calculating dinamic rows
        // Solution to issue : https://github.com/codenameone/CodenameOne/issues/3692
        // Date: 12-04-23
        //--------------------------
        CalculateDinamicRowsLayout rc = new CalculateDinamicRowsLayout(totalComponentCountVisible, (landscapeMode ? landscapeColumns : portraitColumns));
        int rows = rc.getRows();
        int columns = rc.getColumns();
        //--------------------------
        int x = s.getPaddingLeft(parent.isRTL());
        int y = s.getPaddingTop();

        boolean rtl = parent.isRTL();
        if (rtl) {
            x += parent.getSideGap();
        }
        int localColumns = columns;
        int cmpWidth = width / columns;
        int cmpHeight= cmpHeight = height / rows;
 
        int row = 0;
        int offset = 0;
        for(int iter = 0 ; iter < numOfcomponents ; iter++){
            Component cmp   = parent.getComponentAt(iter);
            Style cmpStyle  = cmp.getStyle();
            int marginLeft  = cmpStyle.getMarginLeft(parent.isRTL());
            int marginTop   = cmpStyle.getMarginTop();
            int marginRight = cmpStyle.getMarginRight(parent.isRTL());
            int marginBottom = cmpStyle.getMarginBottom();
            
            if(hideZeroSized) {
                if(cmp.isHidden()) {
                    continue;
                }
            }
            //---------------------------------------------------
            //Setting component size
            //---------------------------------------------------
            cmp.setWidth(cmpWidth - marginLeft - marginRight);
            cmp.setHeight(cmpHeight - marginTop - marginBottom);
            //---------------------------------------------------
            //Setting component position
            //---------------------------------------------------
            if (rtl) {
            	cmp.setX(x + (localColumns - 1 - (offset % localColumns)) * cmpWidth + marginLeft);
            } else {
            	cmp.setX(x + (offset % localColumns) * cmpWidth + marginLeft);
            }
            cmp.setY(y + row * cmpHeight + marginTop);
            if((offset + 1) % columns == 0){
                row++;
                // check if we need to recalculate component widths
                if(fillLastRow && row == rows - 1) {
                    localColumns = numOfcomponents % columns;
                    if(localColumns == 0) {
                        localColumns = columns;
                    }
                    cmpWidth = width / localColumns;
                }
            }
            offset++;
        }
    }

    /**
     * {@inheritDoc}
<<<<<<< HEAD
     */ 
    @Override
    public Dimension getPreferredSize(Container parent) {        
        int width = 0;
        int height = 0;
        int numOfcomponents = parent.getComponentCount();
        int totalComponentCountVisible = numOfcomponents;
        //-----------------------------------------------------
        //Checking the hidden components to recalculate rows.
        //-----------------------------------------------------
        for(int i=0; i< numOfcomponents; i++){
            Component cmp = parent.getComponentAt(i);
            if(hideZeroSized && cmp.isHidden()) {
                totalComponentCountVisible--;
=======
     */
    public Dimension getPreferredSize(Container parent) {
        int width = 0;
        int height = 0;

        int numOfcomponents = parent.getComponentCount();
        int totalComponentCount = numOfcomponents;
        for(int i=0; i< numOfcomponents; i++){
            Component cmp = parent.getComponentAt(i);
            if(hideZeroSized && cmp.isHidden()) {
                totalComponentCount--;
>>>>>>> 702f1002
            } else {
                width = Math.max(width, cmp.getPreferredW() + cmp.getStyle().getMarginLeftNoRTL() + cmp.getStyle().getMarginRightNoRTL());
                height = Math.max(height, cmp.getPreferredH() + cmp.getStyle().getMarginTop() + cmp.getStyle().getMarginBottom());
            }
        }
        //-----------------------------------------------------

        boolean landscapeMode = isLandscapeMode();
        autoSizeCols(parent, parent.getWidth(), landscapeMode);
        //--------------------------
        //Calculating dinamic rows
        // Solution to issue : https://github.com/codenameone/CodenameOne/issues/3692
        // Date: 12-04-23
        //--------------------------
        CalculateDinamicRowsLayout rc = new CalculateDinamicRowsLayout(totalComponentCountVisible, (landscapeMode ? landscapeColumns : portraitColumns));
        int rows = rc.getRows();
        int columns = rc.getColumns();
        //--------------------------
        if(columns > 1){
            width = width*columns;
        }
<<<<<<< HEAD
        if(rows > 1){
            if(totalComponentCountVisible>rows*columns){ //if there are more components than planned
               height =  height * (totalComponentCountVisible/columns + (totalComponentCountVisible%columns == 0 ? 0 : 1));
=======

        if(rows > 1){
            if(totalComponentCount>rows*columns){ //if there are more components than planned
                height =  height * (totalComponentCount/columns + (totalComponentCount%columns == 0 ? 0 : 1));
>>>>>>> 702f1002
            }else{
                height = height*rows;
            }
        }

        Style s = parent.getStyle();
<<<<<<< HEAD
        return new Dimension(width + s.getHorizontalPadding(),height + s.getVerticalPadding());
=======
        return new Dimension(width + s.getHorizontalPadding(),
                height + s.getVerticalPadding());
>>>>>>> 702f1002
    }
    
    /**
     * {@inheritDoc}
     */
    public String toString() {
        return "GridLayout";
    }

    /**
     * @return the rows
     */
    public int getRows() {
        return portraitRows;
    }

    /**
     * @return the columns
     */
    public int getColumns() {
        return portraitColumns;
    }

    /**
     * {@inheritDoc}
     */
    public boolean equals(Object o) {
        return super.equals(o) && ((GridLayout)o).getRows() == getRows() &&
                ((GridLayout)o).getColumns() == getColumns() && ((GridLayout)o).autoFit == autoFit;
    }

    /**
     * When set to true makes the grid layout fill the last row of the layout
     * entirely if the number of elements in that row is bigger.
     *
     * @return the fillLastRow
     */
    public boolean isFillLastRow() {
        return fillLastRow;
    }

    /**
     * When set to true makes the grid layout fill the last row of the layout
     * entirely if the number of elements in that row is bigger.
     * 
     * @param fillLastRow the fillLastRow to set
     */
    public void setFillLastRow(boolean fillLastRow) {
        this.fillLastRow = fillLastRow;
    }

    /**
     * Auto fits columns/rows to available screen space
     * @return the autoFit
     */
    public boolean isAutoFit() {
        return autoFit;
    }

    /**
     * Auto fits columns/rows to available screen space
     * @param autoFit the autoFit to set
     */
    public void setAutoFit(boolean autoFit) {
        this.autoFit = autoFit;
    }

    /**
     * {@inheritDoc}
     */
    public boolean obscuresPotential(Container parent) {
        return parent.getComponentCount() == portraitRows * portraitColumns || autoFit;
    }

    /**
     * When set to true components that have 0 size will be hidden and won't occupy a cell within the grid. This
     * makes animating a grid layout component MUCH easier.
     * @return the hideZeroSized
     */
    public boolean isHideZeroSized() {
        return hideZeroSized;
    }

    /**
     * When set to true components that have 0 size will be hidden and won't occupy a cell within the grid. This
     * makes animating a grid layout component MUCH easier.
     * @param hideZeroSized the hideZeroSized to set
     */
    public void setHideZeroSized(boolean hideZeroSized) {
        this.hideZeroSized = hideZeroSized;
    }
    
    /**
     * used to calculate the dinamic rows
     */
    public class CalculateDinamicRowsLayout {
        int rows = 1;
        int columns = 1;
        /**
         * 
         * @param qtyComponents quantity of components in layout
         * @param maxColums max columns
         */
        //-------------------------------
        public CalculateDinamicRowsLayout(int qtyComponents, int maxColums) {
            if (qtyComponents > maxColums) {
                rows = qtyComponents / maxColums;
                if (!(qtyComponents % maxColums == 0)) {
                    rows++;
                }
            }
            columns = maxColums;
        }
        //-------------------------------
        public int getRows() {
            return rows;
        }
        //-------------------------------
        public int getColumns() {
            return columns;
        }
        //-------------------------------
    }//endClass
}<|MERGE_RESOLUTION|>--- conflicted
+++ resolved
@@ -292,22 +292,6 @@
 
     /**
      * {@inheritDoc}
-<<<<<<< HEAD
-     */ 
-    @Override
-    public Dimension getPreferredSize(Container parent) {        
-        int width = 0;
-        int height = 0;
-        int numOfcomponents = parent.getComponentCount();
-        int totalComponentCountVisible = numOfcomponents;
-        //-----------------------------------------------------
-        //Checking the hidden components to recalculate rows.
-        //-----------------------------------------------------
-        for(int i=0; i< numOfcomponents; i++){
-            Component cmp = parent.getComponentAt(i);
-            if(hideZeroSized && cmp.isHidden()) {
-                totalComponentCountVisible--;
-=======
      */
     public Dimension getPreferredSize(Container parent) {
         int width = 0;
@@ -318,8 +302,6 @@
         for(int i=0; i< numOfcomponents; i++){
             Component cmp = parent.getComponentAt(i);
             if(hideZeroSized && cmp.isHidden()) {
-                totalComponentCount--;
->>>>>>> 702f1002
             } else {
                 width = Math.max(width, cmp.getPreferredW() + cmp.getStyle().getMarginLeftNoRTL() + cmp.getStyle().getMarginRightNoRTL());
                 height = Math.max(height, cmp.getPreferredH() + cmp.getStyle().getMarginTop() + cmp.getStyle().getMarginBottom());
@@ -341,28 +323,17 @@
         if(columns > 1){
             width = width*columns;
         }
-<<<<<<< HEAD
+                totalComponentCount--;
         if(rows > 1){
-            if(totalComponentCountVisible>rows*columns){ //if there are more components than planned
-               height =  height * (totalComponentCountVisible/columns + (totalComponentCountVisible%columns == 0 ? 0 : 1));
-=======
-
-        if(rows > 1){
+
+            }else{
+                height = height*rows;
+            }
+        }
+
+        Style s = parent.getStyle();
             if(totalComponentCount>rows*columns){ //if there are more components than planned
                 height =  height * (totalComponentCount/columns + (totalComponentCount%columns == 0 ? 0 : 1));
->>>>>>> 702f1002
-            }else{
-                height = height*rows;
-            }
-        }
-
-        Style s = parent.getStyle();
-<<<<<<< HEAD
-        return new Dimension(width + s.getHorizontalPadding(),height + s.getVerticalPadding());
-=======
-        return new Dimension(width + s.getHorizontalPadding(),
-                height + s.getVerticalPadding());
->>>>>>> 702f1002
     }
     
     /**
@@ -486,4 +457,6 @@
         }
         //-------------------------------
     }//endClass
-}+}
+        return new Dimension(width + s.getHorizontalPadding(),
+                height + s.getVerticalPadding());